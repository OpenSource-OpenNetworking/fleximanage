// flexiWAN SD-WAN software - flexiEdge, flexiManage.
// For more information go to https://flexiwan.com
// Copyright (C) 2020  flexiWAN Ltd.

// This program is free software: you can redistribute it and/or modify
// it under the terms of the GNU Affero General Public License as
// published by the Free Software Foundation, either version 3 of the
// License, or (at your option) any later version.

// This program is distributed in the hope that it will be useful,
// but WITHOUT ANY WARRANTY; without even the implied warranty of
// MERCHANTABILITY or FITNESS FOR A PARTICULAR PURPOSE.  See the
// GNU Affero General Public License for more details.

// You should have received a copy of the GNU Affero General Public License
// along with this program.  If not, see <https://www.gnu.org/licenses/>.

const Controller = require('./Controller');

class DevicesController {
  constructor (Service) {
    this.service = Service;
  }

  async devicesExecutePOST (request, response) {
    await Controller.handleRequest(request, response, this.service.devicesExecutePOST);
  }

  async devicesGET (request, response) {
    await Controller.handleRequest(request, response, this.service.devicesGET);
  }

  async devicesApplyPOST (request, response) {
    await Controller.handleRequest(request, response, this.service.devicesApplyPOST);
  }

  async devicesLatestVersionsGET (request, response) {
    await Controller.handleRequest(request, response, this.service.devicesLatestVersionsGET);
  }

  async devicesIdUpgdSchedPOST (request, response) {
    await Controller.handleRequest(request, response, this.service.devicesIdUpgdSchedPOST);
  }

  async devicesUpgdSchedPOST (request, response) {
    await Controller.handleRequest(request, response, this.service.devicesUpgdSchedPOST);
  }

  async devicesIdGET (request, response) {
    await Controller.handleRequest(request, response, this.service.devicesIdGET);
  }

  async devicesIdConfigurationGET (request, response) {
    await Controller.handleRequest(request, response, this.service.devicesIdConfigurationGET);
  }

  async devicesIdLogsGET (request, response) {
    await Controller.handleRequest(request, response, this.service.devicesIdLogsGET);
  }

  async devicesIdPacketTracesGET (request, response) {
    await Controller.handleRequest(request, response, this.service.devicesIdPacketTracesGET);
  }

  async devicesIdDELETE (request, response) {
    await Controller.handleRequest(request, response, this.service.devicesIdDELETE);
  }

  async devicesIdExecutePOST (request, response) {
    await Controller.handleRequest(request, response, this.service.devicesIdExecutePOST);
  }

  async devicesRegisterPOST (request, response) {
    await Controller.handleRequest(request, response, this.service.devicesRegisterPOST);
  }

  async devicesIdPUT (request, response) {
    await Controller.handleRequest(request, response, this.service.devicesIdPUT);
  }

  async devicesIdApplyPOST (request, response) {
    await Controller.handleRequest(request, response, this.service.devicesIdApplyPOST);
  }

  async devicesIdRoutesGET (request, response) {
    await Controller.handleRequest(request, response, this.service.devicesIdRoutesGET);
  }

  async devicesIdStaticroutesGET (request, response) {
    await Controller.handleRequest(request, response, this.service.devicesIdStaticroutesGET);
  }

  async devicesIdStaticroutesRouteDELETE (request, response) {
    await Controller.handleRequest(request, response,
      this.service.devicesIdStaticroutesRouteDELETE);
  }

  async devicesIdStaticroutesPOST (request, response) {
    await Controller.handleRequest(request, response, this.service.devicesIdStaticroutesPOST);
  }

  async devicesIdStaticroutesRoutePATCH (request, response) {
    await Controller.handleRequest(request, response, this.service.devicesIdStaticroutesRoutePATCH);
  }

  async devicesStatisticsGET (request, response) {
    await Controller.handleRequest(request, response, this.service.devicesStatisticsGET);
  }

  async devicesIdStatisticsGET (request, response) {
    await Controller.handleRequest(request, response, this.service.devicesIdStatisticsGET);
  }

  async devicesIdTunnelStatisticsGET (request, response) {
    await Controller.handleRequest(request, response, this.service.devicesIdTunnelStatisticsGET);
  }

  async devicesIdHealthGET (request, response) {
    await Controller.handleRequest(request, response, this.service.devicesIdHealthGET);
  }

  async devicesIdDhcpDhcpIdDELETE (request, response) {
    await Controller.handleRequest(request, response, this.service.devicesIdDhcpDhcpIdDELETE);
  }

  async devicesIdDhcpDhcpIdGET (request, response) {
    await Controller.handleRequest(request, response, this.service.devicesIdDhcpDhcpIdGET);
  }

  async devicesIdDhcpDhcpIdPUT (request, response) {
    await Controller.handleRequest(request, response, this.service.devicesIdDhcpDhcpIdPUT);
  }

  async devicesIdDhcpDhcpIdPATCH (request, response) {
    await Controller.handleRequest(request, response, this.service.devicesIdDhcpDhcpIdPATCH);
  }

  async devicesIdDhcpGET (request, response) {
    await Controller.handleRequest(request, response, this.service.devicesIdDhcpGET);
  }

  async devicesIdDhcpPOST (request, response) {
    await Controller.handleRequest(request, response, this.service.devicesIdDhcpPOST);
  }

<<<<<<< HEAD
  async devicesIdWifiAvailableNetworksGET (request, response) {
    await Controller.handleRequest(
      request, response, this.service.devicesIdWifiAvailableNetworksGET
    );
  }

  async devicesIdConnectToWifiPOST (request, response) {
    await Controller.handleRequest(
      request, response, this.service.devicesIdConnectToWifiPOST
    );
  }

  async devicesIdConnectToLtePOST (request, response) {
    await Controller.handleRequest(
      request, response, this.service.devicesIdConnectToLtePOST
    );
  }

  async devicesIdInterfaceStatusGET (request, response) {
    await Controller.handleRequest(
      request, response, this.service.devicesIdInterfaceStatusGET
    );
=======
  async devicesIdStatusGET (request, response) {
    await Controller.handleRequest(request, response, this.service.devicesIdStatusGET);
>>>>>>> b6c230bd
  }
}

module.exports = DevicesController;<|MERGE_RESOLUTION|>--- conflicted
+++ resolved
@@ -143,7 +143,6 @@
     await Controller.handleRequest(request, response, this.service.devicesIdDhcpPOST);
   }
 
-<<<<<<< HEAD
   async devicesIdWifiAvailableNetworksGET (request, response) {
     await Controller.handleRequest(
       request, response, this.service.devicesIdWifiAvailableNetworksGET
@@ -166,10 +165,10 @@
     await Controller.handleRequest(
       request, response, this.service.devicesIdInterfaceStatusGET
     );
-=======
+  }
+
   async devicesIdStatusGET (request, response) {
     await Controller.handleRequest(request, response, this.service.devicesIdStatusGET);
->>>>>>> b6c230bd
   }
 }
 
