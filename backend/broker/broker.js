// flexiWAN SD-WAN software - flexiEdge, flexiManage.
// For more information go to https://flexiwan.com
// Copyright (C) 2019  flexiWAN Ltd.

// This program is free software: you can redistribute it and/or modify
// it under the terms of the GNU Affero General Public License as
// published by the Free Software Foundation, either version 3 of the
// License, or (at your option) any later version.

// This program is distributed in the hope that it will be useful,
// but WITHOUT ANY WARRANTY; without even the implied warranty of
// MERCHANTABILITY or FITNESS FOR A PARTICULAR PURPOSE.  See the
// GNU Affero General Public License for more details.

// You should have received a copy of the GNU Affero General Public License
// along with this program.  If not, see <https://www.gnu.org/licenses/>.

// Logic to start/stop a device
var configs = require('../configs')();
const deviceQueues = require('../utils/deviceQueue')(
  configs.get('kuePrefix'),
  configs.get('redisUrl')
);
const devUtils = require('./utils');
const async = require('async');
const logger = require('../logging/logging')({ module: module.filename, type: 'job' });
var dispatcher = require('../deviceLogic/dispatcher');

/**
 * A callback that is called when a device connects to the MGMT
 * @async
 * @param  {string} deviceId Device UUID
 * @return {void}
 */
exports.deviceConnectionOpened = async (deviceId) => {
  logger.info('Broker: device connection opened', { params: { deviceID: deviceId } });
  try {
    await deviceQueues.startQueue(deviceId, deviceProcessor);
  } catch (err) {
    logger.error('Broker starting queue error', { params: { err: err.message } });
  }
};

/**
 * A callback that is called when a device disconnects from the MGMT
 * @async
 * @param  {string} deviceId Device UUID
 * @return {void}
 */
exports.deviceConnectionClosed = async (deviceId) => {
  logger.info('Broker: device connection closed', { params: { deviceID: deviceId } });
  try {
    await deviceQueues.pauseQueue(deviceId);
  } catch (err) {
    logger.error('Broker pausing queue error', { params: { err: err.message } });
  }
};

/**
 * A job processor for a device queue message
 * @async
 * @param  {Object}  job job to be processed
 * @return {Promise}     a promise for processing the job
 */
const deviceProcessor = async (job) => {
  // Job is passed twice - for event data and event header.
  logger.info('Processing job', { params: { job: job }, job: job });

<<<<<<< HEAD
  // Get tasks
  const tasks = job.data.message.tasks;
  const tasksLength = tasks.length;
  let curTask = 0;
  // Build operations from tasks
  const operations = [];
  const mId = job.data.metadata.target;
  const org = job.data.metadata.org;
  return new Promise((resolve, reject) => {
    operations.push((callback) => { callback(null, 'Start Job Tasks, job ID=' + job.id); });
    tasks.forEach((task) => {
      operations.push(devUtils.sendMsg(org, mId, task, job, ++curTask, tasksLength));
    });
    // Execute all tasks
    // 1. Loop on all job transaction messages
    // 2. Send to device over a web socket
    // 3. Update transaction job progress
    async.waterfall(operations, (error, results) => {
      if (error) {
        logger.error('Job operation error', { params: { job: job, err: error.message }, job: job });
        // Call error callback only if the job reached maximal retries
        // We check if the remaining attempts are less than 1 instead of 0
        // since this code runs before the number of attempts is decreased.
        const { remaining } = job.toJSON().attempts;
        if (remaining <= 1) {
          dispatcher.error(job.id, job.data.response);
        }
        reject(error);
      } else {
        logger.info('Job completed', { params: { job: job, results: results }, job: job });
        // Dispatch the response for Job completion
        // In the past this was called from job complete event but there were some missing events
        // So moved the dispatcher to here
        dispatcher.complete(job.id, job.data.response);
        resolve();
      }
=======
    // Get tasks
    const tasks = job.data.message.tasks;
    const tasksLength = tasks.length;
    let curTask = 0;
    // Build operations from tasks
    const operations = [];
    const mId = job.data.metadata.target;
    const org = job.data.metadata.org;
    return new Promise((resolve, reject) => {
        operations.push((callback) => {callback(null, 'Start Job Tasks, job ID=' + job.id);});
        tasks.forEach((task) => {
            operations.push(devUtils.sendMsg(org, mId, task, job, ++curTask, tasksLength));
        });
        // Execute all tasks
        // 1. Loop on all job transaction messages
        // 2. Send to device over a web socket
        // 3. Update transaction job progress
        async.waterfall(operations, (error, results) => {
            if (error) {
                logger.error("Job error",{params:{job: job, err: error.message}, job: job});
                // Call error callback only if the job reached maximal retries
                // We check if the remaining attempts are less than 1 instead of 0
                // since this code runs before the number of attempts is decreased.
                const { remaining } = job.toJSON().attempts;
                if(remaining <= 1) {
                    dispatcher.error(job.id, job.data.response);
                }
                reject(error);
            } else {
                logger.info("Job completed", {params: {job: job, results: results}, job: job});
                // Dispatch the response for Job completion
                // In the past this was called from job complete event but there were some missing events
                // So moved the dispatcher to here
                dispatcher.complete(job.id, job.data.response);
                resolve();
            }
        });
>>>>>>> ea3e8eae
    });
  });
};<|MERGE_RESOLUTION|>--- conflicted
+++ resolved
@@ -66,7 +66,6 @@
   // Job is passed twice - for event data and event header.
   logger.info('Processing job', { params: { job: job }, job: job });
 
-<<<<<<< HEAD
   // Get tasks
   const tasks = job.data.message.tasks;
   const tasksLength = tasks.length;
@@ -86,7 +85,7 @@
     // 3. Update transaction job progress
     async.waterfall(operations, (error, results) => {
       if (error) {
-        logger.error('Job operation error', { params: { job: job, err: error.message }, job: job });
+        logger.error('Job error', { params: { job: job, err: error.message }, job: job });
         // Call error callback only if the job reached maximal retries
         // We check if the remaining attempts are less than 1 instead of 0
         // since this code runs before the number of attempts is decreased.
@@ -103,45 +102,6 @@
         dispatcher.complete(job.id, job.data.response);
         resolve();
       }
-=======
-    // Get tasks
-    const tasks = job.data.message.tasks;
-    const tasksLength = tasks.length;
-    let curTask = 0;
-    // Build operations from tasks
-    const operations = [];
-    const mId = job.data.metadata.target;
-    const org = job.data.metadata.org;
-    return new Promise((resolve, reject) => {
-        operations.push((callback) => {callback(null, 'Start Job Tasks, job ID=' + job.id);});
-        tasks.forEach((task) => {
-            operations.push(devUtils.sendMsg(org, mId, task, job, ++curTask, tasksLength));
-        });
-        // Execute all tasks
-        // 1. Loop on all job transaction messages
-        // 2. Send to device over a web socket
-        // 3. Update transaction job progress
-        async.waterfall(operations, (error, results) => {
-            if (error) {
-                logger.error("Job error",{params:{job: job, err: error.message}, job: job});
-                // Call error callback only if the job reached maximal retries
-                // We check if the remaining attempts are less than 1 instead of 0
-                // since this code runs before the number of attempts is decreased.
-                const { remaining } = job.toJSON().attempts;
-                if(remaining <= 1) {
-                    dispatcher.error(job.id, job.data.response);
-                }
-                reject(error);
-            } else {
-                logger.info("Job completed", {params: {job: job, results: results}, job: job});
-                // Dispatch the response for Job completion
-                // In the past this was called from job complete event but there were some missing events
-                // So moved the dispatcher to here
-                dispatcher.complete(job.id, job.data.response);
-                resolve();
-            }
-        });
->>>>>>> ea3e8eae
     });
   });
 };