--- conflicted
+++ resolved
@@ -1214,28 +1214,9 @@
    * @param  {string} device device machine id
    * @return {void}
    */
-  closeConnection (device) {
-    const currentTime = new Date().getTime();
-    const deviceInfo = this.devices.getDeviceInfo(device);
+  closeConnection (machineId) {
+    const deviceInfo = this.devices.getDeviceInfo(machineId);
     if (!deviceInfo) return;
-<<<<<<< HEAD
-    if (!this.unresponsiveDevices.hasOwnProperty(device)) {
-      deviceInfo.timeFirstUnresponsive = currentTime;
-      this.unresponsiveDevices[device] = deviceInfo;
-    }
-    this.devices.removeDeviceInfo(device);
-=======
-    const { org, deviceObj, machineId } = deviceInfo;
-    notificationsMgr.sendNotifications([
-      {
-        org: org,
-        title: 'Device connection change',
-        time: new Date(),
-        device: deviceObj,
-        machineId: machineId,
-        details: 'Device disconnected from management'
-      }
-    ]);
     // keep deviceInfo in memory, only remove the socket object
     // the device can be reconnected to another instance
     // deviceInfo will be removed when connectDeviceKey expires
@@ -1251,16 +1232,24 @@
         // the device is reconnected to another instance
         // keep deviceInfo in memory, only remove the socket object
         delete deviceInfo.socket;
+      // the device is disconnected
       } else {
-        // device disconnected, deviceInfo should be removed and published to others
+        // save the disconnection time
+        const currentTime = new Date().getTime();
+        const deviceInfo = this.devices.getDeviceInfo(machineId);
+        if (!deviceInfo) return;
+        if (!this.unresponsiveDevices.hasOwnProperty(machineId)) {
+          deviceInfo.timeFirstUnresponsive = currentTime;
+          this.unresponsiveDevices[machineId] = deviceInfo;
+        }
+        // deviceInfo should be removed and published to others
         this.devices.removeDeviceInfo(machineId);
         const message = { hostId, machineId, action: 'disconnected' };
         this.redisClient.publish(devInfoChannelName, JSON.stringify(message));
       }
     });
->>>>>>> 336440b6
-    this.callRegisteredCallbacks(this.closeCallbacks, device);
-    logger.info('Device connection closed', { params: { deviceId: device } });
+    this.callRegisteredCallbacks(this.closeCallbacks, machineId);
+    logger.info('Device connection closed', { params: { deviceId: machineId } });
   }
 
   /**
