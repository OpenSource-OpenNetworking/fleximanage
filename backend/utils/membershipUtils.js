--- conflicted
+++ resolved
@@ -196,38 +196,21 @@
  * @param {Boolean} orgIdRequired - whether org must be specified for the operation
  * @param {String} accountId - if access to the account is required
  * @param {String} group - if access to specific group is required
-<<<<<<< HEAD
- * @param {Boolean} allowModify - if the operation is for view (false) or modification (true)
- * @returns {List} List of organizations (as strings)
- */
-const getAccessTokenOrgList = async (
-  user, orgId, orgIdRequired = false, accountId = null, group = '', allowModify = false) => {
-=======
  * @param {Boolean} isModify - if the operation is for view (false) or modification (true)
  * @returns {List} List of organizations (as strings)
  */
 const getAccessTokenOrgList = async (
   user, orgId, orgIdRequired = false, accountId = null, group = '', isModify = false) => {
->>>>>>> 212933e8
   /*
    * If orgIdRequired, n single organization must be specified - taken from the query or user
    * Otherwise multiple organization can be accessed.
    * In the standard case, user view information from multiple organizations under the
-<<<<<<< HEAD
-   * account or group and allowModify = false
-   * There are cases where user wants to modify multiple organizations. An example is
-   * on notification changes where user wants to modify the settings for all organizations
-   * or group in that case allowModify should be true
-   * More info in the following table:
-   *  orgId     orgIdRequired   accountId/group   allowModify   result
-=======
    * account or group and isModify = false
    * There are cases where user wants to modify multiple organizations. An example is
    * on notification changes where user wants to modify the settings for all organizations
    * or group in that case isModify should be true
    * More info in the following table:
    *  orgId     orgIdRequired   accountId/group   isModify      result
->>>>>>> 212933e8
    *  -------   -------------   ---------------   -----------   -----------
    *  set       true            set               true          not allowed (1)
    *                                                            orgID requied + account/group
@@ -275,11 +258,7 @@
     throw new Error('Multiple organization definitions are not allowed');
   }
   // 3. When modifying, an entity must be specified
-<<<<<<< HEAD
-  if (groups.length === 0 && !orgIdRequired && allowModify) {
-=======
   if (groups.length === 0 && !orgIdRequired && isModify) {
->>>>>>> 212933e8
     throw new Error('Modification with no entity is not allowed');
   }
 
@@ -290,11 +269,7 @@
         throw new Error('Organization query parameter must be specified for this operation');
       } else {
         // return org after validation for modify/view
-<<<<<<< HEAD
-        return await validateOrgAccess(user, 'organization', orgId, allowModify);
-=======
         return await validateOrgAccess(user, 'organization', orgId, isModify);
->>>>>>> 212933e8
       }
     } else {
       if (!orgId) {
@@ -317,19 +292,11 @@
     } else {
       let orgs;
       if (accountId) {
-<<<<<<< HEAD
-        orgs = await validateOrgAccess(user, 'account', accountId, allowModify);
-      } else if (group) {
-        orgs = await validateOrgAccess(user, 'group', group, allowModify);
-      } else {
-        orgs = await validateOrgAccess(user, 'organization', orgId, allowModify);
-=======
         orgs = await validateOrgAccess(user, 'account', accountId, isModify);
       } else if (group) {
         orgs = await validateOrgAccess(user, 'group', group, isModify);
       } else {
         orgs = await validateOrgAccess(user, 'organization', orgId, isModify);
->>>>>>> 212933e8
       }
       return orgs;
     }
