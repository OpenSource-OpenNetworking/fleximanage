--- conflicted
+++ resolved
@@ -188,14 +188,7 @@
       'deviceB.status': 1,
       deviceAconf: 1,
       deviceBconf: 1,
-<<<<<<< HEAD
-      encryptionMethod: 1,
-      advancedOptions: 1,
       notificationsSettings: 1,
-      'pathlabel.name': 1,
-      'pathlabel.color': 1,
-=======
->>>>>>> 3c774d1b
       isPending: 1,
       pendingReason: 1,
       tunnelStatus: {
