// flexiWAN SD-WAN software - flexiEdge, flexiManage.
// For more information go to https://flexiwan.com
// Copyright (C) 2019  flexiWAN Ltd.

// This program is free software: you can redistribute it and/or modify
// it under the terms of the GNU Affero General Public License as
// published by the Free Software Foundation, either version 3 of the
// License, or (at your option) any later version.

// This program is distributed in the hope that it will be useful,
// but WITHOUT ANY WARRANTY; without even the implied warranty of
// MERCHANTABILITY or FITNESS FOR A PARTICULAR PURPOSE.  See the
// GNU Affero General Public License for more details.

// You should have received a copy of the GNU Affero General Public License
// along with this program.  If not, see <https://www.gnu.org/licenses/>.

const configs = require('../configs')();
const mongoose = require('mongoose');
const Schema = mongoose.Schema;
const mongoConns = require('../mongoConns.js')();
const logger = require('../logging/logging')({ module: module.filename, type: 'req' });

// Permissions bit masks
const permissionMasks = {
  get: 0x1,
  post: 0x2,
  put: 0x4,
  del: 0x8
};
const permissionShifts = {
  get: 0,
  post: 1,
  put: 2,
  del: 3
};

// Each value is 1 or 0 based if API is allowed or not respectively
const setPermission = (get, post, put, del) => {
  return ((get << permissionShifts.get) & permissionMasks.get) +
        ((post << permissionShifts.post) & permissionMasks.post) +
        ((put << permissionShifts.put) & permissionMasks.put) +
        ((del << permissionShifts.del) & permissionMasks.del);
};

const managerDelPermission = () => configs.get('allowManagerToDel', 'boolean') ? 1 : 0;

// Permissions
// Each number is a bitmask of permissions for Del (MSB), Put, Post, Get (LSB)
const Permissions = new Schema({
  jobs: { type: Number, min: [0, 'Permission too low'], max: [15, 'Permission too high'] },
  billing: { type: Number, min: [0, 'Permission too low'], max: [15, 'Permission too high'] },
  accounts: { type: Number, min: [0, 'Permission too low'], max: [15, 'Permission too high'] },
  organizations: { type: Number, min: [0, 'Permission too low'], max: [15, 'Permission too high'] },
  devices: { type: Number, min: [0, 'Permission too low'], max: [15, 'Permission too high'] },
  tokens: { type: Number, min: [0, 'Permission too low'], max: [15, 'Permission too high'] },
  appidentifications:
    { type: Number, min: [0, 'Permission too low'], max: [15, 'Permission too high'] },
  members: { type: Number, min: [0, 'Permission too low'], max: [15, 'Permission too high'] },
  tunnels: { type: Number, min: [0, 'Permission too low'], max: [15, 'Permission too high'] },
  accesstokens: { type: Number, min: [0, 'Permission too low'], max: [15, 'Permission too high'] },
  notifications: { type: Number, min: [0, 'Permission too low'], max: [15, 'Permission too high'] },
  pathlabels: { type: Number, min: [0, 'Permission too low'], max: [15, 'Permission too high'] },
  mlpolicies: { type: Number, min: [0, 'Permission too low'], max: [15, 'Permission too high'] },
<<<<<<< HEAD
  applications: { type: Number, min: [0, 'Permission too low'], max: [15, 'Permission too high'] }
=======
  firewallpolicies: {
    type: Number, min: [0, 'Permission too low'], max: [15, 'Permission too high']
  }
>>>>>>> fc7e78a1
});

// Predefined permissions
const preDefinedPermissions = {
  none: {
    jobs: setPermission(0, 0, 0, 0),
    billing: setPermission(0, 0, 0, 0),
    accounts: setPermission(0, 0, 0, 0),
    organizations: setPermission(0, 0, 0, 0),
    devices: setPermission(0, 0, 0, 0),
    tokens: setPermission(0, 0, 0, 0),
    appidentifications: setPermission(0, 0, 0, 0),
    members: setPermission(0, 0, 0, 0),
    tunnels: setPermission(0, 0, 0, 0),
    accesstokens: setPermission(0, 0, 0, 0),
    notifications: setPermission(0, 0, 0, 0),
    pathlabels: setPermission(0, 0, 0, 0),
    mlpolicies: setPermission(0, 0, 0, 0),
<<<<<<< HEAD
    applications: setPermission(0, 0, 0, 0)
=======
    firewallpolicies: setPermission(0, 0, 0, 0)
>>>>>>> fc7e78a1
  },
  account_owner: {
    jobs: setPermission(1, 1, 1, 1),
    billing: setPermission(1, 1, 0, 0),
    accounts: setPermission(1, 1, 1, 0),
    organizations: setPermission(1, 1, 1, 1),
    devices: setPermission(1, 1, 1, 1),
    tokens: setPermission(1, 1, 1, 1),
    appidentifications: setPermission(1, 1, 1, 1),
    members: setPermission(1, 1, 1, 1),
    tunnels: setPermission(1, 1, 1, 1),
    accesstokens: setPermission(1, 1, 1, 1),
    notifications: setPermission(1, 1, 1, 1),
    pathlabels: setPermission(1, 1, 1, 1),
    mlpolicies: setPermission(1, 1, 1, 1),
<<<<<<< HEAD
    applications: setPermission(1, 1, 1, 1)
=======
    firewallpolicies: setPermission(1, 1, 1, 1)
>>>>>>> fc7e78a1
  },
  account_manager: {
    jobs: setPermission(1, 1, 1, 1),
    billing: setPermission(0, 0, 0, 0),
    accounts: setPermission(1, 0, 0, 0),
    organizations: setPermission(1, 1, 1, managerDelPermission()),
    devices: setPermission(1, 1, 1, managerDelPermission()),
    tokens: setPermission(1, 1, 1, managerDelPermission()),
    appidentifications: setPermission(1, 1, 1, managerDelPermission()),
    members: setPermission(1, 1, 1, managerDelPermission()),
    tunnels: setPermission(1, 1, 1, managerDelPermission()),
    accesstokens: setPermission(0, 0, 0, 0),
    notifications: setPermission(1, 1, 1, 1),
<<<<<<< HEAD
    pathlabels: setPermission(1, 1, 1, 1),
    mlpolicies: setPermission(1, 1, 1, 1),
    applications: setPermission(1, 1, 1, 1)
=======
    pathlabels: setPermission(1, 1, 1, managerDelPermission()),
    mlpolicies: setPermission(1, 1, 1, managerDelPermission()),
    firewallpolicies: setPermission(1, 1, 1, managerDelPermission())
>>>>>>> fc7e78a1
  },
  account_viewer: {
    jobs: setPermission(1, 0, 0, 0),
    billing: setPermission(0, 0, 0, 0),
    accounts: setPermission(1, 0, 0, 0),
    organizations: setPermission(1, 0, 0, 0),
    devices: setPermission(1, 0, 0, 0),
    tokens: setPermission(1, 0, 0, 0),
    appidentifications: setPermission(1, 0, 0, 0),
    members: setPermission(1, 0, 0, 0),
    tunnels: setPermission(1, 0, 0, 0),
    accesstokens: setPermission(0, 0, 0, 0),
    notifications: setPermission(1, 0, 0, 0),
    pathlabels: setPermission(1, 0, 0, 0),
    mlpolicies: setPermission(1, 0, 0, 0),
<<<<<<< HEAD
    applications: setPermission(1, 0, 0, 0)
=======
    firewallpolicies: setPermission(1, 0, 0, 0)
>>>>>>> fc7e78a1
  },
  group_manager: {
    jobs: setPermission(1, 1, 1, 1),
    billing: setPermission(0, 0, 0, 0),
    accounts: setPermission(0, 0, 0, 0),
    organizations: setPermission(1, 0, 1, 0),
    devices: setPermission(1, 1, 1, managerDelPermission()),
    tokens: setPermission(1, 1, 1, managerDelPermission()),
    appidentifications: setPermission(1, 1, 1, managerDelPermission()),
    members: setPermission(1, 1, 1, managerDelPermission()),
    tunnels: setPermission(1, 1, 1, managerDelPermission()),
    accesstokens: setPermission(0, 0, 0, 0),
    notifications: setPermission(1, 1, 1, 1),
<<<<<<< HEAD
    pathlabels: setPermission(1, 1, 1, 1),
    mlpolicies: setPermission(1, 1, 1, 1),
    applications: setPermission(1, 1, 1, 1)
=======
    pathlabels: setPermission(1, 1, 1, managerDelPermission()),
    mlpolicies: setPermission(1, 1, 1, managerDelPermission()),
    firewallpolicies: setPermission(1, 1, 1, managerDelPermission())
>>>>>>> fc7e78a1
  },
  group_viewer: {
    jobs: setPermission(1, 0, 0, 0),
    billing: setPermission(0, 0, 0, 0),
    accounts: setPermission(0, 0, 0, 0),
    organizations: setPermission(1, 0, 0, 0),
    devices: setPermission(1, 0, 0, 0),
    tokens: setPermission(1, 0, 0, 0),
    appidentifications: setPermission(1, 0, 0, 0),
    members: setPermission(1, 0, 0, 0),
    tunnels: setPermission(1, 0, 0, 0),
    accesstokens: setPermission(0, 0, 0, 0),
    notifications: setPermission(1, 0, 0, 0),
    pathlabels: setPermission(1, 0, 0, 0),
    mlpolicies: setPermission(1, 0, 0, 0),
<<<<<<< HEAD
    applications: setPermission(1, 0, 0, 0)
=======
    firewallpolicies: setPermission(1, 0, 0, 0)
>>>>>>> fc7e78a1
  },
  organization_manager: {
    jobs: setPermission(1, 1, 1, 1),
    billing: setPermission(0, 0, 0, 0),
    accounts: setPermission(0, 0, 0, 0),
    organizations: setPermission(1, 0, 1, 0),
    devices: setPermission(1, 1, 1, managerDelPermission()),
    tokens: setPermission(1, 1, 1, managerDelPermission()),
    appidentifications: setPermission(1, 1, 1, managerDelPermission()),
    members: setPermission(1, 1, 1, managerDelPermission()),
    tunnels: setPermission(1, 1, 1, managerDelPermission()),
    accesstokens: setPermission(0, 0, 0, 0),
    notifications: setPermission(1, 1, 1, 1),
<<<<<<< HEAD
    pathlabels: setPermission(1, 1, 1, 1),
    mlpolicies: setPermission(1, 1, 1, 1),
    applications: setPermission(1, 1, 1, 1)
=======
    pathlabels: setPermission(1, 1, 1, managerDelPermission()),
    mlpolicies: setPermission(1, 1, 1, managerDelPermission()),
    firewallpolicies: setPermission(1, 1, 1, managerDelPermission())
>>>>>>> fc7e78a1
  },
  organization_viewer: {
    jobs: setPermission(1, 0, 0, 0),
    billing: setPermission(0, 0, 0, 0),
    accounts: setPermission(0, 0, 0, 0),
    organizations: setPermission(1, 0, 0, 0),
    devices: setPermission(1, 0, 0, 0),
    tokens: setPermission(1, 0, 0, 0),
    appidentifications: setPermission(1, 0, 0, 0),
    members: setPermission(1, 0, 0, 0),
    tunnels: setPermission(1, 0, 0, 0),
    accesstokens: setPermission(0, 0, 0, 0),
    notifications: setPermission(1, 0, 0, 0),
    pathlabels: setPermission(1, 0, 0, 0),
    mlpolicies: setPermission(1, 0, 0, 0),
<<<<<<< HEAD
    applications: setPermission(1, 0, 0, 0)
=======
    firewallpolicies: setPermission(1, 0, 0, 0)
>>>>>>> fc7e78a1
  }
};

/**
 * Membership Database Schema
 */
const Membership = new Schema({
  // user Id
  user: {
    type: mongoose.Schema.Types.ObjectId,
    ref: 'users'
  },
  // account Id
  account: {
    type: mongoose.Schema.Types.ObjectId,
    ref: 'accounts'
  },
  // group name
  group: {
    type: String,
    required: false,
    unique: false,
    maxlength: [50, 'Group length must be at most 50']
  },
  // organization Id
  organization: {
    type: mongoose.Schema.Types.ObjectId,
    ref: 'organizations'
  },
  // applied to
  to: {
    type: String,
    enum: ['account', 'organization', 'group'],
    required: true
  },
  // default roles are 'owner', 'manager', 'viewer'
  role: {
    type: String,
    required: false,
    unique: false,
    maxlength: [10, 'role length must be at most 10']
  },
  // permissions
  perms: Permissions
});

const membership = mongoConns.getMainDB().model('membership', Membership);

/**
 * Return the best permissions for this user for the default account and organization
 * @param {Object} user user model populated with default account and organization
 */
const getUserPermissions = (user) => {
  const p = new Promise((resolve, reject) => {
    const perms = { ...preDefinedPermissions.none };

    if (!user || !user.defaultAccount || !user.defaultAccount._id) { return resolve(perms); }

    // Get all relevant memberships
    const options = {
      account: user.defaultAccount._id,
      user: user._id,
      $or: [
        { to: 'account' },
        ...(user.defaultOrg && user.defaultOrg.group
          ? [{ to: 'group', group: user.defaultOrg.group }]
          : []),
        ...(user.defaultOrg && user.defaultOrg._id
          ? [{ to: 'organization', organization: user.defaultOrg._id }]
          : [])
      ]
    };

    membership.find(options)
      .then((mems) => {
        if (mems && mems.length > 0) {
          mems.forEach((mem) => {
            // Loop on all permission types
            Object.entries(mem.perms.toObject()).forEach(([type, value]) => {
              if (type !== '_id' && value > perms[type]) perms[type] = value;
            });
          });
        }
        return resolve(perms);
      })
      .catch((err) => {
        logger.error('Unable to get user permissions', { params: { message: err.message } });
        return reject(new Error('Unable to get user permissions'));
      });
  });
  return p;
};

// Default exports
module.exports = {
  membership: membership,
  permissionMasks: permissionMasks,
  permissionShifts: permissionShifts,
  permissionsSchema: Permissions,
  setPermission: setPermission,
  preDefinedPermissions: preDefinedPermissions,
  getUserPermissions: getUserPermissions
};<|MERGE_RESOLUTION|>--- conflicted
+++ resolved
@@ -62,13 +62,10 @@
   notifications: { type: Number, min: [0, 'Permission too low'], max: [15, 'Permission too high'] },
   pathlabels: { type: Number, min: [0, 'Permission too low'], max: [15, 'Permission too high'] },
   mlpolicies: { type: Number, min: [0, 'Permission too low'], max: [15, 'Permission too high'] },
-<<<<<<< HEAD
-  applications: { type: Number, min: [0, 'Permission too low'], max: [15, 'Permission too high'] }
-=======
+  applications: { type: Number, min: [0, 'Permission too low'], max: [15, 'Permission too high'] },
   firewallpolicies: {
     type: Number, min: [0, 'Permission too low'], max: [15, 'Permission too high']
   }
->>>>>>> fc7e78a1
 });
 
 // Predefined permissions
@@ -87,11 +84,8 @@
     notifications: setPermission(0, 0, 0, 0),
     pathlabels: setPermission(0, 0, 0, 0),
     mlpolicies: setPermission(0, 0, 0, 0),
-<<<<<<< HEAD
-    applications: setPermission(0, 0, 0, 0)
-=======
+    applications: setPermission(0, 0, 0, 0),
     firewallpolicies: setPermission(0, 0, 0, 0)
->>>>>>> fc7e78a1
   },
   account_owner: {
     jobs: setPermission(1, 1, 1, 1),
@@ -107,11 +101,8 @@
     notifications: setPermission(1, 1, 1, 1),
     pathlabels: setPermission(1, 1, 1, 1),
     mlpolicies: setPermission(1, 1, 1, 1),
-<<<<<<< HEAD
-    applications: setPermission(1, 1, 1, 1)
-=======
+    applications: setPermission(1, 1, 1, 1),
     firewallpolicies: setPermission(1, 1, 1, 1)
->>>>>>> fc7e78a1
   },
   account_manager: {
     jobs: setPermission(1, 1, 1, 1),
@@ -125,15 +116,10 @@
     tunnels: setPermission(1, 1, 1, managerDelPermission()),
     accesstokens: setPermission(0, 0, 0, 0),
     notifications: setPermission(1, 1, 1, 1),
-<<<<<<< HEAD
     pathlabels: setPermission(1, 1, 1, 1),
     mlpolicies: setPermission(1, 1, 1, 1),
-    applications: setPermission(1, 1, 1, 1)
-=======
-    pathlabels: setPermission(1, 1, 1, managerDelPermission()),
-    mlpolicies: setPermission(1, 1, 1, managerDelPermission()),
+    applications: setPermission(1, 1, 1, 1),
     firewallpolicies: setPermission(1, 1, 1, managerDelPermission())
->>>>>>> fc7e78a1
   },
   account_viewer: {
     jobs: setPermission(1, 0, 0, 0),
@@ -149,11 +135,8 @@
     notifications: setPermission(1, 0, 0, 0),
     pathlabels: setPermission(1, 0, 0, 0),
     mlpolicies: setPermission(1, 0, 0, 0),
-<<<<<<< HEAD
-    applications: setPermission(1, 0, 0, 0)
-=======
+    applications: setPermission(1, 0, 0, 0),
     firewallpolicies: setPermission(1, 0, 0, 0)
->>>>>>> fc7e78a1
   },
   group_manager: {
     jobs: setPermission(1, 1, 1, 1),
@@ -167,15 +150,10 @@
     tunnels: setPermission(1, 1, 1, managerDelPermission()),
     accesstokens: setPermission(0, 0, 0, 0),
     notifications: setPermission(1, 1, 1, 1),
-<<<<<<< HEAD
     pathlabels: setPermission(1, 1, 1, 1),
     mlpolicies: setPermission(1, 1, 1, 1),
-    applications: setPermission(1, 1, 1, 1)
-=======
-    pathlabels: setPermission(1, 1, 1, managerDelPermission()),
-    mlpolicies: setPermission(1, 1, 1, managerDelPermission()),
+    applications: setPermission(1, 1, 1, 1),
     firewallpolicies: setPermission(1, 1, 1, managerDelPermission())
->>>>>>> fc7e78a1
   },
   group_viewer: {
     jobs: setPermission(1, 0, 0, 0),
@@ -191,11 +169,8 @@
     notifications: setPermission(1, 0, 0, 0),
     pathlabels: setPermission(1, 0, 0, 0),
     mlpolicies: setPermission(1, 0, 0, 0),
-<<<<<<< HEAD
-    applications: setPermission(1, 0, 0, 0)
-=======
+    applications: setPermission(1, 0, 0, 0),
     firewallpolicies: setPermission(1, 0, 0, 0)
->>>>>>> fc7e78a1
   },
   organization_manager: {
     jobs: setPermission(1, 1, 1, 1),
@@ -209,15 +184,10 @@
     tunnels: setPermission(1, 1, 1, managerDelPermission()),
     accesstokens: setPermission(0, 0, 0, 0),
     notifications: setPermission(1, 1, 1, 1),
-<<<<<<< HEAD
-    pathlabels: setPermission(1, 1, 1, 1),
-    mlpolicies: setPermission(1, 1, 1, 1),
-    applications: setPermission(1, 1, 1, 1)
-=======
     pathlabels: setPermission(1, 1, 1, managerDelPermission()),
     mlpolicies: setPermission(1, 1, 1, managerDelPermission()),
+    applications: setPermission(1, 1, 1, 1),
     firewallpolicies: setPermission(1, 1, 1, managerDelPermission())
->>>>>>> fc7e78a1
   },
   organization_viewer: {
     jobs: setPermission(1, 0, 0, 0),
@@ -233,11 +203,8 @@
     notifications: setPermission(1, 0, 0, 0),
     pathlabels: setPermission(1, 0, 0, 0),
     mlpolicies: setPermission(1, 0, 0, 0),
-<<<<<<< HEAD
-    applications: setPermission(1, 0, 0, 0)
-=======
+    applications: setPermission(1, 0, 0, 0),
     firewallpolicies: setPermission(1, 0, 0, 0)
->>>>>>> fc7e78a1
   }
 };
 
