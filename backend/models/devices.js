// flexiWAN SD-WAN software - flexiEdge, flexiManage.
// For more information go to https://flexiwan.com
// Copyright (C) 2019  flexiWAN Ltd.

// This program is free software: you can redistribute it and/or modify
// it under the terms of the GNU Affero General Public License as
// published by the Free Software Foundation, either version 3 of the
// License, or (at your option) any later version.

// This program is distributed in the hope that it will be useful,
// but WITHOUT ANY WARRANTY; without even the implied warranty of
// MERCHANTABILITY or FITNESS FOR A PARTICULAR PURPOSE.  See the
// GNU Affero General Public License for more details.

// You should have received a copy of the GNU Affero General Public License
// along with this program.  If not, see <https://www.gnu.org/licenses/>.

const validators = require('./validators');
const mongoose = require('mongoose');
const Schema = mongoose.Schema;
const mongoConns = require('../mongoConns.js')();

/**
 * Interfaces Database Schema
 */
const interfacesSchema = new Schema({
  // interface name
  name: {
    type: String,
    minlength: [1, 'Name length must be at least 1'],
    maxlength: [50, 'Name length must be at most 50'],
    validate: {
      validator: validators.validateIfcName,
      message: 'name should be a vaild interface name'
    },
    required: [true, 'Interface name must be set']
  },
  // Device bus address
  devId: {
    type: String,
    maxlength: [50, 'devId length must be at most 50'],
    validate: {
      validator: validators.validateDevId,
      message: 'devId should be a vaild devId address'
    },
    default: ''
  },
  // driver name
  driver: {
    type: String,
    maxlength: [30, 'Network driver length must be at most 50'],
    validate: {
      validator: validators.validateDriverName,
      message: 'driver should be a valid driver name'
    },
    required: [true, 'Driver name must be set'],
    default: ''
  },
  // MAC address XX:XX:XX:XX:XX:XX
  MAC: {
    type: String,
    maxlength: [20, 'MAC length must be at most 20'],
    validate: {
      validator: validators.validateMacAddress,
      message: 'MAC should be a valid MAC address'
    }
  },
  // DHCP client for IPv4 : yes|no
  dhcp: {
    type: String,
    uppercase: false,
    validate: {
      validator: validators.validateDHCP,
      message: 'DHCP should be yes or no'
    },
    default: 'no'
  },
  // ipv4 address
  IPv4: {
    type: String,
    maxlength: [20, 'IPv4 length must be at most 20'],
    validate: {
      validator: validators.validateIPv4,
      message: 'IPv4 should be a vaild ip address'
    },
    default: ''
  },
  // ipv4 mask
  IPv4Mask: {
    type: String,
    maxlength: [5, 'IPv4 mask length must be at most 5'],
    validate: {
      validator: validators.validateIPv4Mask,
      message: 'IPv4Mask should be a vaild mask'
    }
  },
  // ipv6 address
  IPv6: {
    type: String,
    maxlength: [50, 'IPv6 length must be at most 50'],
    validate: {
      validator: validators.validateIPv6,
      message: 'IPv6 should be a vaild ip address'
    },
    default: ''
  },
  // ipv6 mask
  IPv6Mask: {
    type: String,
    maxlength: [5, 'IPv6 mask length must be at most 5'],
    validate: {
      validator: validators.validateIPv6Mask,
      message: 'IPv6Mask should be a vaild mask'
    }
  },
  // external ip address
  PublicIP: {
    type: String,
    maxlength: [50, 'Public IPv4 length must be at most 50'],
    validate: {
      validator: validators.validateIPaddr,
      message: 'PublicIP should be a valid IPv4 or IPv6 address'
    },
    default: ''
  },
  // external NAT traversal (STUN) port
  PublicPort: {
    type: String,
    maxlength: [5, 'Public Port length must be at most 5'],
    validate: {
      validator: validators.validatePort,
      message: 'Public Port should be a valid Port value'
    },
    default: ''
  },
  // Nat Type
  NatType: {
    type: String,
    maxlength: [30, 'NAT Type length must be at most 30'],
    default: ''
  },
  // use STUN to define public IP address and port
  useStun: {
    type: Boolean,
    default: true
  },
  // WAN interface default GW
  gateway: {
    type: String,
    maxlength: [50, 'gateway length must be at most 50'],
    validate: {
      validator: validators.validateIPaddr,
      message: 'gateway should be a valid IPv4 or IPv6 address'
    },
    default: ''
  },
  // metric
  metric: {
    type: String,
    default: '0',
    validate: {
      validator: validators.validateIsNumber,
      message: 'Metric should be a number'
    }
  },
  // assigned
  isAssigned: {
    type: Boolean,
    default: false
  },
  // routing
  routing: {
    type: String,
    uppercase: true,
    validate: {
      validator: validators.validateRoutingProto,
      message: 'routing should be a valid protocol name'
    },
    default: 'NONE'
  },
  // interface type
  type: {
    type: String,
    uppercase: true,
    validate: {
      validator: validators.validateIfcType,
      message: 'type should be a valid interface type'
    },
    default: 'NONE'
  },
  pathlabels: [{
    type: Schema.Types.ObjectId,
    ref: 'PathLabels'
  }],
<<<<<<< HEAD
  // device type - wifi, lte
  deviceType: {
    type: String,
    default: ''
  },
  configuration: {
    type: Object,
    default: {}
  },
  deviceParams: {
    type: Object,
    default: {}
=======
  // true if the agent needs to monitor internet access on the WAN interface
  monitorInternet: {
    type: Boolean,
    default: true
  },
  // true if there is an internet access on the WAN interface
  internetAccess: {
    type: String,
    enum: [
      '',
      'yes',
      'no'
    ],
    default: ''
>>>>>>> 51b1ba18
  }
}, {
  timestamps: true,
  minimize: false
});

/**
 * Static Route Database Schema
 */
const staticroutesSchema = new Schema({
  // destination
  destination: {
    type: String,
    validate: {
      validator: validators.validateIPv4WithMask,
      message: 'Destination should be a valid ipv4 with mask type'
    }
  },
  // gateway
  gateway: {
    type: String,
    validate: {
      validator: validators.validateIPv4,
      message: 'Gateway should be a valid ipv4 address'
    }
  },
  // interface name
  ifname: {
    type: String
  },
  // metric
  metric: {
    type: String,
    default: '',
    validate: {
      validator: validators.validateIsNumber,
      message: 'Metric should be a number'
    }
  }
}, {
  timestamps: true
});

const MACAssignmentSchema = new Schema({
  host: {
    type: String,
    minlength: [1, 'Host length must be at least 1'],
    maxlength: [253, 'Host length must be at most 253'],
    required: [true, 'Host must be set'],
    validate: {
      validator: validators.validateHostName,
      message: 'Host should contain English characters, digits, hyphens and dots'
    }
  },
  mac: {
    type: String,
    maxlength: [20, 'MAC length must be at most 20'],
    required: [true, 'MAC must be set'],
    validate: {
      validator: validators.validateMacAddress,
      message: 'MAC should be a valid MAC address'
    },
    default: ''
  },
  ipv4: {
    type: String,
    maxlength: [20, 'IPv4 length must be at most 20'],
    required: [true, 'IPv4 must be set'],
    validate: {
      validator: validators.validateIPv4,
      message: 'IPv4 should be a vaild ip address'
    },
    default: ''
  }
});

const DHCPSchema = new Schema({
  interface: {
    type: String,
    minlength: [1, 'Interface length must be at least 1'],
    maxlength: [50, 'Interface length must be at most 50'],
    required: [true, 'Interface must be set'],
    validate: {
      validator: validators.validateDevId,
      message: 'Interface should be a vaild interface devId'
    }
  },
  rangeStart: {
    type: String,
    required: [true, 'Start range must be set'],
    validate: {
      validator: validators.validateIPv4,
      message: 'IP start range should be a valid ipv4 address'
    }
  },
  rangeEnd: {
    type: String,
    required: [true, 'End range must be set'],
    validate: {
      validator: validators.validateIPv4,
      message: 'IP end range should be a valid ipv4 address'
    }
  },
  dns: [String],
  macAssign: [MACAssignmentSchema],
  status: {
    type: String,
    default: 'failed'
  }
}, {
  timestamps: true
});

/**
 * Device application install schema
 */
const AppIdentificationSchema = new Schema({
  /**
   * Represent the list of clients that asked for app identification
   * A client is a policy/feature that require to install app identification
   * This is only updated by the server when a client asks to install/uninstall
   */
  clients: [String],
  /**
   * This indicates the last time requested to update.
   * Its purpose is to prevent multiple identical requests
   * Updated when a new job request is sent or when the job removed/failed
   * Possible values:
   *  - null: last request indicated to remove app identification
   *  - <Latest Date>: last request indicated to install app identification
   *  - Date(0): indicates an unknown request value, will cause another update
   */
  lastRequestTime: {
    type: Date,
    default: null
  },
  /**
   * This indicates what is installed on the device, only updated by job complete callback
   * Possible values:
   *  - null: last request indicated to remove app identification
   *  - <Latest Date>: last request indicated to install app identification
   */
  lastUpdateTime: {
    type: Date,
    default: null
  }
}, {
  timestamps: false
});

/**
 * Device Version Database Schema
 */
const deviceVersionsSchema = new Schema({
  // device unique name
  device: {
    type: String,
    match: [
      /^[0-9]{1,3}\.[0-9]{1,3}(\.[0-9]{1,3})?$/,
      'Version must be a valid Semver version'
    ]
  },
  // agent version
  agent: {
    type: String,
    required: [true, 'Agent version must be set'],
    match: [
      /^[0-9]{1,3}\.[0-9]{1,3}(\.[0-9]{1,3})?$/,
      'Version must be a valid Semver version'
    ],
    default: ''
  },
  // router version
  router: {
    type: String,
    match: [
      /^[0-9]{1,3}\.[0-9]{1,3}(\.[0-9]{1,3})?$/,
      'Version must be a valid Semver version'
    ]
  },
  // VPP
  vpp: {
    type: String,
    match: [
      /^[0-9]{1,3}\.[0-9]{1,3}(\.[0-9]{1,3})?(-[a-z0-9]{1,10})?$/i,
      'Version must be a valid VPP version'
    ]
  },
  // FRR
  frr: {
    type: String,
    match: [
      /^[0-9]{1,3}\.[0-9]{1,3}(\.[0-9]{1,3})?$/,
      'Version must be a valid FRR version'
    ]
  }
});

/**
 * Device policy schema
 */
const devicePolicySchema = new Schema({
  _id: false,
  policy: {
    type: Schema.Types.ObjectId,
    ref: 'MultiLinkPolicies',
    default: null
  },
  status: {
    type: String,
    enum: [
      '',
      'installing',
      'installed',
      'uninstalling',
      'job queue failed',
      'job deleted',
      'installation failed',
      'uninstallation failed'
    ],
    default: ''
  },
  requestTime: {
    type: Date,
    default: null
  }
});

/**
 * Version Upgrade Database Schema
 */
const versionUpgradeSchema = new Schema({
  // timestamp
  time: {
    type: Date,
    default: null
  },
  // queued or not
  jobQueued: {
    type: Boolean,
    default: false
  }
});

/**
 * Device sync Database Schema
 */
const deviceSyncSchema = new Schema({
  _id: false,
  state: {
    type: String,
    enum: [
      'synced',
      'syncing',
      'not-synced',
      'unknown'
    ],
    default: 'synced'
  },
  hash: {
    type: String,
    default: ''
  },
  trials: {
    type: Number,
    default: 0
  },
  autoSync: {
    type: String,
    enum: ['on', 'off'],
    default: 'on'
  }
});

/**
 * Device Database Schema
 */
const deviceSchema = new Schema({
  // Account
  account: {
    type: Schema.Types.ObjectId,
    ref: 'accounts',
    required: true
  },
  // Organization
  org: {
    type: Schema.Types.ObjectId,
    ref: 'organizations',
    required: true
  },
  // name
  name: {
    type: String,
    maxlength: [50, 'Name length must be at most 50'],
    validate: {
      validator: validators.validateDeviceName,
      message: 'Device name format is invalid'
    },
    default: ''
  },
  // description
  description: {
    type: String,
    maxlength: [50, 'Description length must be at most 50'],
    validate: {
      validator: validators.validateDescription,
      message: 'Device description format is invalid'
    },
    default: ''
  },
  // site
  site: {
    type: String,
    maxlength: [50, 'Site length must be at most 50'],
    validate: {
      validator: validators.validateDeviceSite,
      message: 'Device site format is invalid'
    },
    default: ''
  },
  // host name
  hostname: {
    type: String,
    minlength: [1, 'Hostname length must be at least 1'],
    maxlength: [253, 'Hostname length must be at most 253'],
    validate: {
      validator: validators.validateHostName,
      message: 'Device hostname should contain English characters, digits, hyphens and dots'
    }
  },
  // default route
  defaultRoute: {
    type: String,
    maxlength: [50, 'defaultRoute length must be at most 50'],
    validate: {
      validator: validators.validateIPv4,
      message: 'defaultRoute should be a vaild ip address'
    },
    default: ''
  },
  // list of IPs
  ipList: {
    type: String,
    maxlength: [200, 'IP list length must be at most 200'],
    validate: {
      validator: validators.validateIpList,
      message: 'ipList should be a list of comma separated IP addresses'
    }
  },
  // unique device id
  machineId: {
    type: String,
    required: [true, 'MachineId is required'],
    maxlength: [50, 'Machine ID length must be at most 50'],
    validate: {
      validator: validators.validateMachineID,
      message: 'machineId should be a valid machine ID'
    },
    unique: true
  },
  serial: {
    type: String,
    maxlength: [250, 'Serial number length must be at most 250'],
    validate: {
      validator: validators.validateSerial,
      message: 'Not a valid serial number'
    },
    default: '0'
  },
  // token
  fromToken: {
    type: String,
    required: [true, 'fromToken is required'],
    minlength: [3, 'Token name length must be at least 3'],
    maxlength: [15, 'Token name length must be at most 15'],
    validate: {
      validator: validators.validateTokenName,
      message: 'Token name format is invalid'
    }
  },
  // token
  deviceToken: {
    type: String,
    maxlength: [1024, 'Device token length must be at most 1024']
    // Device token is not set by the user, therefore does not require a validator
  },
  // is device statis approved
  isApproved: {
    type: Boolean,
    default: false
  },
  // is device connected
  isConnected: {
    type: Boolean,
    default: false
  },
  // versions
  versions: {
    type: deviceVersionsSchema,
    required: [true, 'Device versions must be set']
  },
  // list of static routes configured on device
  staticroutes: [staticroutesSchema],
  // LAN side DHCP
  dhcp: [DHCPSchema],
  // App Identification Schema
  appIdentification: AppIdentificationSchema,
  // schedule for upgrade process
  upgradeSchedule: {
    type: versionUpgradeSchema,
    default: versionUpgradeSchema
  },
  // list of interfaces
  interfaces: [interfacesSchema],
  // labels
  labels: [String],
  policies: {
    multilink: {
      type: devicePolicySchema,
      default: devicePolicySchema
    }
  },
  sync: {
    type: deviceSyncSchema,
    default: deviceSyncSchema
  }
},
{
  timestamps: true
}
);

// Default exports
module.exports =
{
  devices: mongoConns.getMainDB().model('devices', deviceSchema),
  interfaces: mongoConns.getMainDB().model('interfaces', interfacesSchema),
  versions: mongoConns.getMainDB().model('versions', deviceVersionsSchema),
  staticroutes: mongoConns.getMainDB().model('staticroutes', staticroutesSchema),
  dhcpModel: mongoConns.getMainDB().model('dhcp', DHCPSchema),
  upgradeSchedule: mongoConns.getMainDB().model('upgradeSchedule', versionUpgradeSchema)
};<|MERGE_RESOLUTION|>--- conflicted
+++ resolved
@@ -192,20 +192,6 @@
     type: Schema.Types.ObjectId,
     ref: 'PathLabels'
   }],
-<<<<<<< HEAD
-  // device type - wifi, lte
-  deviceType: {
-    type: String,
-    default: ''
-  },
-  configuration: {
-    type: Object,
-    default: {}
-  },
-  deviceParams: {
-    type: Object,
-    default: {}
-=======
   // true if the agent needs to monitor internet access on the WAN interface
   monitorInternet: {
     type: Boolean,
@@ -220,7 +206,19 @@
       'no'
     ],
     default: ''
->>>>>>> 51b1ba18
+  },
+  // device type - wifi, lte
+  deviceType: {
+    type: String,
+    default: ''
+  },
+  configuration: {
+    type: Object,
+    default: {}
+  },
+  deviceParams: {
+    type: Object,
+    default: {}
   }
 }, {
   timestamps: true,
