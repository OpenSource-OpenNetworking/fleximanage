--- conflicted
+++ resolved
@@ -111,19 +111,17 @@
     type: Boolean,
     default: false
   },
-<<<<<<< HEAD
   // Tunnel status
   status: {
     type: String,
     enum: ['', 'up', 'down'],
     default: ''
-=======
+  },
   // The peer configuration for the tunnel
   peer: {
     type: Schema.Types.ObjectId,
     ref: 'peers',
     default: null
->>>>>>> ce9e0557
   }
 }, {
   timestamps: true
