--- conflicted
+++ resolved
@@ -25,7 +25,6 @@
  * User name and password are handled by passport.js
  */
 const Accounts = new Schema({
-<<<<<<< HEAD
   // name
   name: {
     type: String,
@@ -100,7 +99,7 @@
   // enable or disable notifications
   enableNotifications: {
     type: Boolean,
-    default: true
+    default: false
   },
   // logo file url. Not used
   logoFile: {
@@ -119,84 +118,6 @@
     required: false,
     default: null
   }
-=======
-    // name
-    name: {
-        type: String,
-        required: true,
-        match: [/^[a-z0-9-_ ]{2,30}$/i, "Name should contain English characters, digits, spaces or dash"],
-        minlength: [2, "Name length must be at least 2"],
-        maxlength: [30, "Name length must be at most 30"]
-    },
-    // country
-    country: {
-        type: String,
-        required: true,
-        match: [/^[a-z]{1,2}$/i, "Country should contain 2 English characters"],
-        minlength: [2, "Country length must be exactly 2"],
-        maxlength: [2, "Country length must be exactly 2"]
-    },
-    // company size
-    companySize: {
-        type: String,
-        required: true,
-        match: [/^[0-9 +\-]{1,10}$/i, "Company size should contain numbers, dash or plus characters"],
-        minlength: [2, "Company size length must be at least 2"],
-        maxlength: [15, "Company size length must be at most 15"]
-    },
-    // company service type
-    serviceType: {
-        type: String,
-        required: true,
-        match: [/^[a-z0-9 \-]{1,20}$/i, "Service type should contain letters digits space or dash characters"],
-        minlength: [2, "Service type length must be at least 2"],
-        maxlength: [20, "Service type length must be at most 20"]
-    },
-    // number of sites planned to be used
-    numSites: {
-        type: String,
-        required: true,
-        match: [/^[0-9]{1,10}$/i, "Num sites should contain a number"],
-        minlength: [1, "Num sites length must be at least 1"],
-        maxlength: [10, "Num sites length must be at most 10"]
-    },
-    // company type
-    companyType: {
-        type: String,
-        required: false,
-        default: '',
-        match: [/^[a-z0-9 \\\-]{1,30}$/i, "Company type should contain letters digits slash space or dash characters"],
-        maxlength: [30, "Company type length must be at most 30"]
-    },
-    // company description
-    companyDesc: {
-        type: String,
-        required: false,
-        default: '',
-        match: [/^[a-z0-9, \$\.\\\-]{1,30}$/i, "Company description cannot contain characters"],
-        maxlength: [255, "Company description length must be at most 255"]
-    },
-    // enable or disable notifications
-    enableNotifications: {
-        type: Boolean,
-        default: false
-    },
-    // logo file url. Not used
-    logoFile: {
-        type: String,
-        required: false,
-        unique: false,
-        maxlength: [255, "logoFile length must be at most 255"],
-    },
-    // list of organizations
-    organizations: [{type: mongoose.Schema.Types.ObjectId, ref: 'organizations'}],
-    // Customer id used for billing
-    billingCustomerId: {
-        type: String,
-        required: false,
-        default: null,
-    }
->>>>>>> ea3e8eae
 });
 
 // default exports
