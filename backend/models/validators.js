--- conflicted
+++ resolved
@@ -129,12 +129,9 @@
 const validateLabelName = (name) => { return /^[a-z0-9-_ .]{3,30}$/i.test(name || ''); };
 const validateLabelColor = (color) => { return /^#[0-9A-F]{6}$/i.test(color); };
 
-<<<<<<< HEAD
 const validatePolicyName = (name) => { return /^[a-z0-9-_ .]{3,15}$/i.test(name || ''); };
 const validateRuleName = (name) => { return /^[a-z0-9-_ .]{3,15}$/i.test(name || ''); };
 
-=======
->>>>>>> 0cce9822
 module.exports = {
   validateIPv4,
   validateIPv4WithMask,
@@ -163,10 +160,6 @@
   validateIsPhoneNumber,
   validateLabelName,
   validateLabelColor,
-<<<<<<< HEAD
   validatePolicyName,
   validateRuleName
-=======
-  validateIsNumber
->>>>>>> 0cce9822
 };