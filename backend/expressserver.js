// flexiWAN SD-WAN software - flexiEdge, flexiManage.
// For more information go to https://flexiwan.com
// Copyright (C) 2020  flexiWAN Ltd.

// This program is free software: you can redistribute it and/or modify
// it under the terms of the GNU Affero General Public License as
// published by the Free Software Foundation, either version 3 of the
// License, or (at your option) any later version.

// This program is distributed in the hope that it will be useful,
// but WITHOUT ANY WARRANTY; without even the implied warranty of
// MERCHANTABILITY or FITNESS FOR A PARTICULAR PURPOSE.  See the
// GNU Affero General Public License for more details.

// You should have received a copy of the GNU Affero General Public License
// along with this program.  If not, see <https://www.gnu.org/licenses/>.

const { version } = require('./package.json');
const fs = require('fs');
const path = require('path');
const http = require('http');
const https = require('https');
const configs = require('./configs')();
const swaggerUI = require('swagger-ui-express');
const yamljs = require('yamljs');
const express = require('express');
const cors = require('./routes/cors');
const cookieParser = require('cookie-parser');
const bodyParser = require('body-parser');
const { OpenApiValidator } = require('express-openapi-validator');
const openapiRouter = require('./utils/openapiRouter');
const createError = require('http-errors');

const passport = require('passport');
const auth = require('./authenticate');
const { connectRouter } = require('./routes/connect');
const morgan = require('morgan');
const logger = require('./logging/logging')({ module: module.filename, type: 'req' });
const { reqLogger, errLogger } = require('./logging/request-logging');

// periodic tasks
const deviceStatus = require('./periodic/deviceStatus')();
const deviceQueues = require('./periodic/deviceQueue')();
const deviceSwVersion = require('./periodic/deviceSwVersion')();
const deviceSwUpgrade = require('./periodic/deviceperiodicUpgrade')();
const notifyUsers = require('./periodic/notifyUsers')();
const appRules = require('./periodic/appRules')();
<<<<<<< HEAD
const applications = require('./periodic/applications')();
=======
const statusesInDb = require('./periodic/statusesInDb')();
>>>>>>> d6af67c7

// rate limiter
const rateLimit = require('express-rate-limit');
const RateLimitStore = require('./rateLimitStore');

// Internal routers definition
const adminRouter = require('./routes/admin');

// WSS
const WebSocket = require('ws');
const connections = require('./websocket/Connections')();
const broker = require('./broker/broker.js');
const roleSelector = require('./utils/roleSelector')(configs.get('redisUrl'));

class ExpressServer {
  constructor (port, securePort, openApiYaml) {
    this.port = port;
    this.securePort = securePort;
    this.app = express();
    this.openApiPath = openApiYaml;
    this.schema = yamljs.load(openApiYaml);
    const restServerUrl = configs.get('restServerUrl', 'list');
    const servers = this.schema.servers.filter(server => server.url.includes(restServerUrl));
    if (servers.length === 0) {
      this.schema.servers.unshift(...restServerUrl.map((restServer, idx) => {
        return {
          description: `Local Server #${idx + 1}`,
          url: restServer + '/api'
        };
      }));
    };

    this.setupMiddleware = this.setupMiddleware.bind(this);
    this.addErrorHandler = this.addErrorHandler.bind(this);
    this.onError = this.onError.bind(this);
    this.onListening = this.onListening.bind(this);
    this.launch = this.launch.bind(this);
    this.close = this.close.bind(this);

    this.setupMiddleware();
  }

  async setupMiddleware () {
    // this.setupAllowedMedia();
    this.app.use((req, res, next) => {
      console.log(`${req.method}: ${req.url}`);
      return next();
    });

    // A middleware that adds a unique request ID for each request
    // or uses the existing request ID, if there is one.
    // THIS MIDDLEWARE MUST BE ASSIGNED FIRST.
    // this.app.use((req, res, next) => {
    //   // Add unique ID to each request
    //   req.id = req.get('X-Request-Id') || uuid();
    //   res.set('X-Request-Id', req.id);

    //   // Set the remote address IP on the request
    //   req.ip = req.headers['x-forwarded-for'] || req.connection.remoteAddress;

    //   next();
    // });

    // Request logging middleware - must be defined before routers.
    this.app.use(reqLogger);
    this.app.set('trust proxy', true); // Needed to get the public IP if behind a proxy

    // Don't expose system internals in response headers
    this.app.disable('x-powered-by');

    // Use morgan request logger in development mode
    if (configs.get('environment') === 'development') this.app.use(morgan('dev'));

    // Initialize websocket traffic handler role selector
    // On every new websocket connection it will try to set itself as active
    roleSelector.initializeSelector('websocketHandler');

    // Start periodic device tasks
    deviceStatus.start();
    deviceQueues.start();
    deviceSwVersion.start();
    deviceSwUpgrade.start();
    notifyUsers.start();
    appRules.start();
<<<<<<< HEAD
    applications.start();
=======
    statusesInDb.start();
>>>>>>> d6af67c7

    // Secure traffic only
    this.app.all('*', (req, res, next) => {
      // Allow Let's encrypt certbot to access its certificate dirctory
      if (!configs.get('shouldRedirectHttps', 'boolean') ||
          req.secure || req.url.startsWith('/.well-known/acme-challenge')) {
        return next();
      } else {
        return res.redirect(
          307, 'https://' + req.hostname + ':' + configs.get('redirectHttpsPort') + req.url
        );
      }
    });

    // Global rate limiter to protect against DoS attacks
    // Windows size of 5 minutes
    const inMemoryStore = new RateLimitStore(5 * 60 * 1000);
    const rateLimiter = rateLimit({
      store: inMemoryStore,
      // Rate limit for requests in 5 min per IP address
      max: configs.get('userIpReqRateLimit', 'number'),
      message: 'Request rate limit exceeded',
      onLimitReached: (req, res, options) => {
        logger.error(
          'Request rate limit exceeded. blocking request', {
            params: { ip: req.ip },
            req: req
          });
      }
    });
    this.app.use(rateLimiter);

    // General settings here
    this.app.use(cors.cors);
    this.app.use(bodyParser.json());
    this.app.use(express.json());
    this.app.use(express.urlencoded({ extended: false }));
    this.app.use(cookieParser());

    // Routes allowed without authentication
    this.app.use(express.static(path.join(__dirname, configs.get('clientStaticDir'))));

    // Secure traffic only
    this.app.all('*', (req, res, next) => {
      // Allow Let's encrypt certbot to access its certificate dirctory
      if (!configs.get('shouldRedirectHttps', 'boolean') ||
          req.secure || req.url.startsWith('/.well-known/acme-challenge')) {
        return next();
      } else {
        return res.redirect(
          307, 'https://' + req.hostname + ':' + configs.get('redirectHttpsPort') + req.url
        );
      }
    });

    // no authentication
    this.app.use('/api/connect', connectRouter);
    this.app.use('/api/users', require('./routes/users'));

    // add API documentation
    this.app.use('/api-docs', swaggerUI.serve, swaggerUI.setup(this.schema));

    // initialize passport and authentication
    this.app.use(passport.initialize());

    // Enable db admin only in development mode
    if (configs.get('environment') === 'development') {
      logger.warn('Warning: Enabling UI database access');
      // mongo database UI
      const mongoExpress = require('mongo-express/lib/middleware');
      const mongoExpressConfig = require('./mongo_express_config');
      const expressApp = await mongoExpress(mongoExpressConfig);
      this.app.use('/admindb', expressApp);
    }

    // Enable routes for non-authorized links
    this.app.use('/ok', express.static(path.join(__dirname, 'public', 'ok.html')));
    this.app.use('/spec', express.static(path.join(__dirname, 'api', 'openapi.yaml')));
    this.app.get('/hello', (req, res) => res.send('Hello World'));

    this.app.get('/api/version', (req, res) => res.json({ version }));
    this.app.get('/api/restServers', (req, res) => res.json({ version }));

    this.app.use(cors.corsWithOptions);
    this.app.use(auth.verifyUserJWT);
    // this.app.use(auth.verifyPermission);

    try {
      // FIXME: temporary map the OLD routes
      // this.app.use('/api/devices', require('./routes/devices'));
      // this.app.use('/api/devicestats', require('./routes/deviceStats'));
      // this.app.use('/api/jobs', require('./routes/deviceQueue'));
      this.app.use('/api/portals', require('./routes/portals'));
    } catch (error) {
      logger.error('Error: Can\'t connect OLD routes');
    }

    // Intialize routes
    this.app.use('/api/admin', adminRouter);

    // reserved for future use
    // this.app.get('/login-redirect', (req, res) => {
    //   res.status(200);
    //   res.json(req.query);
    // });
    // this.app.get('/oauth2-redirect.html', (req, res) => {
    //   res.status(200);
    //   res.json(req.query);
    // });

    const validator = new OpenApiValidator({
      apiSpec: this.openApiPath,
      validateRequests: configs.get('validateOpenAPIRequest', 'boolean'),
      validateResponses: configs.get('validateOpenAPIResponse', 'boolean')
    });

    validator
      .install(this.app)
      .then(async () => {
        await this.app.use(openapiRouter(this.schema.components.schemas));
        await this.launch();
        logger.info('Express server running');
      });
  }

  addErrorHandler () {
    // "catchall" handler, for any request that doesn't match one above, send back index.html file.
    this.app.get('*', (req, res, next) => {
      logger.info('Route not found', { req: req });
      res.sendFile(path.join(__dirname, configs.get('clientStaticDir'), 'index.html'));
    });

    // catch 404 and forward to error handler
    this.app.use(function (req, res, next) {
      next(createError(404));
    });

    // Request error logger - must be defined after all routers
    // Set log severity on the request to log errors only for 5xx status codes.
    this.app.use((err, req, res, next) => {
      req.logSeverity = err.status || 500;
      next(err);
    });
    this.app.use(errLogger);

    /**
     * suppressed eslint rule: The next variable is required here, even though it's not used.
     *
     ** */
    // eslint-disable-next-line no-unused-vars
    this.app.use((error, req, res, next) => {
      const errorResponse = error.error || error.message || error.errors || 'Unknown error';
      res.status(error.status || 500);
      res.type('json');
      res.json({ error: errorResponse });
    });
  }

  /**
   * Event listener for HTTP/HTTPS server "error" event.
   */
  onError (port) {
    return function (error) {
      if (error.syscall !== 'listen') {
        throw error;
      }

      const bind = 'Port ' + port;

      // handle specific listen errors with friendly messages
      /* eslint-disable no-unreachable */
      switch (error.code) {
        case 'EACCES':
          console.error(bind + ' requires elevated privileges');
          process.exit(1);
          break;
        case 'EADDRINUSE':
          console.error(bind + ' is already in use');
          process.exit(1);
          break;
        default:
          throw error;
      }
    };
  }

  /**
  * Event listener for HTTP server "listening" event.
  */
  onListening (server) {
    return function () {
      const addr = server.address();
      const bind = typeof addr === 'string' ? 'pipe ' + addr : 'port ' + addr.port;
      console.debug('Listening on ' + bind);
    };
  }

  async launch () {
    this.addErrorHandler();

    try {
      this.server = http.createServer(this.app);

      this.options = {
        key: fs.readFileSync(path.join(__dirname, 'bin', configs.get('httpsCertKey'))),
        cert: fs.readFileSync(path.join(__dirname, 'bin', configs.get('httpsCert')))
      };
      this.secureServer = https.createServer(this.options, this.app);

      // setup wss here
      this.wss = new WebSocket.Server({
        server: configs.get('shouldRedirectHttps', 'boolean') ? this.secureServer : this.server,
        verifyClient: connections.verifyDevice
      });

      connections.registerConnectCallback('broker', broker.deviceConnectionOpened);
      connections.registerCloseCallback('broker', broker.deviceConnectionClosed);
      connections.registerCloseCallback('deviceStatus', deviceStatus.deviceConnectionClosed);

      this.wss.on('connection', connections.createConnection);
      console.log('Websocket server running');

      this.server.listen(this.port, () => {
        console.log('HTTP server listening on port', { params: { port: this.port } });
      });
      this.server.on('error', this.onError(this.port));
      this.server.on('listening', this.onListening(this.server));

      this.secureServer.listen(this.securePort, () => {
        console.log('HTTPS server listening on port', { params: { port: this.securePort } });
      });
      this.secureServer.on('error', this.onError(this.securePort));
      this.secureServer.on('listening', this.onListening(this.secureServer));
    } catch (error) {
      console.log('Express server lunch error', { params: { message: error.message } });
    }
  }

  async close () {
    if (this.server !== undefined) {
      await this.server.close();
      console.log(`HTTP Server on port ${this.port} shut down`);
    }
    if (this.secureServer !== undefined) {
      await this.secureServer.close();
      console.log(`HTTPS Server on port ${this.securePort} shut down`);
    }
  }
}

module.exports = ExpressServer;<|MERGE_RESOLUTION|>--- conflicted
+++ resolved
@@ -45,11 +45,8 @@
 const deviceSwUpgrade = require('./periodic/deviceperiodicUpgrade')();
 const notifyUsers = require('./periodic/notifyUsers')();
 const appRules = require('./periodic/appRules')();
-<<<<<<< HEAD
 const applications = require('./periodic/applications')();
-=======
 const statusesInDb = require('./periodic/statusesInDb')();
->>>>>>> d6af67c7
 
 // rate limiter
 const rateLimit = require('express-rate-limit');
@@ -134,11 +131,8 @@
     deviceSwUpgrade.start();
     notifyUsers.start();
     appRules.start();
-<<<<<<< HEAD
     applications.start();
-=======
     statusesInDb.start();
->>>>>>> d6af67c7
 
     // Secure traffic only
     this.app.all('*', (req, res, next) => {
