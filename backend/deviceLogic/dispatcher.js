// flexiWAN SD-WAN software - flexiEdge, flexiManage.
// For more information go to https://flexiwan.com
// Copyright (C) 2019-2020  flexiWAN Ltd.

// This program is free software: you can redistribute it and/or modify
// it under the terms of the GNU Affero General Public License as
// published by the Free Software Foundation, either version 3 of the
// License, or (at your option) any later version.

// This program is distributed in the hope that it will be useful,
// but WITHOUT ANY WARRANTY; without even the implied warranty of
// MERCHANTABILITY or FITNESS FOR A PARTICULAR PURPOSE.  See the
// GNU Affero General Public License for more details.

// You should have received a copy of the GNU Affero General Public License
// along with this program.  If not, see <https://www.gnu.org/licenses/>.

// File used to dispatch the apply logic to the right function
const start = require('./start');
const stop = require('./stop');
const reset = require('./reset');
const modify = require('./modifyDevice');
const tunnels = require('./tunnels');
const staticroutes = require('./staticroutes');
const upgrade = require('./applyUpgrade');
const mlpolicy = require('./mlpolicy');
<<<<<<< HEAD
const application = require('./application');
=======
const firewallPolicy = require('./firewallPolicy');
>>>>>>> fc7e78a1
const dhcp = require('./dhcp');
const appIdentification = require('./appIdentification');
const sync = require('./sync');
const IKEv2 = require('./IKEv2');
const configs = require('../configs')();
const deviceQueues = require('../utils/deviceQueue')(
  configs.get('kuePrefix'),
  configs.get('redisUrl')
);

const logger = require('../logging/logging')({ module: module.filename, type: 'job' });

/**
 * Holds the apply, complete, error and remove callbacks for each device task
 * The apply method is called when applying a device task (called from routes/devices.js/apply)
 * The callback methods are called when a job complete/fails/removed.
 * The callback method are receive the job ID of the relevant job.
 * @type {Object}
 */
const errorNOOP = (jobId, jobData) => {}; // Nothing to do on error
const methods = {
  start: {
    apply: start.apply,
    complete: start.complete,
    error: errorNOOP
  },
  stop: {
    apply: stop.apply,
    complete: stop.complete,
    error: errorNOOP
  },
  reset: {
    apply: reset.apply,
    complete: reset.complete,
    error: reset.error
  },
  modify: {
    apply: modify.apply,
    complete: modify.complete,
    error: errorNOOP,
    remove: errorNOOP
  },
  tunnels: {
    apply: tunnels.apply.applyTunnelAdd,
    complete: tunnels.complete.completeTunnelAdd,
    error: tunnels.error.errorTunnelAdd
  },
  deltunnels: {
    apply: tunnels.apply.applyTunnelDel,
    complete: tunnels.complete.completeTunnelDel,
    error: errorNOOP
  },
  staticroutes: {
    apply: staticroutes.apply,
    complete: staticroutes.complete,
    error: staticroutes.error,
    remove: staticroutes.remove
  },
  dhcp: {
    apply: dhcp.apply,
    complete: dhcp.complete,
    error: dhcp.error,
    remove: dhcp.remove
  },
  upgrade: {
    apply: upgrade.apply,
    complete: upgrade.complete,
    error: upgrade.error,
    remove: upgrade.remove
  },
  mlpolicy: {
    apply: mlpolicy.apply,
    complete: mlpolicy.complete,
    error: mlpolicy.error,
    remove: mlpolicy.remove
  },
<<<<<<< HEAD
  application: {
    apply: application.apply,
    complete: application.complete,
    error: application.error,
    remove: application.remove
=======
  firewallPolicy: {
    apply: firewallPolicy.apply,
    complete: firewallPolicy.complete,
    error: firewallPolicy.error,
    remove: firewallPolicy.remove
>>>>>>> fc7e78a1
  },
  appIdentification: {
    apply: appIdentification.apply,
    complete: appIdentification.complete,
    error: appIdentification.error,
    remove: appIdentification.remove
  },
  sync: {
    apply: sync.apply,
    complete: sync.complete,
    error: sync.error,
    remove: errorNOOP
  },
  ikev2: {
    apply: IKEv2.apply,
    complete: IKEv2.complete,
    error: IKEv2.error,
    remove: IKEv2.remove
  }
};

// Register remove/error callbacks for relevant methods.
Object.entries(methods).forEach(([method, functions]) => {
  if (functions.hasOwnProperty('remove')) {
    deviceQueues.registerJobRemoveCallback(method, functions.remove);
  }
  if (functions.hasOwnProperty('error')) {
    deviceQueues.registerJobErrorCallback(method, functions.error);
  }
});

/**
 * Calls the apply method for to the method
 *
 * @param  {Array}    devices     an array of devices
 * @param  {String}   method      apply method to execute
 * @param  {Object}   user        User data
 * @param  {Object}   data=null   additional data per caller's choice
 * @return {void}
 */
const apply = async (devices, method, user, data = null) => {
  logger.info('Apply method called', {
    params: { method: method || null, user: user, data: data }
  });
  const methodFunc = methods.hasOwnProperty(method)
    ? methods[method].apply : null;
  if (!methodFunc) {
    throw new Error('Apply method not found');
  }
  const job = await methodFunc(devices, user, data);
  return job;
};

/**
 * Calls the complete callback for the method
 * specified in the req.body object
 * @param  {number} jobId     the id of the completed job
 * @param  {Object} jobResult the results of the completed job
 * @return {void}
 */
const complete = (jobId, jobResult) => {
  logger.debug('Dispatcher complete callback', {
    params: { jobId: jobId, result: jobResult }
  });
  const method = methods.hasOwnProperty(jobResult.method)
    ? methods[jobResult.method].complete
    : null;
  if (method != null) {
    return method(jobId, jobResult.data);
  } else {
    logger.info('Complete method not found', { params: { jobId: jobId } });
  }
};

/**
 * Calls the error callback for the method
 * specified in the req.body object
 * @param  {number} jobId     the id of the failed job
 * @param  {Object} jobResult the results of the failed job
 * @return {void}
 */
const error = (jobId, jobResult) => {
  logger.info('Dispatcher error callback called', { params: { jobId: jobId, result: jobResult } });
  const method = methods.hasOwnProperty(jobResult.method) ? methods[jobResult.method].error : null;
  if (method != null) {
    return method(jobId, jobResult.data);
  } else {
    logger.info('error method not found', { params: { jobId: jobId } });
  }
};

module.exports = {
  apply: apply,
  complete: complete,
  error: error
};<|MERGE_RESOLUTION|>--- conflicted
+++ resolved
@@ -24,11 +24,8 @@
 const staticroutes = require('./staticroutes');
 const upgrade = require('./applyUpgrade');
 const mlpolicy = require('./mlpolicy');
-<<<<<<< HEAD
 const application = require('./application');
-=======
 const firewallPolicy = require('./firewallPolicy');
->>>>>>> fc7e78a1
 const dhcp = require('./dhcp');
 const appIdentification = require('./appIdentification');
 const sync = require('./sync');
@@ -105,19 +102,17 @@
     error: mlpolicy.error,
     remove: mlpolicy.remove
   },
-<<<<<<< HEAD
   application: {
     apply: application.apply,
     complete: application.complete,
     error: application.error,
     remove: application.remove
-=======
+  },
   firewallPolicy: {
     apply: firewallPolicy.apply,
     complete: firewallPolicy.complete,
     error: firewallPolicy.error,
     remove: firewallPolicy.remove
->>>>>>> fc7e78a1
   },
   appIdentification: {
     apply: appIdentification.apply,
