// flexiWAN SD-WAN software - flexiEdge, flexiManage.
// For more information go to https://flexiwan.com
// Copyright (C) 2019-2020  flexiWAN Ltd.

// This program is free software: you can redistribute it and/or modify
// it under the terms of the GNU Affero General Public License as
// published by the Free Software Foundation, either version 3 of the
// License, or (at your option) any later version.

// This program is distributed in the hope that it will be useful,
// but WITHOUT ANY WARRANTY; without even the implied warranty of
// MERCHANTABILITY or FITNESS FOR A PARTICULAR PURPOSE.  See the
// GNU Affero General Public License for more details.

// You should have received a copy of the GNU Affero General Public License
// along with this program.  If not, see <https://www.gnu.org/licenses/>.

const { isIPv4Address } = require('./validators');
const Joi = require('@hapi/joi');

/**
 * Builds collection of interfaces to be sent to device
 *
 * @param {*} deviceInterfaces interfaces stored in db
 * @returns array of interfaces
 */
const buildInterfaces = (deviceInterfaces) => {
  const interfaces = [];
  for (const ifc of deviceInterfaces) {
    // Skip unassigned/un-typed interfaces, as they
    // cannot be part of the device configuration
    if (!ifc.isAssigned || ifc.type.toLowerCase() === 'none') continue;

    const {
      devId,
      IPv4,
      IPv6,
      IPv4Mask,
      IPv6Mask,
      PublicIP,
      PublicPort,
      useStun,
      routing,
      type,
      pathlabels,
      gateway,
      metric,
      dhcp,
      deviceType,
      configuration
    } = ifc;
    // Non-DIA interfaces should not be
    // sent to the device
    const labels = pathlabels.filter(
      (label) => label.type === 'DIA'
    );
    // Skip interfaces with invalid IPv4 addresses.
    // Currently we allow empty IPv6 address
    if (dhcp !== 'yes' && !isIPv4Address(IPv4, IPv4Mask) && deviceType !== 'wifi') continue;

    const ifcInfo = {
      devId: devId,
      dhcp: dhcp || 'no',
      addr: `${(IPv4 && IPv4Mask ? `${IPv4}/${IPv4Mask}` : '')}`,
      addr6: `${(IPv6 && IPv6Mask ? `${IPv6}/${IPv6Mask}` : '')}`,
      routing,
      type,
<<<<<<< HEAD
      metric,
      multilink: { labels: labels.map((label) => label._id.toString()) },
      deviceType,
      configuration
=======
      multilink: { labels: labels.map((label) => label._id.toString()) }
>>>>>>> 6bb579d5
    };
    if (ifc.type === 'WAN') {
      ifcInfo.gateway = gateway;
      ifcInfo.metric = metric;
      ifcInfo.PublicIP = PublicIP;
      ifcInfo.PublicPort = PublicPort;
      ifcInfo.useStun = useStun;
    }
    interfaces.push(ifcInfo);
  }

  return interfaces;
};

const lteConfigurationSchema = Joi.object().keys({
  apn: Joi.string().required()
});

const WifiConfigurationSchema = Joi.object().keys({
  ssid: Joi.string().required(),
  password: Joi.string().required().min(8),
  operationMode: Joi.string().required().valid('b', 'g')
});

/**
 * Validate dynamic configuration object for different types of interfaces
 *
 * @param {*} deviceInterfaces interfaces stored in db
 * @param {*} configurationReq configuration request to save
 * @returns array of interfaces
 */
const validateConfiguration = (deviceInterfaces, configurationReq) => {
  const interfacesTypes = {
    lte: lteConfigurationSchema,
    wifi: WifiConfigurationSchema
  };

  const intType = deviceInterfaces.deviceType;

  if (interfacesTypes[intType]) {
    const result = interfacesTypes[intType].validate(configurationReq);

    if (result.error) {
      return { valid: false, err: `${result.error.details[0].message}` };
    }

    return { valid: true, err: '' };
  }

  return { valid: false, err: 'You can\'t save configuration for this interface' };
};

module.exports = {
  buildInterfaces,
  validateConfiguration
};<|MERGE_RESOLUTION|>--- conflicted
+++ resolved
@@ -65,14 +65,9 @@
       addr6: `${(IPv6 && IPv6Mask ? `${IPv6}/${IPv6Mask}` : '')}`,
       routing,
       type,
-<<<<<<< HEAD
-      metric,
       multilink: { labels: labels.map((label) => label._id.toString()) },
       deviceType,
       configuration
-=======
-      multilink: { labels: labels.map((label) => label._id.toString()) }
->>>>>>> 6bb579d5
     };
     if (ifc.type === 'WAN') {
       ifcInfo.gateway = gateway;
