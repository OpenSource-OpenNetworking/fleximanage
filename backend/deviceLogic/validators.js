// flexiWAN SD-WAN software - flexiEdge, flexiManage.
// For more information go to https://flexiwan.com
// Copyright (C) 2019  flexiWAN Ltd.

// This program is free software: you can redistribute it and/or modify
// it under the terms of the GNU Affero General Public License as
// published by the Free Software Foundation, either version 3 of the
// License, or (at your option) any later version.

// This program is distributed in the hope that it will be useful,
// but WITHOUT ANY WARRANTY; without even the implied warranty of
// MERCHANTABILITY or FITNESS FOR A PARTICULAR PURPOSE.  See the
// GNU Affero General Public License for more details.

// You should have received a copy of the GNU Affero General Public License
// along with this program.  If not, see <https://www.gnu.org/licenses/>.

const net = require('net');
const cidr = require('cidr-tools');
const { generateTunnelParams } = require('../utils/tunnelUtils');
const maxMetric = 2 * 10 ** 9;
/**
 * Checks whether a value is empty
 * @param  {string}  val the value to be checked
 * @return {boolean}     true if the value is empty, false otherwise
 */
const isEmpty = (val) => { return val === null || val === undefined || val === ''; };

/**
 * Checks whether a value is a valid IPv4 network mask
 * @param  {string}  mask the mask to be checked
 * @return {boolean}      true if mask is valid, false otherwise
 */
const validateIPv4Mask = mask => {
  return (
    !isEmpty(mask) &&
        mask.length < 3 &&
        !isNaN(Number(mask)) &&
        (mask >= 0 && mask <= 32)
  );
};

/**
 * Checks whether dhcp server configuration is valid
 * Validate if any dhcp is assigned on a modified interface
 * @param {Object} device - the device to validate
 * @param {List} modifiedInterfaces - list of modified interfaces
 * @return {{valid: boolean, err: string}}  test result + error, if device is invalid
 */
const validateDhcpConfig = (device, modifiedInterfaces) => {
  const assignedDhcps = device.dhcp.map(d => d.interface);
  const modifiedDhcp = modifiedInterfaces.filter(i => {
    // don't validate unassigned modified interface
    if (!assignedDhcps.includes(i.devId)) {
      return false;
    }

    // validate only critical fields
    const orig = device.interfaces.find(intf => intf.devId === i.devId);
    if (i.type !== orig.type ||
      i.dhcp !== orig.dhcp ||
      i.addr !== `${orig.IPv4}/${orig.IPv4Mask}` ||
      i.gateway !== orig.gateway
    ) {
      return true;
    } else {
      return false;
    }
  });
  if (modifiedDhcp.length > 0) {
    // get first interface from device
    const firstIf = device.interfaces.filter(i => i.devId === modifiedDhcp[0].devId);
    const result = {
      valid: false,
      err: `DHCP defined on interface ${
        firstIf[0].name
      }, please remove it before modifying this interface`
    };
    return result;
  }
  return { valid: true, err: '' };
};

/**
 * Checks whether the device configuration is valid,
 * therefore the device can be started.
 * @param {Object}  device                 the device to check
 * @param {Boolean} isRunning              is the device running
 * @param {[_id: objectId, name: string, subnet: string]} organizationLanSubnets to check overlaps
 * @return {{valid: boolean, err: string}}  test result + error, if device is invalid
 */
const validateDevice = (device, isRunning = false, organizationLanSubnets = []) => {
  // Get all assigned interface. There should be at least
  // two such interfaces - one LAN and the other WAN
  const interfaces = device.interfaces;
  if (!Array.isArray(interfaces) || interfaces.length < 2) {
    return {
      valid: false,
      err: 'There should be at least two interfaces'
    };
  }
  const assignedIfs = interfaces.filter(ifc => { return ifc.isAssigned; });
  const [wanIfcs, lanIfcs] = [
    assignedIfs.filter(ifc => { return ifc.type === 'WAN'; }),
    assignedIfs.filter(ifc => { return ifc.type === 'LAN'; })
  ];

  if (isRunning && (assignedIfs.length < 2 || (wanIfcs.length === 0 || lanIfcs.length === 0))) {
    return {
      valid: false,
      err: 'There should be at least one LAN and one WAN interfaces'
    };
  }

  if (assignedIfs.some(ifc => +ifc.metric >= maxMetric)) {
    return {
      valid: false,
      err: `Metric should be lower than ${maxMetric}`
    };
  }

  for (const ifc of assignedIfs) {
    // Assigned interfaces must be either WAN or LAN
    if (!['WAN', 'LAN'].includes(ifc.type)) {
      return {
        valid: false,
        err: `Invalid interface type for ${ifc.name}: ${ifc.type}`
      };
    }

    if (!isIPv4Address(ifc.IPv4, ifc.IPv4Mask) && ifc.dhcp !== 'yes') {
      return {
        valid: false,
        err: ifc.IPv4 && ifc.IPv4Mask
          ? `Invalid IP address for ${ifc.name}: ${ifc.IPv4}/${ifc.IPv4Mask}`
          : `Interface ${ifc.name} does not have an ${ifc.IPv4Mask === ''
                      ? 'IPv4 mask' : 'IP address'}`
      };
    }

    if (ifc.type === 'LAN') {
      // Path labels are not allowed on LAN interfaces
      if (ifc.pathlabels.length !== 0) {
        return {
          valid: false,
          err: 'Path Labels are not allowed on LAN interfaces'
        };
      }

      // LAN interfaces are not allowed to have a default GW
      if (ifc.gateway !== '') {
        return {
          valid: false,
          err: 'LAN interfaces should not be assigned a default GW'
        };
      }

      // DHCP client is not allowed on LAN interface
      if (ifc.dhcp === 'yes') {
        return {
          valid: false,
          err: 'LAN interfaces should not be set to DHCP'
        };
      }
    }

    if (ifc.type === 'WAN') {
      // OSPF is not allowed on WAN interfaces
      if (ifc.routing === 'OSPF') {
        return {
          valid: false,
          err: 'OSPF should not be configured on WAN interface'
        };
      }
      // WAN interfaces must have default GW assigned to them
      if (ifc.dhcp !== 'yes' && !net.isIPv4(ifc.gateway)) {
        return {
          valid: false,
          err: 'All WAN interfaces should be assigned a default GW'
        };
      }
    }
  }

  // Assigned interfaces must not be on the same subnet
  const assignedNotEmptyIfs = assignedIfs.filter(i => isIPv4Address(i.IPv4, i.IPv4Mask));
  for (const ifc1 of assignedNotEmptyIfs) {
    for (const ifc2 of assignedNotEmptyIfs.filter(i => i.devId !== ifc1.devId)) {
      const ifc1Subnet = `${ifc1.IPv4}/${ifc1.IPv4Mask}`;
      const ifc2Subnet = `${ifc2.IPv4}/${ifc2.IPv4Mask}`;
      if (ifc1Subnet !== ifc2Subnet && cidr.overlap(ifc1Subnet, ifc2Subnet)) {
        return {
          valid: false,
          err: 'IP addresses of the assigned interfaces have an overlap'
        };
      }
    }
  }

  // Checks if all assigned WAN interfaces metrics are different
  const metricsArray = wanIfcs.map(i => Number(i.metric));
  const hasDuplicates = metricsArray.length !== new Set(metricsArray).size;
  if (hasDuplicates) {
    return {
      valid: false,
      err: 'Duplicated metrics are not allowed on VPP WAN interfaces'
    };
  }

  if (isRunning && organizationLanSubnets.length > 0) {
    // LAN subnet must not be overlap with other devices in this org
    for (const orgDevice of organizationLanSubnets) {
      for (const currentLanIfc of lanIfcs) {
        const orgSubnet = orgDevice.subnet;
        const currentSubnet = `${currentLanIfc.IPv4}/${currentLanIfc.IPv4Mask}`;

        // Don't check overlapping with same device
        if (orgDevice._id.toString() === device._id.toString()) {
          continue;
        };

        if (cidr.overlap(currentSubnet, orgSubnet)) {
          const msg =
          `The LAN subnet ${currentSubnet} overlaps with a LAN subnet of device ${orgDevice.name}`;

          return {
            valid: false,
            err: msg
          };
        }
      }
    }
  }

  const lteInterface = assignedIfs.find(i => i.deviceType === 'lte');
  if (lteInterface) {
    const isEnabled = lteInterface.configuration && lteInterface.configuration.enable;
    if (!isEnabled) {
      return {
        valid: false,
        err: 'LTE interface is assigned but not enabled. Please enable or unassign it'
      };
    }
  }

  const wifiInterface = assignedIfs.find(i => i.deviceType === 'wifi');
  if (wifiInterface) {
    const band2Enable = wifiInterface.configuration['2.4GHz'] &&
      wifiInterface.configuration['2.4GHz'].enable;
    const band5Enable = wifiInterface.configuration['5GHz'] &&
      wifiInterface.configuration['5GHz'].enable;

    if (band2Enable && band5Enable) {
      return {
        valid: false, err: 'Dual band at the same time is not supported. Please enable one of them'
      };
    } ;

    if (!band2Enable && !band5Enable) {
      return {
        valid: false, err: 'Wifi access point must be enabled'
      };
    } ;

    const key = band2Enable ? '2.4GHz' : '5GHz';
    const ssid = wifiInterface.configuration[key] && wifiInterface.configuration[key].ssid;
    const pass = wifiInterface.configuration[key] && wifiInterface.configuration[key].password;
    if (!ssid) return { valid: false, err: 'SSID is not configured for WIFI interface' };
    if (!pass) return { valid: false, err: 'Password is not configured for WIFI interface' };
  }

  /*
    if (!cidr.overlap(wanSubnet, defaultGwSubnet)) {
        return {
            valid: false,
            err: 'WAN and default route IP addresses are not on the same subnet'
        };
    }
    */
  return { valid: true, err: '' };
};

/**
 * Checks whether a modify-device message body
 * contains valid configurations.
 * @param  {Object} modifyDeviceMsg         modify-device message body
 * @return {{valid: boolean, err: string}}  test result + error if message is invalid
 */
const validateModifyDeviceMsg = (modifyDeviceMsg) => {
  // Support both arrays and single interface
  const msg = Array.isArray(modifyDeviceMsg) ? modifyDeviceMsg : [modifyDeviceMsg];
  for (const ifc of msg) {
    if (ifc.type === 'WAN' && ifc.dhcp === 'yes' && ifc.addr === '') {
      // allow empty IP on WAN with dhcp client
      continue;
    }

    if (ifc.deviceType === 'wifi') {
      // allow empty IP on wifi access point interface
      continue;
    }

    const [ip, mask] = (ifc.addr || '/').split('/');
    if (!isIPv4Address(ip, mask)) {
      return {
        valid: false,
        err: `Bad request: Invalid IP address ${ifc.addr}`
      };
    }
  }
  return { valid: true, err: '' };
};

const isIPv4Address = (ip, mask) => {
  if (!validateIPv4Mask(mask)) {
    return false;
  };
  if (!net.isIPv4(ip)) {
    return false;
  };
  const octets = ip.split('.');
  if (['0', '255'].includes(octets[3])) {
    return false;
  }
  return true;
};

/**
 * Checks whether static route is valid
 * @param {Object} device - the device to validate
 * @param {List} tunnels - list of tunnels nums of the device
 * @param {Object} route - the added/modified route
 * @return {{valid: boolean, err: string}}  test result + error, if device is invalid
 */
const validateStaticRoute = (device, tunnels, route) => {
  const { ifname, gateway } = route;
  const gatewaySubnet = `${gateway}/32`;
  if (ifname) {
    const ifc = device.interfaces.find(i => i.devId === ifname);
    if (ifc === undefined) {
      return {
        valid: false,
        err: `Static route interface not found '${ifname}'`
      };
    };
    if (!ifc.isAssigned) {
      return {
        valid: false,
        err: `Static routes not allowed on unassigned interfaces '${ifname}'`
      };
    }
    if (!cidr.overlap(`${ifc.IPv4}/${ifc.IPv4Mask}`, gatewaySubnet)) {
      return {
        valid: false,
        err: `Interface IP ${ifc.IPv4} and gateway ${gateway} are not on the same subnet`
      };
    }

    // Don't allow putting static route on a bridged interface
    const anotherBridgedIfc = device.interfaces.some(i => {
      return i.devId !== ifc.devId && i.IPv4 === ifc.IPv4 && i.isAssigned;
    });
    if (anotherBridgedIfc) {
      return {
        valid: false,
        err: 'Specify interface in static route is not allowed on a bridged interface'
      };
    }
  } else {
<<<<<<< HEAD
    let valid = device.interfaces.some(ifc => {
      if (ifc.IPv4 === '') return false;
      return cidr.overlap(`${ifc.IPv4}/${ifc.IPv4Mask}`, gatewaySubnet);
    });
=======
    let valid = device.interfaces.filter(ifc => ifc.IPv4 && ifc.IPv4Mask).some(ifc =>
      cidr.overlap(`${ifc.IPv4}/${ifc.IPv4Mask}`, gatewaySubnet)
    );
>>>>>>> b508f6f0
    if (!valid) {
      valid = tunnels.some(tunnel => {
        const { ip1 } = generateTunnelParams(tunnel.num);
        return cidr.overlap(`${ip1}/31`, gatewaySubnet);
      });
    }
    if (!valid) {
      return {
        valid: false,
        err: `Static route gateway ${gateway} not overlapped with any interface or tunnel`
      };
    }
  }
  return { valid: true, err: '' };
};

module.exports = {
  isIPv4Address,
  validateDevice,
  validateDhcpConfig,
  validateStaticRoute,
  validateModifyDeviceMsg: validateModifyDeviceMsg
};<|MERGE_RESOLUTION|>--- conflicted
+++ resolved
@@ -367,16 +367,9 @@
       };
     }
   } else {
-<<<<<<< HEAD
-    let valid = device.interfaces.some(ifc => {
-      if (ifc.IPv4 === '') return false;
-      return cidr.overlap(`${ifc.IPv4}/${ifc.IPv4Mask}`, gatewaySubnet);
-    });
-=======
     let valid = device.interfaces.filter(ifc => ifc.IPv4 && ifc.IPv4Mask).some(ifc =>
       cidr.overlap(`${ifc.IPv4}/${ifc.IPv4Mask}`, gatewaySubnet)
     );
->>>>>>> b508f6f0
     if (!valid) {
       valid = tunnels.some(tunnel => {
         const { ip1 } = generateTunnelParams(tunnel.num);
