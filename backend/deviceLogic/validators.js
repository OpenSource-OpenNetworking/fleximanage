// flexiWAN SD-WAN software - flexiEdge, flexiManage.
// For more information go to https://flexiwan.com
// Copyright (C) 2019  flexiWAN Ltd.

// This program is free software: you can redistribute it and/or modify
// it under the terms of the GNU Affero General Public License as
// published by the Free Software Foundation, either version 3 of the
// License, or (at your option) any later version.

// This program is distributed in the hope that it will be useful,
// but WITHOUT ANY WARRANTY; without even the implied warranty of
// MERCHANTABILITY or FITNESS FOR A PARTICULAR PURPOSE.  See the
// GNU Affero General Public License for more details.

// You should have received a copy of the GNU Affero General Public License
// along with this program.  If not, see <https://www.gnu.org/licenses/>.

const configs = require('../configs')();
const net = require('net');
const cidr = require('cidr-tools');
<<<<<<< HEAD
const IPCidr = require('ip-cidr');
const { generateTunnelParams } = require('../utils/tunnelUtils');
const { getBridges, getCpuInfo, validateFirewallRules, isEmpty } = require('../utils/deviceUtils');
=======
const { generateTunnelParams, getOrgDefaultTunnelPort } = require('../utils/tunnelUtils');
const { getBridges, getCpuInfo } = require('../utils/deviceUtils');
>>>>>>> 4d264298
const { getMajorVersion, getMinorVersion } = require('../versioning');
const keyBy = require('lodash/keyBy');
const { isEqual } = require('lodash');
const maxMetric = 2 * 10 ** 9;
<<<<<<< HEAD
const { getAllOrganizationBGPDevices, checkLanOverlappingWith } = require('../utils/orgUtils');
const appsLogic = require('../applicationLogic/applications')();
=======
const { getStartEndIp } = require('../utils/networks');

/**
 * Checks whether a value is empty
 * @param  {string}  val the value to be checked
 * @return {boolean}     true if the value is empty, false otherwise
 */
const isEmpty = (val) => { return val === null || val === undefined || val === ''; };
>>>>>>> 4d264298

/**
 * Checks whether a value is a valid IPv4 network mask
 * @param  {string}  mask the mask to be checked
 * @return {boolean}      true if mask is valid, false otherwise
 */
const validateIPv4Mask = mask => {
  return (
    !isEmpty(mask) &&
        mask.length < 3 &&
        !isNaN(Number(mask)) &&
        (mask >= 0 && mask <= 32)
  );
};

/**
 * Checks whether dhcp server configuration is valid
 * Validate if any dhcp is assigned on a modified interface
 * @param {Object} device - the device to validate
 * @param {List} modifiedInterfaces - list of modified interfaces
 * @return {{valid: boolean, err: string}}  test result + error, if device is invalid
 */
const validateDhcpConfig = (device, modifiedInterfaces) => {
  const assignedDhcps = device.dhcp.map(d => d.interface);
  const modifiedDhcp = modifiedInterfaces.filter(i => {
    // don't validate unassigned modified interface
    if (!assignedDhcps.includes(i.devId)) {
      return false;
    }

    // validate only critical fields
    const orig = device.interfaces.find(intf => intf.devId === i.devId);
    if (i.type !== orig.type ||
      i.dhcp !== orig.dhcp ||
      i.addr !== `${orig.IPv4}/${orig.IPv4Mask}` ||
      // Check if both gateways are not falsy values (undefined, "", null, etc).
      // In such case, we don't consider it as modification
      (i.gateway && orig.gateway && i.gateway !== orig.gateway)
    ) {
      return true;
    } else {
      return false;
    }
  });
  if (modifiedDhcp.length > 0) {
    // get first interface from device
    const firstIf = device.interfaces.filter(i => i.devId === modifiedDhcp[0].devId);
    const result = {
      valid: false,
      err: `DHCP defined on interface ${
        firstIf[0].name
      }, please remove it before modifying this interface`
    };
    return result;
  }
  return { valid: true, err: '' };
};

/**
 * Checks whether the device configuration is valid,
 * therefore the device can be started.
 * @param {object}  device     the device to check
 * @param {object}  org        organization object
 * @param {boolean} isRunning  is the device running
 * @param {boolean} allowOverlapping  if to allow interface LAN overlapping
 * @param {object} origDevice  origDevice object. Can be different that "device"
 * @return {{valid: boolean, err: string}}  test result + error, if device is invalid
 */
const validateDevice = async (
  device,
  org,
  isRunning = false,
  allowOverlapping = false,
  origDevice = null
) => {
  const major = getMajorVersion(device.versions.agent);
  const minor = getMinorVersion(device.versions.agent);

  // Get all assigned interface. There should be at least
  // two such interfaces - one LAN and the other WAN
  const interfaces = device.interfaces;
  if (!Array.isArray(interfaces) || interfaces.length < 2) {
    return {
      valid: false,
      err: 'There should be at least two interfaces'
    };
  }
  const assignedIfs = interfaces.filter(ifc => { return ifc.isAssigned; });
  const [wanIfcs, lanIfcs] = [
    assignedIfs.filter(ifc => { return ifc.type === 'WAN'; }),
    assignedIfs.filter(ifc => { return ifc.type === 'LAN'; })
  ];

  if (isRunning && (assignedIfs.length < 2 || (wanIfcs.length === 0 || lanIfcs.length === 0))) {
    return {
      valid: false,
      err: 'There should be at least one LAN and one WAN interfaces'
    };
  }

  if (assignedIfs.some(ifc => +ifc.metric >= maxMetric)) {
    return {
      valid: false,
      err: `Metric should be lower than ${maxMetric}`
    };
  }

  const bridges = getBridges(assignedIfs);
  const assignedByDevId = keyBy(assignedIfs, 'devId');
  for (const ifc of assignedIfs) {
    // Assigned interfaces must be either WAN, LAN or TRUNK
    if (!['WAN', 'LAN', 'TRUNK'].includes(ifc.type)) {
      return {
        valid: false,
        err: `Invalid interface type for ${ifc.name}: ${ifc.type}`
      };
    }

    const validationResult = validateIPv4Address(ifc.IPv4, ifc.IPv4Mask);
    if (!validationResult.valid && ifc.dhcp !== 'yes' && ifc.type !== 'TRUNK') {
      return {
        valid: false,
        err: `[${ifc.name}]: ${validationResult.err}`
      };
    }

    const ipv4 = `${ifc.IPv4}/${ifc.IPv4Mask}`;
    // if interface in a bridge - make sure all bridged interface has no conflicts in configuration
    if (ipv4 in bridges) {
      for (const devId of bridges[ipv4]) {
        if (!isEqual(assignedByDevId[devId].ospf, ifc.ospf)) {
          return {
            valid: false,
            err: 'There is a conflict between the OSPF configuration of the bridge interfaces'
          };
        }
      }
    }

    if ((ifc.routing === 'BGP' || ifc.routing === 'OSPF,BGP') && !device.bgp.enable) {
      return {
        valid: false,
        err: `Cannot set BGP routing protocol for interface ${ifc.name}. BGP is not enabled`
      };
    }

    if (ifc.type === 'LAN') {
      // Path labels are not allowed on LAN interfaces
      if (ifc.pathlabels.length !== 0) {
        return {
          valid: false,
          err: 'Path Labels are not allowed on LAN interfaces'
        };
      }

      // LAN interfaces are not allowed to have a default GW
      if (ifc.dhcp !== 'yes' && ifc.gateway !== '') {
        return {
          valid: false,
          err: 'LAN interfaces should not be assigned a default GW'
        };
      }

      // DHCP client is not allowed on LAN interface
      if (ifc.dhcp === 'yes' && device.dhcp?.find(d => d.interface === ifc.devId)) {
        return {
          valid: false,
          err: `Configure DHCP server on interface ${ifc.name} is not allowed \
          while the interface configured with DHCP client`
        };
      }
    }

    if (ifc.type === 'WAN') {
      // OSPF is not allowed on WAN interfaces
      if (ifc.routing === 'OSPF') {
        return {
          valid: false,
          err: 'OSPF should not be configured on WAN interface'
        };
      }
      // WAN interfaces must have default GW assigned to them
      if (ifc.dhcp !== 'yes' && !net.isIPv4(ifc.gateway)) {
        return {
          valid: false,
          err: 'All WAN interfaces should be assigned a default GW'
        };
      }
    }
  }

  // Assigned interfaces must not be on the same subnet
  const assignedNotEmptyIfs = assignedIfs.filter(i => i.IPv4);
  for (const ifc1 of assignedNotEmptyIfs) {
    for (const ifc2 of assignedNotEmptyIfs.filter(i => i.devId !== ifc1.devId)) {
      const ifc1Subnet = `${ifc1.IPv4}/${ifc1.IPv4Mask}`;
      const ifc2Subnet = `${ifc2.IPv4}/${ifc2.IPv4Mask}`;

      // Allow only LANs with the same IP on the same device for the LAN bridge feature.
      // Note, for the LAN bridge feature, we allow only the same IP on multiple LANs,
      // but overlapping is not allowed.
      if (ifc1.type === 'LAN' && ifc2.type === 'LAN' && ifc1Subnet === ifc2Subnet) {
        continue;
      }

      if (cidr.overlap(ifc1Subnet, ifc2Subnet)) {
        return {
          valid: false,
          err: 'IP addresses of the assigned interfaces have an overlap'
        };
      }
      // prevent Public IP / WAN overlap
      if (ifc1.type === 'WAN' && ifc1.PublicIP &&
        cidr.overlap(ifc2Subnet, `${ifc1.PublicIP}/32`)) {
        return {
          valid: false,
          err: `IP address of [${ifc2.name}] has an overlap with Public IP of [${ifc1.name}]`
        };
      }
    }
  }

  // Assuming unassigned interface is WAN if gateway is set
  const uniqMetricsOfUnassigned = [...new Set(
    interfaces.filter(i => !i.isAssigned && i.gateway).map(i => +i.metric)
  )];

  // Checks if all assigned WAN interfaces metrics are different
  const { metricsArray, pathLabels } = wanIfcs.reduce((a, v) => {
    a.metricsArray.push(Number(v.metric));
    a.pathLabels = a.pathLabels.concat(v.pathlabels.map((p) => p._id));
    return a;
  }, { metricsArray: uniqMetricsOfUnassigned, pathLabels: [] });

  const hasDuplicates = metricsArray.length !== new Set(metricsArray).size;
  if (hasDuplicates) {
    return {
      valid: false,
      err: 'Duplicated metrics are not allowed on WAN interfaces'
    };
  }
  const hasPathLabelsDuplicates = pathLabels.length !== new Set(pathLabels).size;
  if (hasPathLabelsDuplicates) {
    return {
      valid: false,
      err: 'Setting the same path label on multiple WAN interfaces is not allowed'
    };
  }

  // VLAN validation
  const interfacesByDevId = keyBy(interfaces, 'devId');
  for (const ifc of interfaces) {
    if (ifc.vlanTag) {
      if (!ifc.parentDevId) {
        return {
          valid: false,
          err: `VLAN ${ifc.name} must belong to some parent interface`
        };
      }
      if (!interfacesByDevId[ifc.parentDevId]) {
        return {
          valid: false,
          err: 'Wrong parent interface for VLAN ' + ifc.name
        };
      }
      const idParts = ifc.devId.split('.');
      let vlanTagInId = '';
      if (idParts.length > 2 && idParts[0] === 'vlan' && idParts[1]) {
        vlanTagInId = idParts[1];
      }
      if (ifc.vlanTag !== vlanTagInId) {
        return {
          valid: false,
          err: `Wrong VLAN ${ifc.name} identifier`
        };
      }
    }
  }

  if (configs.get('forbidLanSubnetOverlaps', 'boolean')) {
    const subnetsToCheck = [];
    if (origDevice) {
      // to optimize the heavy query, we check only subnets that changed

      // first take assigned interface before the change
      const origInterfacesByDevId = {};
      for (const origIfc of origDevice.interfaces) {
        if (origIfc.isAssigned) {
          origInterfacesByDevId[origIfc.devId] = origIfc;
        }
      }

      // loop on the updated assigned and check if subnet is changed
      for (const lanIfc of lanIfcs) {
        const subnet = lanIfc.IPv4 + '/' + lanIfc.IPv4Mask;
        if (subnet === '/') {
          continue;
        }

        const orig = origInterfacesByDevId[lanIfc.devId];
        const origSubnet = orig.IPv4 + '/' + orig.IPv4Mask;
        if (origSubnet === '/') {
          continue;
        }

        if (subnet === origSubnet) {
          continue;
        }

        subnetsToCheck.push(subnet);
      }
    } else {
      // check all LAN interface that have IP
      for (const lanIfc of lanIfcs) {
        const subnet = lanIfc.IPv4 + '/' + lanIfc.IPv4Mask;
        if (subnet !== '/') {
          subnetsToCheck.push(subnet);
        }
      }
    }

    const overlappingSubnets = await validateOverlappingSubnets(device.org._id, subnetsToCheck);
    for (const overlappingSubnet of overlappingSubnets) {
      const { type, subnet, overlappingWith, meta } = overlappingSubnet;

      let errMsg = `The interface network ${subnet} overlaps with `;

      if (type === 'lanInterface') {
        // Don't check interface overlapping with same device
        if (meta.deviceId === device._id.toString()) {
          continue;
        };

        // Allow only subnets overlapping but do not
        // allow same IP in two devices
        if (subnet === overlappingWith) {
          return {
            valid: false,
            err: `The IP address ${subnet} already exists in device ` +
            `${meta.deviceName} (${meta.interfaceName}) `
          };
        }

        if (allowOverlapping) {
          continue;
        }

        // With user approval, we permit overlapping LAN interfaces.
        // If the user approves it, the "allowOverlapping" is set to true.
        // If it is set to "false", we must determine if the overlapping was previously allowed.
        // To do so, we check if it is already overlapped in "origDevice".
        // If it is, we can conclude that it is allowed.
        // Otherwise, it cannot be saved in the database.
        const updatedIfcDevId = lanIfcs.find(i => i.IPv4 + '/' + i.IPv4Mask === subnet).devId;
        const origIfc = origDevice?.interfaces?.find(i => i.devId === updatedIfcDevId);
        if (origIfc?.IPv4) {
          const origIfcSubnet = `${origIfc.IPv4}/${origIfc.IPv4Mask}`;
          if (origIfcSubnet !== '/' && cidr.overlap(origIfcSubnet, subnet)) {
            continue;
          }
        }

        errMsg += `address ${overlappingWith} of the LAN interface `;
        errMsg += `${meta.interfaceName} in device ${meta.deviceName}`;
        return { valid: false, err: errMsg, errCode: 'LAN_OVERLAPPING' };
      }

      if (type === 'tunnel') {
        errMsg += `flexiWAN tunnel range (${overlappingWith})`;
        return { valid: false, err: errMsg, errCode: 'TUNNEL_OVERLAPPING' };
      }

      if (type === 'application') {
        errMsg += `address ${overlappingWith} of the application `;
        errMsg += `${meta.appName} in device ${meta.deviceName}`;
        return { valid: false, err: errMsg, errCode: 'APPLICATION_OVERLAPPING' };
      }
    }
  }

  const lteInterface = assignedIfs.find(i => i.deviceType === 'lte');
  if (lteInterface) {
    const isEnabled = lteInterface.configuration && lteInterface.configuration.enable;
    if (!isEnabled) {
      return {
        valid: false,
        err: 'LTE interface is assigned but not enabled. Please enable or unassign it'
      };
    }
  }

  const wifiInterface = assignedIfs.find(i => i.deviceType === 'wifi');
  if (wifiInterface) {
    const band2Enable = wifiInterface.configuration['2.4GHz'] &&
      wifiInterface.configuration['2.4GHz'].enable;
    const band5Enable = wifiInterface.configuration['5GHz'] &&
      wifiInterface.configuration['5GHz'].enable;

    if (band2Enable && band5Enable) {
      return {
        valid: false, err: 'Dual band at the same time is not supported. Please enable one of them'
      };
    } ;

    if (!band2Enable && !band5Enable) {
      return {
        valid: false, err: 'Wifi access point must be enabled'
      };
    } ;
  }

  // Firewall rules validation
  if (device.firewall) {
    const { interfaces, firewall, policies } = device;
    const globalRules = policies?.firewall?.policy &&
      policies?.firewall?.status?.startsWith('install') ? policies.firewall.policy.rules : [];
    const { valid, err } = validateFirewallRules(
      [...globalRules, ...firewall.rules],
      org,
      interfaces
    );
    if (!valid) {
      return { valid, err };
    }
  }

  // routing filters validation
  if (device.routingFilters) {
    const isOverlappingAllowed = major > 6 || (major === 6 && minor >= 2);

    for (const filter of device.routingFilters) {
      const name = filter.name;
      const duplicateName = device.routingFilters.filter(l => l.name === name).length > 1;
      if (duplicateName) {
        return {
          valid: false,
          err: 'Routing filters with the same name are not allowed'
        };
      }

      const usedRuleRoutes = new Set();
      const usedRulePriorities = new Set();
      for (const rule of filter.rules) {
        // check route duplications
        const route = rule.route;
        if (usedRuleRoutes.has(route)) {
          return {
            valid: false,
            err: `Duplicate routes (${route}) in the "${name}" routing filter are not allowed`
          };
        }

        // if version less than 6.2, prevent overlapping routes
        if (!isOverlappingAllowed) {
          for (const usedRuleRoute of usedRuleRoutes) {
            if (usedRuleRoute === '0.0.0.0/0' || route === '0.0.0.0/0') continue;
            if (cidr.overlap(usedRuleRoute, route)) {
              return {
                valid: false,
                err: 'Device version 6.1.X and below doesn\'t support ' +
                `route overlapping (${usedRuleRoute}, ${route}) in routing filter (${name})`
              };
            }
          }
        }
        usedRuleRoutes.add(route);

        // check priority duplications
        const p = rule.priority;
        if (usedRulePriorities.has(p)) {
          return {
            valid: false,
            err: `Duplicate priority values (${p}) in the "${name}" routing filter are not allowed`
          };
        }
        usedRulePriorities.add(p);
      }

      if (!usedRuleRoutes.has('0.0.0.0/0')) {
        return {
          valid: false,
          err: `The routing filter "${name}" must include rule for 0.0.0.0/0 route`
        };
      }
    }
  }

  const routingFilterNames = keyBy(device.routingFilters, 'name');
  const usedNeighborIps = {};
  for (const bgpNeighbor of device.bgp?.neighbors ?? []) {
    const inboundFilter = bgpNeighbor.inboundFilter;
    const outboundFilter = bgpNeighbor.outboundFilter;
    if (inboundFilter && !(inboundFilter in routingFilterNames)) {
      return {
        valid: false,
        err: `BGP neighbor ${bgpNeighbor.ip} uses an  \
        unrecognized routing filter name ("${inboundFilter}")`
      };
    }

    if (outboundFilter && !(outboundFilter in routingFilterNames)) {
      return {
        valid: false,
        err: `BGP neighbor ${bgpNeighbor.ip} uses an \
        unrecognized routing filter name ("${outboundFilter}")`
      };
    }

    const neighborIp = bgpNeighbor.ip + '/32';
    if (cidr.overlap(neighborIp, '10.100.0.0/16')) {
      return {
        valid: false,
        err: `The BGP Neighbor ${bgpNeighbor.ip} ` +
        'overlaps with the flexiWAN tunnel loopback range (10.100.0.0/16)'
      };
    }

    if (bgpNeighbor.ip in usedNeighborIps) {
      return {
        valid: false,
        err: 'Duplication in BGP neighbor IP is not allowed'
      };
    } else {
      usedNeighborIps[bgpNeighbor.ip] = 1;
    }
  }

  if (device.bgp?.enable) {
    const routerId = device.bgp.routerId;
    const localASN = device.bgp.localASN;
    let errMsg = '';
    const orgBgp = await getAllOrganizationBGPDevices(device.org._id);
    const routerIdExists = orgBgp.find(d => {
      if (d._id.toString() === device._id.toString()) return false;

      if (d.bgp.localASN === localASN) {
        errMsg = `Device ${d.name} already configured the requests BGP local ASN`;
        return true;
      }

      if (!routerId || routerId === '') {
        // allow multiple routerIds to be empty string or undefined
        return;
      }

      if (d.bgp.routerId === routerId) {
        errMsg = `Device ${d.name} already configured the requests BGP router ID`;
        return true;
      }
    });

    if (routerIdExists) {
      return {
        valid: false,
        err: errMsg
      };
    }
  }
  /*
    if (!cidr.overlap(wanSubnet, defaultGwSubnet)) {
        return {
            valid: false,
            err: 'WAN and default route IP addresses are not on the same subnet'
        };
    }
    */
  return { valid: true, err: '' };
};

/**
 * Checks whether a modify-device message body
 * contains valid configurations.
 * @param  {Object} modifyDeviceMsg         modify-device message body
 * @return {{valid: boolean, err: string}}  test result + error if message is invalid
 */
const validateModifyDeviceMsg = (modifyDeviceMsg) => {
  // Support both arrays and single interface
  const msg = Array.isArray(modifyDeviceMsg) ? modifyDeviceMsg : [modifyDeviceMsg];
  for (const ifc of msg) {
    if ((ifc.dhcp === 'yes' || ifc.type === 'TRUNK') && ifc.addr === '') {
      // allow empty IP on WAN with dhcp client
      continue;
    }

    if (ifc.deviceType === 'wifi') {
      // allow empty IP on wifi access point interface
      continue;
    }

    const [ip, mask] = (ifc.addr || '/').split('/');
    const validationResult = validateIPv4Address(ip, mask);
    if (!validationResult.valid) {
      return {
        valid: false,
        err: `Bad request: ${validationResult.err}`
      };
    }
  }
  return { valid: true, err: '' };
};

const validateIPv4Address = (ip, mask) => {
  if (!ip) {
    return {
      valid: false,
      err: 'Interface does not have an IPv4 address'
    };
  }
  if (!mask) {
    return {
      valid: false,
      err: 'Interface does not have an IPv4 mask'
    };
  }
  if (!net.isIPv4(ip)) {
    return {
      valid: false,
      err: `IPv4 address ${ip}/${mask} is not valid`
    };
  };
  if (!validateIPv4Mask(mask)) {
    return {
      valid: false,
      err: `IPv4 mask ${ip}/${mask} is not valid`
    };
  };
  if (mask < 31) {
    // Based on RFC-3021, /31 point-to-point network doesn't use local and broadcast addresses
    if (isLocalOrBroadcastAddress(ip, mask)) {
      return {
        valid: false,
        err: `IP (${ip}/${mask}) cannot be Local or Broadcast address`
      };
    }
  }
  return { valid: true, err: '' };
};

const isLocalOrBroadcastAddress = (ip, mask) => {
  const [start, end] = getStartEndIp(ip, mask);
  return ip === start || ip === end;
};

/**
 * Checks whether static route is valid
 * @param {Object} device - the device to validate
 * @param {List} tunnels - list of tunnels nums of the device
 * @param {Object} route - the added/modified route
 * @return {{valid: boolean, err: string}}  test result + error, if device is invalid
 */
const validateStaticRoute = (device, tunnels, route) => {
  const { ifname, gateway, isPending, redistributeViaBGP, onLink } = route;
  const gatewaySubnet = `${gateway}/32`;

  if (redistributeViaBGP && !device.bgp.enable) {
    return {
      valid: false,
      err: 'Cannot redistribute static route via BGP. Please enable BGP first'
    };
  }

  if (ifname) {
    const ifc = device.interfaces.find(i => i.devId === ifname);
    if (ifc === undefined) {
      return {
        valid: false,
        err: `Static route interface not found '${ifname}'`
      };
    };

    // check overlapping
    //
    // if route is pending, don't check
    if (!isPending) {
      // if specified interface does not have IP throw an error.
      //
      // Note! this is temporarily fix. The route should be pending,
      // but UI sends "isPending" with "false".
      // We need to move this route to pending on DeviceService.
      // After correct fix, the below "if" block should be removed.
      if (!ifc.IPv4) {
        return {
          valid: false,
          err: `The static route via interface ${ifc.name} cannot be installed. ` +
          'The interface does not have an IP Address'
        };
      }

      if (!cidr.overlap(`${ifc.IPv4}/${ifc.IPv4Mask}`, gatewaySubnet)) {
        if (onLink !== true) { // onlink doesn't must to overlap
          return {
            valid: false,
            err: `Interface IP ${ifc.IPv4} and gateway ${gateway} are not on the same subnet`
          };
        }
      }
    }

    // Don't allow putting static route on a bridged interface
    const anotherBridgedIfc = device.interfaces.some(i => {
      return i.devId !== ifc.devId && ifc.IPv4 && i.IPv4 === ifc.IPv4 && i.isAssigned;
    });
    if (anotherBridgedIfc) {
      return {
        valid: false,
        err: 'Specify interface in static route is not allowed on a bridged interface'
      };
    }
  } else {
    let valid = device.interfaces.filter(ifc => ifc.IPv4 && ifc.IPv4Mask).some(ifc =>
      cidr.overlap(`${ifc.IPv4}/${ifc.IPv4Mask}`, gatewaySubnet)
    );
    if (!valid) {
      valid = tunnels.some(tunnel => {
        const { ip1 } = generateTunnelParams(tunnel.num);
        return cidr.overlap(`${ip1}/31`, gatewaySubnet);
      });
    }
    if (!valid && !isPending) { // A pending route may not overlap with an interface
      return {
        valid: false,
        err: `Static route gateway ${gateway} not overlapped with any interface or tunnel`
      };
    }
  }
  return { valid: true, err: '' };
};

/**
 * Checks whether multilink policy device specific rules are valid
 * @param {Object} policy     - a multilink policy to validate
 * @param {Array}  devices    - an array of devices
 * @return {{valid: boolean, err: string}}  test result + error, if invalid
 */
const validateMultilinkPolicy = (policy, devices) => {
  // link-quality is supported from version 5 only
  if (devices.some(device => getMajorVersion(device.versions.agent) < 5)) {
    if (policy.rules.some(rule => {
      return (rule.action.links.some(link => {
        return link.order === 'link-quality';
      }));
    })) {
      return {
        valid: false,
        err: 'Link-quality is supported from version 5.1.X.' +
          ' Some devices have lower version'
      };
    }
  }
  return { valid: true, err: '' };
};

/**
 * Checks whether QoS policy is valid on devices
 * @param {Array}  devices    - an array of devices
 * @return {{valid: boolean, err: string}}  test result + error, if invalid
 */
const validateQOSPolicy = (devices) => {
  // QoS is supported from version 6
  if (devices.some(device => getMajorVersion(device.versions.agent) < 6)) {
    return {
      valid: false,
      err: 'QoS is supported from version 6'
    };
  }

  // QoS requires multi-core
  if (devices.some(device => getCpuInfo(device.cpuInfo).vppCores < 2)) {
    return {
      valid: false,
      err: 'QoS feature requires 3 or more CPU cores and at least 2 vRouter cores'
    };
  }

  return { valid: true, err: '' };
};

const validateOverlappingSubnets = async (orgId, subnets) => {
  const overlappingSubnets = [];

  if (subnets.length === 0) {
    return overlappingSubnets;
  }

  const lanOverlappingSubnets = await checkLanOverlappingWith([orgId], subnets);
  overlappingSubnets.push(...lanOverlappingSubnets.map(o => ({
    type: 'lanInterface',
    subnet: o.isOverlappingWith,
    overlappingWith: o.interfaceSubnet,
    meta: {
      interfaceName: o.interfaceName,
      deviceName: o.deviceName,
      deviceId: o._id.toString(),
      interfaceDevId: o.interfaceDevId
    }
  })));

  const tunnelOverlappingSubnets = subnets.find(s => cidr.overlap(s, '10.100.0.0/16'));
  if (tunnelOverlappingSubnets) {
    overlappingSubnets.push({
      type: 'tunnel',
      subnet: tunnelOverlappingSubnets,
      overlappingWith: '10.100.0.0/16',
      meta: {}
    });
  }

  const applicationSubnets = await appsLogic.getApplicationSubnets(orgId);
  for (const subnet of subnets) {
    for (const applicationSubnet of applicationSubnets) {
      if (cidr.overlap(subnet, applicationSubnet.subnet)) {
        overlappingSubnets.push({
          type: 'application',
          subnet: subnet,
          overlappingWith: applicationSubnet.subnet,
          meta: {
            appId: applicationSubnet._id.toString(),
            appName: applicationSubnet.name,
            deviceId: applicationSubnet.deviceId.toString(),
            deviceName: applicationSubnet.deviceName
          }
        });
      }
    }
  }

  return overlappingSubnets;
};

module.exports = {
  validateIPv4Address,
  validateDevice,
  validateDhcpConfig,
  validateStaticRoute,
  validateModifyDeviceMsg,
  validateMultilinkPolicy,
  validateQOSPolicy,
<<<<<<< HEAD
  validateOverlappingSubnets
=======
  validateFirewallRules,
  isLocalOrBroadcastAddress
>>>>>>> 4d264298
};<|MERGE_RESOLUTION|>--- conflicted
+++ resolved
@@ -18,31 +18,15 @@
 const configs = require('../configs')();
 const net = require('net');
 const cidr = require('cidr-tools');
-<<<<<<< HEAD
-const IPCidr = require('ip-cidr');
+const { getBridges, getCpuInfo, validateFirewallRules, isEmpty } = require('../utils/deviceUtils');
 const { generateTunnelParams } = require('../utils/tunnelUtils');
-const { getBridges, getCpuInfo, validateFirewallRules, isEmpty } = require('../utils/deviceUtils');
-=======
-const { generateTunnelParams, getOrgDefaultTunnelPort } = require('../utils/tunnelUtils');
-const { getBridges, getCpuInfo } = require('../utils/deviceUtils');
->>>>>>> 4d264298
 const { getMajorVersion, getMinorVersion } = require('../versioning');
 const keyBy = require('lodash/keyBy');
 const { isEqual } = require('lodash');
 const maxMetric = 2 * 10 ** 9;
-<<<<<<< HEAD
 const { getAllOrganizationBGPDevices, checkLanOverlappingWith } = require('../utils/orgUtils');
 const appsLogic = require('../applicationLogic/applications')();
-=======
 const { getStartEndIp } = require('../utils/networks');
-
-/**
- * Checks whether a value is empty
- * @param  {string}  val the value to be checked
- * @return {boolean}     true if the value is empty, false otherwise
- */
-const isEmpty = (val) => { return val === null || val === undefined || val === ''; };
->>>>>>> 4d264298
 
 /**
  * Checks whether a value is a valid IPv4 network mask
@@ -880,10 +864,7 @@
   validateModifyDeviceMsg,
   validateMultilinkPolicy,
   validateQOSPolicy,
-<<<<<<< HEAD
-  validateOverlappingSubnets
-=======
+  validateOverlappingSubnets,
   validateFirewallRules,
   isLocalOrBroadcastAddress
->>>>>>> 4d264298
 };