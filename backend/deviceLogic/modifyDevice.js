--- conflicted
+++ resolved
@@ -588,13 +588,8 @@
         ifcA,
         deviceA.versions,
         ifcB,
-<<<<<<< HEAD
-        pathlabel,
-        deviceB.versions.agent
-=======
         deviceB.versions,
         pathlabel
->>>>>>> f7ad1b03
       );
       await queueTunnel(
         true,
