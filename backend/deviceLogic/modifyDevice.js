// flexiWAN SD-WAN software - flexiEdge, flexiManage.
// For more information go to https://flexiwan.com
// Copyright (C) 2019-2020  flexiWAN Ltd.

// This program is free software: you can redistribute it and/or modify
// it under the terms of the GNU Affero General Public License as
// published by the Free Software Foundation, either version 3 of the
// License, or (at your option) any later version.

// This program is distributed in the hope that it will be useful,
// but WITHOUT ANY WARRANTY; without even the implied warranty of
// MERCHANTABILITY or FITNESS FOR A PARTICULAR PURPOSE.  See the
// GNU Affero General Public License for more details.

// You should have received a copy of the GNU Affero General Public License
// along with this program.  If not, see <https://www.gnu.org/licenses/>.

const configs = require('../configs')();
const deviceQueues = require('../utils/deviceQueue')(
  configs.get('kuePrefix'),
  configs.get('redisUrl')
);
const {
  prepareTunnelRemoveJob,
  prepareTunnelAddJob,
  queueTunnel,
  oneTunnelDel
} = require('../deviceLogic/tunnels');
const { validateModifyDeviceMsg } = require('./validators');
const tunnelsModel = require('../models/tunnels');
const { devices } = require('../models/devices');
const { isIPv4Address } = require('./validators');
const logger = require('../logging/logging')({ module: module.filename, type: 'req' });
const has = require('lodash/has');
const omit = require('lodash/omit');
const differenceWith = require('lodash/differenceWith');
const pullAllWith = require('lodash/pullAllWith');
const isEqual = require('lodash/isEqual');
const pick = require('lodash/pick');
/**
 * Remove fields that should not be sent to the device from the interfaces array.
 * @param  {Array} interfaces an array of interfaces that will be sent to the device
 * @return {Array}            the same array after removing unnecessary fields
 */
const prepareIfcParams = (interfaces) => {
  return interfaces.map(ifc => {
    const newIfc = omit(ifc, ['_id', 'PublicIP', 'isAssigned', 'pathlabels']);

    // Device should only be aware of DIA labels.
    const labels = [];
    ifc.pathlabels.forEach(label => {
      if (label.type === 'DIA') labels.push(label._id);
    });
    newIfc.multilink = { labels };

    // Don't send interface default GW for LAN interfaces
    if (newIfc.type !== 'WAN') delete newIfc.gateway;

    return newIfc;
  });
};
/**
 * Queues a modify-device job to the device queue.
 * @param  {string}  org                   the organization to which the user belongs
 * @param  {string}  username              name of the user that requested the job
 * @param  {Array}   tasks                 the message to be sent to the device
 * @param  {Object}  device                the device to which the job should be queued
 * @param  {Array}   removedTunnelsList=[] tunnels that have been removed as part of
 *                                         the device modification
 * @return {Promise}                       a promise for queuing a job
 */
const queueJob = async (org, username, tasks, device, removedTunnelsList = []) => {
  const job = await deviceQueues.addJob(
    device.machineId, username, org,
    // Data
    { title: `Modify device ${device.hostname}`, tasks: tasks },
    // Response data
    {
      method: 'modify',
      data: {
        device: device._id,
        org: org,
        user: username,
        origDevice: device,
        tunnels: removedTunnelsList
      }
    },
    // Metadata
    { priority: 'medium', attempts: 1, removeOnComplete: false },
    // Complete callback
    null
  );

  logger.info('Modify device job queued', { params: { job: job } });
  return job;
};
/**
 * Performs required tasks before device modification
 * can take place. It removes all tunnels connected to
 * the modified interfaces and then queues the modify device job.
 * @param  {Object}  device        original device object, before the changes
 * @param  {Object}  messageParams device changes that will be sent to the device
 * @param  {Object}  user          the user that created the request
 * @param  {string}  org           organization to which the user belongs
 * @return {Job}                   The queued modify-device job
 */
const queueModifyDeviceJob = async (device, messageParams, user, org) => {
  const removedTunnels = [];
  const interfacesIdsSet = new Set();
  const modifiedIfcsMap = {};
  messageParams.reconnect = false;

  // Changes in the interfaces require reconstruction of all tunnels
  // connected to these interfaces (since the tunnels parameters change).
  // Maintain all interfaces that have changed in a set that will
  // be used later to find all the tunnels that should be reconstructed.
  // We use a set, since multiple changes can be done in a single modify-device
  // message, hence the interface might appear in both modify-router and
  // modify-interfaces objects, and we want to remove the tunnel only once.
  if (has(messageParams, 'modify_router')) {
    const { assign, unassign } = messageParams.modify_router;
    (assign || []).forEach(ifc => { interfacesIdsSet.add(ifc._id); });
    (unassign || []).forEach(ifc => { interfacesIdsSet.add(ifc._id); });
  }
  if (has(messageParams, 'modify_interfaces')) {
    const { interfaces } = messageParams.modify_interfaces;
    interfaces.forEach(ifc => {
      if (ifc.dhcp !== 'yes' || user.serviceAccount) {
        // apply for dhcp only with assigned IP from the device message
        interfacesIdsSet.add(ifc._id);
        modifiedIfcsMap[ifc._id] = ifc;
      }
    });
  }

  for (const ifc of interfacesIdsSet) {
    // First, remove all active tunnels connected
    // via this interface, on all relevant devices.
    const tunnels = await tunnelsModel
      .find({
        isActive: true,
        $or: [{ interfaceA: ifc._id }, { interfaceB: ifc._id }]
      })
      .populate('deviceA')
      .populate('deviceB');

    for (const tunnel of tunnels) {
      let { deviceA, deviceB, pathlabel, num, _id } = tunnel;
      // Since the interface changes have already been updated in the database
      // we have to use the original device for creating the tunnel-remove message.
      if (deviceA._id.toString() === device._id.toString()) deviceA = device;
      else deviceB = device;

      const ifcA = deviceA.interfaces.find(ifc => {
        return ifc._id.toString() === tunnel.interfaceA.toString();
      });
      const ifcB = deviceB.interfaces.find(ifc => {
        return ifc._id.toString() === tunnel.interfaceB.toString();
      });

      // For interface changes such as IP/mask we remove the tunnel
      // and readd it after the change has been applied on the device.
      // In such cases, we don't remove the tunnel from the database,
      // but rather only queue remove/add tunnel jobs to the devices.
      // For interfaces that are unassigned, or which path labels have
      // been removed, we remove the tunnel from both the devices and the MGMT
      const [tasksDeviceA, tasksDeviceB] = prepareTunnelRemoveJob(tunnel.num, ifcA, ifcB);
      const pathlabels = modifiedIfcsMap[ifc._id]
        ? modifiedIfcsMap[ifc._id].pathlabels.map(label => label._id.toString())
        : [];
      const pathLabelRemoved = pathlabel && !pathlabels.includes(pathlabel.toString());

      if (!(ifc._id in modifiedIfcsMap) || pathLabelRemoved) {
        await oneTunnelDel(_id, user.username, org);
      } else {
        await queueTunnel(
          false,
          // eslint-disable-next-line max-len
          `Delete tunnel between (${deviceA.hostname}, ${ifcA.name}) and (${deviceB.hostname}, ${ifcB.name})`,
          tasksDeviceA,
          tasksDeviceB,
          user.username,
          org,
          deviceA.machineId,
          deviceB.machineId,
          deviceA._id,
          deviceB._id,
          num,
          pathlabel
        );
        removedTunnels.push(tunnel._id);
      }
    }
  }
  // Prepare and queue device modification job
  const modificationMessage = {};
  if (has(messageParams, 'modify_routes')) {
    modificationMessage.modify_routes = messageParams.modify_routes;
  }
  if (has(messageParams, 'modify_router.assign')) {
    modificationMessage.modify_router = {};
    modificationMessage.modify_router.assign = prepareIfcParams(
      messageParams.modify_router.assign
    );
    modificationMessage.reconnect = true;
  }
  if (has(messageParams, 'modify_router.unassign')) {
    if (!modificationMessage.modify_router) {
      modificationMessage.modify_router = {};
    }
    modificationMessage.modify_router.unassign = prepareIfcParams(
      messageParams.modify_router.unassign
    );
    modificationMessage.reconnect = true;
  }
  if (has(messageParams, 'modify_interfaces')) {
    modificationMessage.modify_interfaces = {};
    modificationMessage.modify_interfaces.interfaces = prepareIfcParams(
      messageParams.modify_interfaces.interfaces
    );
    modificationMessage.reconnect = true;
  }

  const tasks = [[]];
  if (Object.keys(modificationMessage).length !== 0) {
    tasks[0].push(
      {
        entity: 'agent',
        message: 'modify-device',
        params: modificationMessage
      }
    );
  }

  if (has(messageParams, 'modify_dhcp_config')) {
    const { dhcpRemove, dhcpAdd } = messageParams.modify_dhcp_config;

    if (dhcpRemove.length !== 0) {
      tasks[0].push({
        entity: 'agent',
        message: 'remove-dhcp-config',
        params: dhcpRemove
      });
    }

    if (dhcpAdd.length !== 0) {
      tasks[0].push({
        entity: 'agent',
        message: 'add-dhcp-config',
        params: dhcpAdd
      });
    }
  }
<<<<<<< HEAD

  const job = await queueJob(org, user, tasks, device, removedTunnels);
=======
  const tasks = [{ entity: 'agent', message: 'modify-device', params: messageParams }];
  const job = await queueJob(org, user.username, tasks, device, removedTunnels);
>>>>>>> 12ac3825
  return [job];
};

/**
 * Reconstructs tunnels that were removed before
 * sending a modify-device message to a device.
 * @param  {Array}   removedTunnels an array of ids of the removed tunnels
 * @param  {string}  org            the organization to which the tunnels belong
 * @param  {string}  username       name of the user that requested the device change
 * @return {Promise}                a promise for reconstructing tunnels
 */
const reconstructTunnels = async (removedTunnels, org, username) => {
  const tunnels = await tunnelsModel
    .find({ _id: { $in: removedTunnels }, isActive: true })
    .populate('deviceA')
    .populate('deviceB');

  for (const tunnel of tunnels) {
    const { deviceA, deviceB, pathlabel } = tunnel;
    const ifcA = deviceA.interfaces.find(ifc => {
      return ifc._id.toString() === tunnel.interfaceA.toString();
    });
    const ifcB = deviceB.interfaces.find(ifc => {
      return ifc._id.toString() === tunnel.interfaceB.toString();
    });

    const { agent } = deviceB.versions;
    const [tasksDeviceA, tasksDeviceB] = await prepareTunnelAddJob(
      tunnel.num,
      ifcA,
      ifcB,
      agent,
      pathlabel
    );
    await queueTunnel(
      true,
      // eslint-disable-next-line max-len
      `Add tunnel between (${deviceA.hostname}, ${ifcA.name}) and (${deviceB.hostname}, ${ifcB.name})`,
      tasksDeviceA,
      tasksDeviceB,
      username,
      org,
      deviceA.machineId,
      deviceB.machineId,
      deviceA._id,
      deviceB._id,
      tunnel.num,
      pathlabel
    );
  }
};

/**
 * Creates a modify-routes object
 * @param  {Object} origDevice device object before changes in the database
 * @param  {Object} newDevice  device object after changes in the database
 * @return {Object}            an object containing an array of routes
 */
const prepareModifyRoutes = (origDevice, newDevice) => {
  // Handle changes in default route
  const routes = [];
  if (origDevice.defaultRoute !== newDevice.defaultRoute) {
    routes.push({
      addr: 'default',
      old_route: origDevice.defaultRoute,
      new_route: newDevice.defaultRoute
    });
  }

  // Handle changes in static routes
  // Extract only relevant fields from static routes database entries
  const [newStaticRoutes, origStaticRoutes] = [
    newDevice.staticroutes.map(route => {
      return ({
        destination: route.destination,
        gateway: route.gateway,
        ifname: route.ifname,
        metric: route.metric
      });
    }),

    origDevice.staticroutes.map(route => {
      return ({
        destination: route.destination,
        gateway: route.gateway,
        ifname: route.ifname,
        metric: route.metric
      });
    })
  ];

  // Compare new and original static routes arrays.
  // Add all static routes that do not exist in the
  // original routes array and remove all static routes
  // that do not appear in the new routes array
  const [routesToAdd, routesToRemove] = [
    differenceWith(
      newStaticRoutes,
      origStaticRoutes,
      (origRoute, newRoute) => {
        return isEqual(origRoute, newRoute);
      }
    ),
    differenceWith(
      origStaticRoutes,
      newStaticRoutes,
      (origRoute, newRoute) => {
        return isEqual(origRoute, newRoute);
      }
    )
  ];

  routesToRemove.forEach(route => {
    routes.push({
      addr: route.destination,
      old_route: route.gateway,
      new_route: '',
      pci: route.ifname ? route.ifname : undefined,
      metric: route.metric
    });
  });
  routesToAdd.forEach(route => {
    routes.push({
      addr: route.destination,
      new_route: route.gateway,
      old_route: '',
      pci: route.ifname ? route.ifname : undefined,
      metric: route.metric
    });
  });

  return { routes: routes };
};

/**
 * Creates a modify-dhcp object
 * @param  {Object} origDevice device object before changes in the database
 * @param  {Object} newDevice  device object after changes in the database
 * @return {Object}            an object containing an array of routes
 */
<<<<<<< HEAD
const prepareModifyDHCP = (origDevice, newDevice) => {
  // Extract only relevant fields from dhcp database entries
  const [newDHCP, origDHCP] = [
    newDevice.dhcp.map(dhcp => {
      return ({
        interface: dhcp.interface,
        range_start: dhcp.rangeStart,
        range_end: dhcp.rangeEnd,
        dns: dhcp.dns,
        mac_assign: dhcp.macAssign.map(mac => {
          return pick(mac, [
            'host', 'mac', 'ipv4'
          ]);
        })
      });
    }),

    origDevice.dhcp.map(dhcp => {
      return ({
        interface: dhcp.interface,
        range_start: dhcp.rangeStart,
        range_end: dhcp.rangeEnd,
        dns: dhcp.dns,
        mac_assign: dhcp.macAssign.map(mac => {
          return pick(mac, [
            'host', 'mac', 'ipv4'
          ]);
        })
      });
    })
  ];

  // Compare new and original dhcp arrays.
  // Add all dhcp entries that do not exist in the
  // original dhcp array and remove all dhcp entries
  // that do not appear in the new dhcp array
  let [dhcpAdd, dhcpRemove] = [
    differenceWith(
      newDHCP,
      origDHCP,
      (origRoute, newRoute) => {
        return isEqual(origRoute, newRoute);
=======
const rollBackDeviceChanges = async (origDevice) => {
  const { _id, org } = origDevice;
  const result = await devices.update(
    { _id: _id, org: org },
    {
      $set: {
        interfaces: origDevice.interfaces
>>>>>>> 12ac3825
      }
    ),
    differenceWith(
      origDHCP,
      newDHCP,
      (origRoute, newRoute) => {
        return isEqual(origRoute, newRoute);
      }
    )
  ];

  dhcpRemove = dhcpRemove.map(dhcp => {
    return {
      interface: dhcp.interface
    };
  });

  return { dhcpRemove, dhcpAdd };
};

/**
 * Validate if any dhcp is assigned on a modified interface
 * @param {Object} device - original device
 * @param {List} modifiedInterfaces - list of modified interfaces
 */
const validateDhcpConfig = (device, modifiedInterfaces) => {
  const assignedDhcps = device.dhcp.map(d => d.interface);
  const modifiedDhcp = modifiedInterfaces.filter(i => assignedDhcps.includes(i.pci));
  if (modifiedDhcp.length > 0) {
    // get first interface from device
    const firstIf = device.interfaces.filter(i => i.pciaddr === modifiedDhcp[0].pci);
    const result = {
      valid: false,
      err: `DHCP defined on interface ${
        firstIf[0].name
      }, please remove it before modifying this interface`
    };
    return result;
  }
  return { valid: true, err: '' };
};
/**
 * Creates and queues the modify-device job. It compares
 * the current view of the device in the database with
 * the former view to deduce which fields have change.
 * it then creates an object with the changes and calls
 * queueModifyDeviceJob() to queue the job to the device.
 * @async
 * @param  {Array}    device    an array of the devices to be modified
 * @param  {Object}   user      User object
 * @param  {Object}   data      Additional data used by caller
 * @return {None}
 */
const apply = async (device, user, data) => {
  const org = data.org;
  const modifyParams = {};
<<<<<<< HEAD

  // Create the default/static routes modification parameters
  const modifyRoutes = prepareModifyRoutes(device[0], data.newDevice);
  if (modifyRoutes.routes.length > 0) modifyParams.modify_routes = modifyRoutes;

  // Create DHCP modification parameters
  const modifyDHCP = prepareModifyDHCP(device[0], data.newDevice);
  if (modifyDHCP.dhcpRemove.length > 0 ||
      modifyDHCP.dhcpAdd.length > 0) {
    modifyParams.modify_dhcp_config = modifyDHCP;
  }

=======
>>>>>>> 12ac3825
  // Create interfaces modification parameters
  // Compare the array of interfaces, and return
  // an array of the interfaces that have changed
  // First, extract only the relevant interface fields
  const [origInterfaces, origIsAssigned] = [
    device[0].interfaces.map(ifc => {
      return ({
        _id: ifc._id,
        pci: ifc.pciaddr,
        dhcp: ifc.dhcp ? ifc.dhcp : 'no',
        addr: ifc.IPv4 && ifc.IPv4Mask ? `${ifc.IPv4}/${ifc.IPv4Mask}` : '',
        addr6: ifc.IPv6 && ifc.IPv6Mask ? `${ifc.IPv6}/${ifc.IPv6Mask}` : '',
        PublicIP: ifc.PublicIP,
        gateway: ifc.gateway,
        routing: ifc.routing,
        type: ifc.type,
        isAssigned: ifc.isAssigned,
        pathlabels: ifc.pathlabels
      });
    }),
    device[0].interfaces.map(ifc => {
      return ({
        _id: ifc._id,
        pci: ifc.pciaddr,
        isAssigned: ifc.isAssigned
      });
    })
  ];

  const [newInterfaces, newIsAssigned] = [
    data.newDevice.interfaces.map(ifc => {
      return ({
        _id: ifc._id,
        pci: ifc.pciaddr,
        dhcp: ifc.dhcp ? ifc.dhcp : 'no',
        addr: ifc.IPv4 && ifc.IPv4Mask ? `${ifc.IPv4}/${ifc.IPv4Mask}` : '',
        addr6: ifc.IPv6 && ifc.IPv6Mask ? `${ifc.IPv6}/${ifc.IPv6Mask}` : '',
        PublicIP: ifc.PublicIP,
        gateway: ifc.gateway,
        routing: ifc.routing,
        type: ifc.type,
        isAssigned: ifc.isAssigned,
        pathlabels: ifc.pathlabels
      });
    }),

    data.newDevice.interfaces.map(ifc => {
      return ({
        _id: ifc._id,
        pci: ifc.pciaddr,
        isAssigned: ifc.isAssigned
      });
    })
  ];
  // Handle changes in the 'assigned' field. assignedDiff will contain
  // all the interfaces that have changed their 'isAssigned' field
  const assignedDiff = differenceWith(
    newIsAssigned,
    origIsAssigned,
    (origIfc, newIfc) => {
      return isEqual(origIfc, newIfc);
    }
  );

  if (assignedDiff.length > 0) {
    modifyParams.modify_router = {};
    const toAssign = [];
    const toUnAssign = [];
    // Split interfaces into two arrays: one for the interfaces that
    // are about to become assigned, and one for those which will be
    // unassigned. Add the full interface details as well.
    assignedDiff.forEach(ifc => {
      const ifcInfo = newInterfaces.find(ifcEntry => {
        return ifcEntry._id === ifc._id;
      });

      if (ifc.isAssigned) toAssign.push(ifcInfo);
      else toUnAssign.push(ifcInfo);

      // Interfaces that changed their assignment status
      // are not allowed to change. We remove them from
      // the list to avoid change in assignment and modification
      // in the same message.
      pullAllWith(newInterfaces, [ifcInfo], isEqual);
    });
    if (toAssign.length) modifyParams.modify_router.assign = toAssign;
    if (toUnAssign.length) modifyParams.modify_router.unassign = toUnAssign;
  }

  // Handle changes in interface fields other than 'isAssigned'
  let interfacesDiff = differenceWith(
    newInterfaces,
    origInterfaces,
    (origIfc, newIfc) => {
      return isEqual(origIfc, newIfc);
    }
  );

  // Changes made to unassigned interfaces should be
  // stored in the MGMT, but should not reach the device.
  interfacesDiff = interfacesDiff.filter(ifc => {
    return ifc.isAssigned === true;
  });
  if (interfacesDiff.length > 0) {
    modifyParams.modify_interfaces = {};
    modifyParams.modify_interfaces.interfaces = interfacesDiff;
  }

  const shouldQueueJob =
      has(modifyParams, 'modify_routes') ||
      has(modifyParams, 'modify_router') ||
      has(modifyParams, 'modify_interfaces') ||
      has(modifyParams, 'modify_dhcp_config');

  // Return empty jobs array if the device did not change
  if (!shouldQueueJob) {
    return {
      ids: [],
      status: 'completed',
      message: ''
    };
  }

  try {
<<<<<<< HEAD
    // First, go over assigned and modified
    // interfaces and make sure they are valid
    const assign = has(modifyParams, 'modify_router.assign')
      ? modifyParams.modify_router.assign
      : [];
    const unassign = has(modifyParams, 'modify_router.unassign')
      ? modifyParams.modify_router.unassign
      : [];
    const modified = has(modifyParams, 'modify_interfaces')
      ? modifyParams.modify_interfaces.interfaces
      : [];
    const interfaces = [...assign, ...modified];
    const { valid, err } = validateModifyDeviceMsg(interfaces);
    if (!valid) throw (new Error(err));

    // Don't allow to modify/assign/unassign
    // interfaces that are assigned with DHCP
    const dhcpValidation = validateDhcpConfig(device[0], [
      ...interfaces,
      ...unassign
    ]);
    if (!dhcpValidation.valid) throw (new Error(dhcpValidation.err));

    // Queue device modification job
    const jobs = await queueModifyDeviceJob(device[0], modifyParams, userName, org);

    return {
      ids: jobs.flat().map(job => job.id),
      status: 'completed',
      message: ''
    };
=======
    // Queue job only if the device has changed
    if (modified) {
      // First, go over assigned and modified
      // interfaces and make sure they are valid
      const assign = has(modifyParams, 'modify_router.assign')
        ? modifyParams.modify_router.assign
        : [];
      const modified = has(modifyParams, 'modify_interfaces')
        ? modifyParams.modify_interfaces.interfaces
        : [];
      const interfaces = [...assign, ...modified];
      const { valid, err } = validateModifyDeviceMsg(interfaces);
      if (!valid) {
        // Rollback device changes in database and return error
        await rollBackDeviceChanges(device[0]);
        throw (new Error(err));
      }
      const dhcpValidation = validateDhcpConfig(device[0], interfaces);
      if (!dhcpValidation.valid) {
        // Rollback device changes in database and return error
        await rollBackDeviceChanges(device[0]);
        throw (new Error(dhcpValidation.err));
      }
      await setJobPendingInDB(device[0]._id, org, true);
      const jobs = await queueModifyDeviceJob(device[0], modifyParams, user, org);
      return {
        ids: jobs.flat().map(job => job.id),
        status: 'completed',
        message: ''
      };
    }
>>>>>>> 12ac3825
  } catch (err) {
    logger.error('Failed to queue modify device job', {
      params: { err: err.message, device: device[0]._id }
    });
    throw (new Error(err.message || 'Internal server error'));
  }
};

/**
 * Called when modify device job completed.
 * In charge of reconstructing the tunnels.
 * @async
 * @param  {number} jobId Kue job ID number
 * @param  {Object} res   job result
 * @return {void}
 */
const complete = async (jobId, res) => {
  if (!res) {
    logger.warn('Got an invalid job result', { params: { res: res, jobId: jobId } });
    return;
  }
  logger.info('Device modification complete', { params: { result: res, jobId: jobId } });
  try {
    await reconstructTunnels(res.tunnels, res.org, res.user);
  } catch (err) {
    logger.error('Tunnel reconstruction failed', {
      params: { jobId: jobId, res: res, err: err.message }
    });
  }
};

/**
 * Complete handler for sync job
 * @return void
 */
const completeSync = async (jobId, jobsData) => {
  // Currently not implemented. "Modify-device" complete
  // callback reconstructs the tunnels by queuing "add-tunnel"
  // jobs to all devices that might be affected by the change.
  // Since at the moment, the agent does not support adding an
  // already existing tunnel we cannot reconstruct the tunnels
  // as part of the sync complete handler.
};

/**
 * Creates the interfaces, static routes and
 * DHCP sections in the full sync job.
 * @return Array
 */
const sync = async (deviceId, org) => {
  const { interfaces, staticroutes, dhcp } = await devices.findOne(
    { _id: deviceId },
    {
      interfaces: 1,
      staticroutes: 1,
      dhcp: 1
    }
  )
    .lean()
    .populate('interfaces.pathlabels', '_id type');

  // Prepare add-interface message
  const deviceConfRequests = [];
  for (const ifc of interfaces) {
    // Skip unassigned/un-typed interfaces, as they
    // cannot be part of the device configuration
    if (!ifc.isAssigned || ifc.type.toLowerCase() === 'none') continue;

    const {
      pciaddr,
      IPv4,
      IPv6,
      IPv4Mask,
      IPv6Mask,
      routing,
      type,
      pathlabels,
      gateway
    } = ifc;
    // Non-DIA interfaces should not be
    // sent to the device
    const labels = pathlabels.filter(
      (label) => label.type === 'DIA'
    );
    // Skip interfaces with invalid IPv4 addresses.
    // Currently we allow empty IPv6 address
    if (!isIPv4Address(IPv4, IPv4Mask)) continue;

    const ifcInfo = {
      pci: pciaddr,
      addr: `${IPv4}/${IPv4Mask}`,
      addr6: `${(IPv6 && IPv6Mask ? `${IPv6}/${IPv6Mask}` : '')}`,
      routing,
      type,
      multilink: { labels: labels.map((label) => label._id.toString()) }
    };
    if (ifc.type === 'WAN') ifcInfo.gateway = gateway;

    deviceConfRequests.push({
      entity: 'agent',
      message: 'add-interface',
      params: ifcInfo
    });
  }

  // Prepare add-route message
  staticroutes.forEach(route => {
    const { ifname, gateway, destination, metric } = route;
    deviceConfRequests.push({
      entity: 'agent',
      message: 'add-route',
      params: {
        addr: destination,
        via: gateway,
        pci: ifname,
        metric
      }
    });
  });

  // Prepare add-dhcp-config message
  dhcp.forEach(entry => {
    const { rangeStart, rangeEnd, dns, macAssign } = entry;

    deviceConfRequests.push({
      entity: 'agent',
      message: 'add-dhcp-config',
      params: {
        interface: entry.interface,
        range_start: rangeStart,
        range_end: rangeEnd,
        dns: dns,
        mac_assign: macAssign
      }
    });
  });

  return {
    requests: deviceConfRequests,
    completeCbData: {},
    callComplete: false
  };
};

module.exports = {
  apply: apply,
  complete: complete,
  completeSync: completeSync,
  sync: sync
};<|MERGE_RESOLUTION|>--- conflicted
+++ resolved
@@ -251,13 +251,7 @@
       });
     }
   }
-<<<<<<< HEAD
-
-  const job = await queueJob(org, user, tasks, device, removedTunnels);
-=======
-  const tasks = [{ entity: 'agent', message: 'modify-device', params: messageParams }];
   const job = await queueJob(org, user.username, tasks, device, removedTunnels);
->>>>>>> 12ac3825
   return [job];
 };
 
@@ -398,7 +392,6 @@
  * @param  {Object} newDevice  device object after changes in the database
  * @return {Object}            an object containing an array of routes
  */
-<<<<<<< HEAD
 const prepareModifyDHCP = (origDevice, newDevice) => {
   // Extract only relevant fields from dhcp database entries
   const [newDHCP, origDHCP] = [
@@ -441,15 +434,6 @@
       origDHCP,
       (origRoute, newRoute) => {
         return isEqual(origRoute, newRoute);
-=======
-const rollBackDeviceChanges = async (origDevice) => {
-  const { _id, org } = origDevice;
-  const result = await devices.update(
-    { _id: _id, org: org },
-    {
-      $set: {
-        interfaces: origDevice.interfaces
->>>>>>> 12ac3825
       }
     ),
     differenceWith(
@@ -506,7 +490,6 @@
 const apply = async (device, user, data) => {
   const org = data.org;
   const modifyParams = {};
-<<<<<<< HEAD
 
   // Create the default/static routes modification parameters
   const modifyRoutes = prepareModifyRoutes(device[0], data.newDevice);
@@ -519,8 +502,6 @@
     modifyParams.modify_dhcp_config = modifyDHCP;
   }
 
-=======
->>>>>>> 12ac3825
   // Create interfaces modification parameters
   // Compare the array of interfaces, and return
   // an array of the interfaces that have changed
@@ -645,7 +626,6 @@
   }
 
   try {
-<<<<<<< HEAD
     // First, go over assigned and modified
     // interfaces and make sure they are valid
     const assign = has(modifyParams, 'modify_router.assign')
@@ -670,46 +650,13 @@
     if (!dhcpValidation.valid) throw (new Error(dhcpValidation.err));
 
     // Queue device modification job
-    const jobs = await queueModifyDeviceJob(device[0], modifyParams, userName, org);
+    const jobs = await queueModifyDeviceJob(device[0], modifyParams, user, org);
 
     return {
       ids: jobs.flat().map(job => job.id),
       status: 'completed',
       message: ''
     };
-=======
-    // Queue job only if the device has changed
-    if (modified) {
-      // First, go over assigned and modified
-      // interfaces and make sure they are valid
-      const assign = has(modifyParams, 'modify_router.assign')
-        ? modifyParams.modify_router.assign
-        : [];
-      const modified = has(modifyParams, 'modify_interfaces')
-        ? modifyParams.modify_interfaces.interfaces
-        : [];
-      const interfaces = [...assign, ...modified];
-      const { valid, err } = validateModifyDeviceMsg(interfaces);
-      if (!valid) {
-        // Rollback device changes in database and return error
-        await rollBackDeviceChanges(device[0]);
-        throw (new Error(err));
-      }
-      const dhcpValidation = validateDhcpConfig(device[0], interfaces);
-      if (!dhcpValidation.valid) {
-        // Rollback device changes in database and return error
-        await rollBackDeviceChanges(device[0]);
-        throw (new Error(dhcpValidation.err));
-      }
-      await setJobPendingInDB(device[0]._id, org, true);
-      const jobs = await queueModifyDeviceJob(device[0], modifyParams, user, org);
-      return {
-        ids: jobs.flat().map(job => job.id),
-        status: 'completed',
-        message: ''
-      };
-    }
->>>>>>> 12ac3825
   } catch (err) {
     logger.error('Failed to queue modify device job', {
       params: { err: err.message, device: device[0]._id }
@@ -787,7 +734,8 @@
       routing,
       type,
       pathlabels,
-      gateway
+      gateway,
+      dhcp
     } = ifc;
     // Non-DIA interfaces should not be
     // sent to the device
@@ -796,10 +744,11 @@
     );
     // Skip interfaces with invalid IPv4 addresses.
     // Currently we allow empty IPv6 address
-    if (!isIPv4Address(IPv4, IPv4Mask)) continue;
+    if (dhcp !== 'yes' && !isIPv4Address(IPv4, IPv4Mask)) continue;
 
     const ifcInfo = {
       pci: pciaddr,
+      dhcp: dhcp || 'no',
       addr: `${IPv4}/${IPv4Mask}`,
       addr6: `${(IPv6 && IPv6Mask ? `${IPv6}/${IPv6Mask}` : '')}`,
       routing,
