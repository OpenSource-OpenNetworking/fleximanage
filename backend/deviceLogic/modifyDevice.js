// flexiWAN SD-WAN software - flexiEdge, flexiManage.
// For more information go to https://flexiwan.com
// Copyright (C) 2019-2020  flexiWAN Ltd.

// This program is free software: you can redistribute it and/or modify
// it under the terms of the GNU Affero General Public License as
// published by the Free Software Foundation, either version 3 of the
// License, or (at your option) any later version.

// This program is distributed in the hope that it will be useful,
// but WITHOUT ANY WARRANTY; without even the implied warranty of
// MERCHANTABILITY or FITNESS FOR A PARTICULAR PURPOSE.  See the
// GNU Affero General Public License for more details.

// You should have received a copy of the GNU Affero General Public License
// along with this program.  If not, see <https://www.gnu.org/licenses/>.

const configs = require('../configs')();
const deviceQueues = require('../utils/deviceQueue')(
  configs.get('kuePrefix'),
  configs.get('redisUrl')
);
const {
  prepareTunnelRemoveJob,
  prepareTunnelAddJob,
  queueTunnel,
  oneTunnelDel
} = require('../deviceLogic/tunnels');
const { validateModifyDeviceMsg, validateDhcpConfig } = require('./validators');
const { getDefaultGateway } = require('../utils/deviceUtils');
const tunnelsModel = require('../models/tunnels');
const { devices } = require('../models/devices');
const logger = require('../logging/logging')({ module: module.filename, type: 'req' });
const has = require('lodash/has');
const omit = require('lodash/omit');
const differenceWith = require('lodash/differenceWith');
const pullAllWith = require('lodash/pullAllWith');
const isEqual = require('lodash/isEqual');
const pick = require('lodash/pick');
const isObject = require('lodash/isObject');
const { getMajorVersion } = require('../versioning');
const { buildInterfaces } = require('./interfaces');
/**
 * Remove fields that should not be sent to the device from the interfaces array.
 * @param  {Array} interfaces an array of interfaces that will be sent to the device
 * @return {Array}            the same array after removing unnecessary fields
 */
const prepareIfcParams = (interfaces) => {
  return interfaces.map(ifc => {
    const newIfc = omit(ifc, ['_id', 'isAssigned', 'pathlabels']);

    // Device should only be aware of DIA labels.
    const labels = [];
    ifc.pathlabels.forEach(label => {
      if (label.type === 'DIA') labels.push(label._id);
    });
    newIfc.multilink = { labels };

    // Don't send default GW and public info for LAN interfaces
    if (ifc.type !== 'WAN' && ifc.isAssigned) {
      delete newIfc.gateway;
      delete newIfc.metric;
      delete newIfc.PublicIP;
      delete newIfc.PublicPort;
      delete newIfc.useStun;
    }
    return newIfc;
  });
};

/**
 * Transforms mongoose array of interfaces into array of objects
 *
 * @param {*} interfaces
 * @returns array of interfaces
 */
const transformInterfaces = (interfaces) => {
<<<<<<< HEAD
  return interfaces.map(ifc =>
    ifc.type === 'LAN' ? {
      _id: ifc._id,
      devId: ifc.devId,
      dhcp: 'no',
      addr: ifc.IPv4 && ifc.IPv4Mask ? `${ifc.IPv4}/${ifc.IPv4Mask}` : '',
      addr6: ifc.IPv6 && ifc.IPv6Mask ? `${ifc.IPv6}/${ifc.IPv6Mask}` : '',
      routing: ifc.routing,
      type: ifc.type,
      isAssigned: ifc.isAssigned,
      pathlabels: ifc.pathlabels
    } : {
=======
  return interfaces.map(ifc => {
    return {
>>>>>>> cf62e270
      _id: ifc._id,
      devId: ifc.devId,
      dhcp: ifc.dhcp ? ifc.dhcp : 'no',
      addr: ifc.IPv4 && ifc.IPv4Mask ? `${ifc.IPv4}/${ifc.IPv4Mask}` : '',
      addr6: ifc.IPv6 && ifc.IPv6Mask ? `${ifc.IPv6}/${ifc.IPv6Mask}` : '',
      PublicIP: ifc.PublicIP,
      PublicPort: ifc.PublicPort,
      useStun: ifc.useStun,
      gateway: ifc.gateway,
      metric: ifc.metric,
      routing: ifc.routing,
      type: ifc.type,
      isAssigned: ifc.isAssigned,
      pathlabels: ifc.pathlabels
    };
  });
};

/**
 * Composes aggregated device modification message (agent version < 2)
 *
 * @param {*} messageParams
 * @param {Object}  device the device to which the job should be queued
 * @returns object of the following format:
 * {
 *   entity: 'agent',
 *   message: 'modify-device',
 *   params: {
 *     {}
 *   }
 * }
 * where 'params' is an object containing individual device modification
 * commands.
 */
const prepareModificationMessageV1 = (messageParams, device) => {
  const modificationMessage = {};
  modificationMessage.reconnect = false;
  if (has(messageParams, 'modify_routes')) {
    modificationMessage.modify_routes = messageParams.modify_routes;
  }
  if (has(messageParams, 'modify_router.assign')) {
    modificationMessage.modify_router = {};
    modificationMessage.modify_router.assign = prepareIfcParams(
      messageParams.modify_router.assign
    );
    modificationMessage.reconnect = true;
  }
  if (has(messageParams, 'modify_router.unassign')) {
    if (!modificationMessage.modify_router) {
      modificationMessage.modify_router = {};
    }
    modificationMessage.modify_router.unassign = prepareIfcParams(
      messageParams.modify_router.unassign
    );
    modificationMessage.reconnect = true;
  }
  // Check against the old configured interfaces.
  // If they are the same, do not initiate modify-device job.
  if (has(messageParams, 'modify_interfaces')) {
    const oldInterfaces = prepareIfcParams(
      transformInterfaces(device.interfaces.toObject()));
    const newInterfaces = prepareIfcParams(
      messageParams.modify_interfaces.interfaces
    );
    const diffInterfaces = differenceWith(
      newInterfaces,
      oldInterfaces,
      (origIfc, newIfc) => {
        return isEqual(origIfc, newIfc);
      }
    );
    if (diffInterfaces.length > 0) {
      modificationMessage.modify_interfaces = {};
      modificationMessage.modify_interfaces.interfaces = diffInterfaces;
      modificationMessage.reconnect = true;
    }
  }

  const tasks = [[]];
  if (Object.keys(modificationMessage).length !== 0) {
    tasks[0].push(
      {
        entity: 'agent',
        message: 'modify-device',
        params: modificationMessage
      }
    );
  }

  if (has(messageParams, 'modify_dhcp_config')) {
    const { dhcpRemove, dhcpAdd } = messageParams.modify_dhcp_config;

    if (dhcpRemove.length !== 0) {
      tasks[0].push({
        entity: 'agent',
        message: 'remove-dhcp-config',
        params: dhcpRemove
      });
    }

    if (dhcpAdd.length !== 0) {
      tasks[0].push({
        entity: 'agent',
        message: 'add-dhcp-config',
        params: dhcpAdd
      });
    }
  }

  return tasks;
};

/**
 * Composes aggregated device modification message (agent version >= 2)
 *
 * @param {*} messageParams input device modification params
 * @param {Object}  device the device to which the job should be queued
 * @returns object of the following format:
 * {
 *   message: 'aggregated',
 *   params: { requests: [] }
 * }
 * where 'requests' is an array of individual device modification
 * commands.
 */
const prepareModificationMessageV2 = (messageParams, device) => {
  const requests = [];

  // Check against the old configured interfaces.
  // If they are the same, do not initiate modify-device job.
  if (has(messageParams, 'modify_interfaces')) {
    const oldInterfaces = prepareIfcParams(
      transformInterfaces(device.interfaces.toObject()));
    const newInterfaces = prepareIfcParams(
      messageParams.modify_interfaces.interfaces
    );
    const diffInterfaces = differenceWith(
      newInterfaces,
      oldInterfaces,
      (origIfc, newIfc) => {
        return isEqual(origIfc, newIfc);
      }
    );
    if (diffInterfaces.length > 0) {
      requests.push(...diffInterfaces.map(item => {
        return {
          entity: 'agent',
          message: 'modify-interface',
          params: item
        };
      }));
    }
  }

  if (has(messageParams, 'modify_routes')) {
    const routeRequests = messageParams.modify_routes.routes.flatMap(item => {
      const items = [];
      if (item.old_route !== '') {
        items.push({
          entity: 'agent',
          message: 'remove-route',
          params: {
            addr: item.addr,
            via: item.old_route,
            devId: item.devId || undefined,
            metric: item.metric ? parseInt(item.metric, 10) : undefined
          }
        });
      }
      if (item.new_route !== '') {
        items.push({
          entity: 'agent',
          message: 'add-route',
          params: {
            addr: item.addr,
            via: item.new_route,
            devId: item.devId || undefined,
            metric: item.metric ? parseInt(item.metric, 10) : undefined
          }
        });
      }
      return items;
    });

    if (routeRequests) {
      requests.push(...routeRequests);
    }
  }

  if (has(messageParams, 'modify_router.assign')) {
    const ifcParams = prepareIfcParams(messageParams.modify_router.assign);
    requests.push(...ifcParams.map(item => {
      return {
        entity: 'agent',
        message: 'add-interface',
        params: item
      };
    }));
  }
  if (has(messageParams, 'modify_router.unassign')) {
    const ifcParams = prepareIfcParams(messageParams.modify_router.unassign);
    requests.push(...ifcParams.map(item => {
      return {
        entity: 'agent',
        message: 'remove-interface',
        params: item
      };
    }));
  }

  if (has(messageParams, 'modify_dhcp_config')) {
    const { dhcpRemove, dhcpAdd } = messageParams.modify_dhcp_config;

    if (dhcpRemove.length !== 0) {
      requests.push(...dhcpRemove.map(item => {
        return {
          entity: 'agent',
          message: 'remove-dhcp-config',
          params: item
        };
      }));
    }

    if (dhcpAdd.length !== 0) {
      requests.push(...dhcpAdd.map(item => {
        return {
          entity: 'agent',
          message: 'add-dhcp-config',
          params: item
        };
      }));
    }
  }

  const tasks = [];
  if (requests.length !== 0) {
    tasks.push(
      {
        entity: 'agent',
        message: 'aggregated',
        params: { requests: requests }
      }
    );
  }

  return tasks;
};

/**
 * Queues a modify-device job to the device queue.
 * @param  {string}  org                   the organization to which the user belongs
 * @param  {string}  username              name of the user that requested the job
 * @param  {Array}   tasks                 the message to be sent to the device
 * @param  {Object}  device                the device to which the job should be queued
 * @param  {Array}   removedTunnelsList=[] tunnels that have been removed as part of
 *                                         the device modification
 * @return {Promise}                       a promise for queuing a job
 */
const queueJob = async (org, username, tasks, device, removedTunnelsList = []) => {
  const job = await deviceQueues.addJob(
    device.machineId, username, org,
    // Data
    { title: `Modify device ${device.hostname}`, tasks: tasks },
    // Response data
    {
      method: 'modify',
      data: {
        device: device._id,
        org: org,
        user: username,
        origDevice: device,
        tunnels: removedTunnelsList
      }
    },
    // Metadata
    { priority: 'normal', attempts: 1, removeOnComplete: false },
    // Complete callback
    null
  );

  logger.info('Modify device job queued', { params: { job: job } });
  return job;
};
/**
 * Performs required tasks before device modification
 * can take place. It removes all tunnels connected to
 * the modified interfaces and then queues the modify device job.
 * @param  {Object}  device        original device object, before the changes
 * @param  {Object}  messageParams device changes that will be sent to the device
 * @param  {Object}  user          the user that created the request
 * @param  {string}  org           organization to which the user belongs
 * @return {Job}                   The queued modify-device job
 */
const queueModifyDeviceJob = async (device, messageParams, user, org) => {
  const removedTunnels = [];
  const interfacesIdsSet = new Set();
  const modifiedIfcsMap = {};

  // Changes in the interfaces require reconstruction of all tunnels
  // connected to these interfaces (since the tunnels parameters change).
  // Maintain all interfaces that have changed in a set that will
  // be used later to find all the tunnels that should be reconstructed.
  // We use a set, since multiple changes can be done in a single modify-device
  // message, hence the interface might appear in both modify-router and
  // modify-interfaces objects, and we want to remove the tunnel only once.
  if (has(messageParams, 'modify_router')) {
    const { assign, unassign } = messageParams.modify_router;
    (assign || []).forEach(ifc => { interfacesIdsSet.add(ifc._id); });
    (unassign || []).forEach(ifc => { interfacesIdsSet.add(ifc._id); });
  }
  if (has(messageParams, 'modify_interfaces')) {
    const { interfaces } = messageParams.modify_interfaces;
    interfaces.forEach(ifc => {
      interfacesIdsSet.add(ifc._id);
      modifiedIfcsMap[ifc._id] = ifc;
    });
  }

  for (const ifc of interfacesIdsSet) {
    // First, remove all active tunnels connected
    // via this interface, on all relevant devices.
    const tunnels = await tunnelsModel
      .find({
        isActive: true,
        $or: [{ interfaceA: ifc._id }, { interfaceB: ifc._id }]
      })
      .populate('deviceA')
      .populate('deviceB');

    for (const tunnel of tunnels) {
      let { deviceA, deviceB, pathlabel, num, _id } = tunnel;
      // Since the interface changes have already been updated in the database
      // we have to use the original device for creating the tunnel-remove message.
      if (deviceA._id.toString() === device._id.toString()) deviceA = device;
      else deviceB = device;

      const ifcA = deviceA.interfaces.find(ifc => {
        return ifc._id.toString() === tunnel.interfaceA.toString();
      });
      const ifcB = deviceB.interfaces.find(ifc => {
        return ifc._id.toString() === tunnel.interfaceB.toString();
      });

      // For interface changes such as IP/mask we remove the tunnel
      // and readd it after the change has been applied on the device.
      // In such cases, we don't remove the tunnel from the database,
      // but rather only queue remove/add tunnel jobs to the devices.
      // For interfaces that are unassigned, or which path labels have
      // been removed, we remove the tunnel from both the devices and the MGMT
      const [tasksDeviceA, tasksDeviceB] = prepareTunnelRemoveJob(tunnel.num, ifcA, ifcB);
      const pathlabels = modifiedIfcsMap[ifc._id] && modifiedIfcsMap[ifc._id].pathlabels
        ? modifiedIfcsMap[ifc._id].pathlabels.map(label => label._id.toString())
        : [];
      const pathLabelRemoved = pathlabel && !pathlabels.includes(pathlabel.toString());

      if (!(ifc._id in modifiedIfcsMap) || pathLabelRemoved) {
        await oneTunnelDel(_id, user.username, org);
      } else {
        // if dhcp was changed from 'no' to 'yes'
        // then we need to wait for the device new config
        const modifiedIfcA = modifiedIfcsMap[tunnel.interfaceA.toString()];
        const modifiedIfcB = modifiedIfcsMap[tunnel.interfaceB.toString()];
        const waitingDhcpInfo =
          (isObject(modifiedIfcA) && modifiedIfcA.dhcp === 'yes' && ifcA.dhcp !== 'yes') ||
          (isObject(modifiedIfcB) && modifiedIfcB.dhcp === 'yes' && ifcB.dhcp !== 'yes');
        if (waitingDhcpInfo) {
          continue;
        }
        // this could happen if both interfaces are modified at the same time
        // we need to skip adding duplicated jobs
        if (tunnel.pendingTunnelModification) {
          continue;
        }

        // no need to recreate the tunnel with local direct connection
        const isLocal = (ifcA, ifcB) => {
          return !ifcA.PublicIP || !ifcB.PublicIP ||
            ifcA.PublicIP === ifcB.PublicIP;
        };
        const skipLocal =
          (isObject(modifiedIfcA) && modifiedIfcA.addr === `${ifcA.IPv4}/${ifcA.IPv4Mask}` &&
          isLocal(modifiedIfcA, ifcB) && isLocal(ifcA, ifcB)) ||
          (isObject(modifiedIfcB) && modifiedIfcB.addr === `${ifcB.IPv4}/${ifcB.IPv4Mask}` &&
          isLocal(modifiedIfcB, ifcA) && isLocal(ifcB, ifcA));

        if (skipLocal) {
          continue;
        }

        await setTunnelsPendingInDB([tunnel._id], org, true);
        await queueTunnel(
          false,
          // eslint-disable-next-line max-len
          `Delete tunnel between (${deviceA.hostname}, ${ifcA.name}) and (${deviceB.hostname}, ${ifcB.name})`,
          tasksDeviceA,
          tasksDeviceB,
          user.username,
          org,
          deviceA.machineId,
          deviceB.machineId,
          deviceA._id,
          deviceB._id,
          num,
          pathlabel
        );
        removedTunnels.push(tunnel._id);
      }
    }
  }

  // Prepare and queue device modification job
  const majorAgentVersion = getMajorVersion(device.versions.agent);
  const tasks = majorAgentVersion < 2
    ? prepareModificationMessageV1(messageParams, device)
    : prepareModificationMessageV2(messageParams, device);

  if (tasks.length === 0 || tasks[0].length === 0) {
    return [];
  }

  const job = await queueJob(org, user.username, tasks, device, removedTunnels);
  return [job];
};

/**
 * Reconstructs tunnels that were removed before
 * sending a modify-device message to a device.
 * @param  {Array}   removedTunnels an array of ids of the removed tunnels
 * @param  {string}  org            the organization to which the tunnels belong
 * @param  {string}  username       name of the user that requested the device change
 * @return {Promise}                a promise for reconstructing tunnels
 */
const reconstructTunnels = async (removedTunnels, org, username) => {
  try {
    const tunnels = await tunnelsModel
      .find({ _id: { $in: removedTunnels }, isActive: true })
      .populate('deviceA')
      .populate('deviceB');

    for (const tunnel of tunnels) {
      const { deviceA, deviceB, pathlabel } = tunnel;
      const ifcA = deviceA.interfaces.find(ifc => {
        return ifc._id.toString() === tunnel.interfaceA.toString();
      });
      const ifcB = deviceB.interfaces.find(ifc => {
        return ifc._id.toString() === tunnel.interfaceB.toString();
      });

      const [tasksDeviceA, tasksDeviceB] = await prepareTunnelAddJob(
        tunnel,
        ifcA,
        ifcB,
        pathlabel
      );
      await queueTunnel(
        true,
        // eslint-disable-next-line max-len
        `Add tunnel between (${deviceA.hostname}, ${ifcA.name}) and (${deviceB.hostname}, ${ifcB.name})`,
        tasksDeviceA,
        tasksDeviceB,
        username,
        org,
        deviceA.machineId,
        deviceB.machineId,
        deviceA._id,
        deviceB._id,
        tunnel.num,
        pathlabel
      );
    }
  } catch (err) {
    logger.error('Failed to queue Add tunnel jobs', {
      params: { err: err.message, removedTunnels }
    });
  };
  try {
    await setTunnelsPendingInDB(removedTunnels, org, false);
  } catch (err) {
    logger.error('Failed to set tunnel pending flag in db', {
      params: { err: err.message, removedTunnels }
    });
  }
};

/**
 * Sets the job pending flag value. This flag is used to indicate
 * there's a pending modify-device job in the queue to prevent
 * queuing additional modify-device jobs.
 * @param  {string}  deviceID the id of the device
 * @param  {string}  org      the organization the device belongs to
 * @param  {boolean} flag     the value of the flag
 * @return {Promise}          a promise for updating the flab in the database
 */
const setJobPendingInDB = (deviceID, org, flag) => {
  return devices.update(
    { _id: deviceID, org: org },
    { $set: { pendingDevModification: flag } },
    { upsert: false }
  );
};

/**
 * Sets the tunnel rebuilding process pending flag value. This flag is used to indicate
 * there are pending delete-tunnel/add-tunnel jobs in the queue to prevent
 * duplication of jobs.
 * @param  {array}  tunnelIDs array of ids of tunnels
 * @param  {string}  org      the organization the tunnel belongs to
 * @param  {boolean} flag     the value of the flag
 * @return {Promise}          a promise for updating the flab in the database
 */
const setTunnelsPendingInDB = (tunnelIDs, org, flag) => {
  return tunnelsModel.updateMany(
    { _id: { $in: tunnelIDs }, org: org },
    { $set: { pendingTunnelModification: flag } },
    { upsert: false }
  );
};

/**
 * Creates a modify-routes object
 * @param  {Object} origDevice device object before changes in the database
 * @param  {Object} newDevice  device object after changes in the database
 * @return {Object}            an object containing an array of routes
 */
const prepareModifyRoutes = (origDevice, newDevice) => {
  // Handle changes in default route
  const routes = [];
  if (origDevice.defaultRoute !== newDevice.defaultRoute) {
    routes.push({
      addr: 'default',
      old_route: origDevice.defaultRoute,
      new_route: newDevice.defaultRoute
    });
  }

  // Handle changes in static routes
  // Extract only relevant fields from static routes database entries
  const [newStaticRoutes, origStaticRoutes] = [
    newDevice.staticroutes.map(route => {
      return ({
        destination: route.destination,
        gateway: route.gateway,
        ifname: route.ifname,
        metric: route.metric
      });
    }),

    origDevice.staticroutes.map(route => {
      return ({
        destination: route.destination,
        gateway: route.gateway,
        ifname: route.ifname,
        metric: route.metric
      });
    })
  ];

  // Compare new and original static routes arrays.
  // Add all static routes that do not exist in the
  // original routes array and remove all static routes
  // that do not appear in the new routes array
  const [routesToAdd, routesToRemove] = [
    differenceWith(
      newStaticRoutes,
      origStaticRoutes,
      (origRoute, newRoute) => {
        return isEqual(origRoute, newRoute);
      }
    ),
    differenceWith(
      origStaticRoutes,
      newStaticRoutes,
      (origRoute, newRoute) => {
        return isEqual(origRoute, newRoute);
      }
    )
  ];

  routesToRemove.forEach(route => {
    routes.push({
      addr: route.destination,
      old_route: route.gateway,
      new_route: '',
      devId: route.ifname || undefined,
      metric: route.metric || undefined
    });
  });
  routesToAdd.forEach(route => {
    routes.push({
      addr: route.destination,
      new_route: route.gateway,
      old_route: '',
      devId: route.ifname || undefined,
      metric: route.metric || undefined
    });
  });

  return { routes: routes };
};

/**
 * Creates a modify-dhcp object
 * @param  {Object} origDevice device object before changes in the database
 * @param  {Object} newDevice  device object after changes in the database
 * @return {Object}            an object containing an array of routes
 */
const prepareModifyDHCP = (origDevice, newDevice) => {
  // Extract only relevant fields from dhcp database entries
  const [newDHCP, origDHCP] = [
    newDevice.dhcp.map(dhcp => {
      return ({
        interface: dhcp.interface,
        range_start: dhcp.rangeStart,
        range_end: dhcp.rangeEnd,
        dns: dhcp.dns,
        mac_assign: dhcp.macAssign.map(mac => {
          return pick(mac, [
            'host', 'mac', 'ipv4'
          ]);
        })
      });
    }),

    origDevice.dhcp.map(dhcp => {
      return ({
        interface: dhcp.interface,
        range_start: dhcp.rangeStart,
        range_end: dhcp.rangeEnd,
        dns: dhcp.dns,
        mac_assign: dhcp.macAssign.map(mac => {
          return pick(mac, [
            'host', 'mac', 'ipv4'
          ]);
        })
      });
    })
  ];

  // Compare new and original dhcp arrays.
  // Add all dhcp entries that do not exist in the
  // original dhcp array and remove all dhcp entries
  // that do not appear in the new dhcp array
  let [dhcpAdd, dhcpRemove] = [
    differenceWith(
      newDHCP,
      origDHCP,
      (origRoute, newRoute) => {
        return isEqual(origRoute, newRoute);
      }
    ),
    differenceWith(
      origDHCP,
      newDHCP,
      (origRoute, newRoute) => {
        return isEqual(origRoute, newRoute);
      }
    )
  ];

  dhcpRemove = dhcpRemove.map(dhcp => {
    return {
      interface: dhcp.interface
    };
  });

  return { dhcpRemove, dhcpAdd };
};

/**
 * Creates and queues the modify-device job. It compares
 * the current view of the device in the database with
 * the former view to deduce which fields have change.
 * it then creates an object with the changes and calls
 * queueModifyDeviceJob() to queue the job to the device.
 * @async
 * @param  {Array}    device    an array of the devices to be modified
 * @param  {Object}   user      User object
 * @param  {Object}   data      Additional data used by caller
 * @return {None}
 */
const apply = async (device, user, data) => {
  const org = data.org;
  const modifyParams = {};

  // Create the default/static routes modification parameters
  const modifyRoutes = prepareModifyRoutes(device[0], data.newDevice);
  if (modifyRoutes.routes.length > 0) modifyParams.modify_routes = modifyRoutes;

  // Create DHCP modification parameters
  const modifyDHCP = prepareModifyDHCP(device[0], data.newDevice);
  if (modifyDHCP.dhcpRemove.length > 0 ||
      modifyDHCP.dhcpAdd.length > 0) {
    modifyParams.modify_dhcp_config = modifyDHCP;
  }

  const majorAgentVersion = getMajorVersion(device[0].versions.agent);
  if (majorAgentVersion < 2) {
    // Create the default route modification parameters
    // for old agent version compatibility
    const oldDefaultGW = getDefaultGateway(device[0]);
    const newDefaultGW = getDefaultGateway(data.newDevice);
    if (newDefaultGW && oldDefaultGW && newDefaultGW !== oldDefaultGW) {
      const defaultRoute = {
        addr: 'default',
        old_route: oldDefaultGW,
        new_route: newDefaultGW
      };
      if (modifyParams.modify_routes) {
        modifyParams.modify_routes.routes.push(defaultRoute);
      } else {
        modifyParams.modify_routes = {
          routes: [defaultRoute]
        };
      }
    }
  }

  // Create interfaces modification parameters
  // Compare the array of interfaces, and return
  // an array of the interfaces that have changed
  // First, extract only the relevant interface fields
  const [origInterfaces, origIsAssigned] = [
    transformInterfaces(device[0].interfaces),
    device[0].interfaces.map(ifc => {
      return ({
        _id: ifc._id,
        devId: ifc.devId,
        isAssigned: ifc.isAssigned
      });
    })
  ];

  const [newInterfaces, newIsAssigned] = [
    transformInterfaces(data.newDevice.interfaces),
    data.newDevice.interfaces.map(ifc => {
      return ({
        _id: ifc._id,
        devId: ifc.devId,
        isAssigned: ifc.isAssigned
      });
    })
  ];
  // Handle changes in the 'assigned' field. assignedDiff will contain
  // all the interfaces that have changed their 'isAssigned' field
  const assignedDiff = differenceWith(
    newIsAssigned,
    origIsAssigned,
    (origIfc, newIfc) => {
      return isEqual(origIfc, newIfc);
    }
  );

  if (assignedDiff.length > 0) {
    modifyParams.modify_router = {};
    const toAssign = [];
    const toUnAssign = [];
    // Split interfaces into two arrays: one for the interfaces that
    // are about to become assigned, and one for those which will be
    // unassigned. Add the full interface details as well.
    assignedDiff.forEach(ifc => {
      const ifcInfo = newInterfaces.find(ifcEntry => {
        return ifcEntry._id === ifc._id;
      });

      if (ifc.isAssigned) toAssign.push(ifcInfo);
      else toUnAssign.push(ifcInfo);

      // Interfaces that changed their assignment status
      // are not allowed to change. We remove them from
      // the list to avoid change in assignment and modification
      // in the same message.
      pullAllWith(newInterfaces, [ifcInfo], isEqual);
    });
    if (toAssign.length) modifyParams.modify_router.assign = toAssign;
    if (toUnAssign.length) modifyParams.modify_router.unassign = toUnAssign;
  }

  // Handle changes in interface fields other than 'isAssigned'
  let interfacesDiff = differenceWith(
    newInterfaces,
    origInterfaces,
    (origIfc, newIfc) => {
      return isEqual(origIfc, newIfc);
    }
  );

  // Changes made to unassigned interfaces should be
  // stored in the MGMT, but should not reach the device.
  interfacesDiff = interfacesDiff.filter(ifc => {
    return ifc.isAssigned === true;
  });
  if (interfacesDiff.length > 0) {
    modifyParams.modify_interfaces = {};
    modifyParams.modify_interfaces.interfaces = interfacesDiff;
  }

  const shouldQueueJob =
      has(modifyParams, 'modify_routes') ||
      has(modifyParams, 'modify_router') ||
      has(modifyParams, 'modify_interfaces') ||
      has(modifyParams, 'modify_dhcp_config');

  // Return empty jobs array if the device did not change
  if (!shouldQueueJob) {
    return {
      ids: [],
      status: 'completed',
      message: ''
    };
  }

  const modified =
  has(modifyParams, 'modify_routes') ||
  has(modifyParams, 'modify_router') ||
  has(modifyParams, 'modify_interfaces') ||
  has(modifyParams, 'modify_dhcp_config');

  try {
    // Queue job only if the device has changed
    if (modified) {
      // First, go over assigned and modified
      // interfaces and make sure they are valid
      const assign = has(modifyParams, 'modify_router.assign')
        ? modifyParams.modify_router.assign
        : [];
      const unassign = has(modifyParams, 'modify_router.unassign')
        ? modifyParams.modify_router.unassign
        : [];
      const modified = has(modifyParams, 'modify_interfaces')
        ? modifyParams.modify_interfaces.interfaces
        : [];
      const interfaces = [...assign, ...modified];
      const { valid, err } = validateModifyDeviceMsg(interfaces);
      if (!valid) throw (new Error(err));
      // Don't allow to modify/assign/unassign
      // interfaces that are assigned with DHCP
      const dhcpValidation = validateDhcpConfig(device[0], [
        ...interfaces,
        ...unassign
      ]);
      if (!dhcpValidation.valid) throw (new Error(dhcpValidation.err));
      await setJobPendingInDB(device[0]._id, org, true);
      // Queue device modification job
      const jobs = await queueModifyDeviceJob(device[0], modifyParams, user, org);
      return {
        ids: jobs.flat().map(job => job.id),
        status: 'completed',
        message: ''
      };
    } else {
      logger.warn('The device was not modified, nothing to apply', {
        params: { newInterfaces: JSON.stringify(newInterfaces), device: device[0]._id }
      });
    }
  } catch (err) {
    logger.error('Failed to queue modify device job', {
      params: { err: err.message, device: device[0]._id }
    });
    throw (new Error(err.message || 'Internal server error'));
  }
};

/**
 * Called when modify device job completed.
 * In charge of reconstructing the tunnels.
 * @async
 * @param  {number} jobId Kue job ID number
 * @param  {Object} res   job result
 * @return {void}
 */
const complete = async (jobId, res) => {
  if (!res) {
    logger.warn('Got an invalid job result', { params: { res: res, jobId: jobId } });
    return;
  }
  logger.info('Device modification complete', { params: { result: res, jobId: jobId } });
  try {
    await reconstructTunnels(res.tunnels, res.org, res.user);
  } catch (err) {
    logger.error('Tunnel reconstruction failed', {
      params: { jobId: jobId, res: res, err: err.message }
    });
  }
};

/**
 * Complete handler for sync job
 * @return void
 */
const completeSync = async (jobId, jobsData) => {
  // Currently not implemented. "Modify-device" complete
  // callback reconstructs the tunnels by queuing "add-tunnel"
  // jobs to all devices that might be affected by the change.
  // Since at the moment, the agent does not support adding an
  // already existing tunnel we cannot reconstruct the tunnels
  // as part of the sync complete handler.
};

/**
 * Creates the interfaces, static routes and
 * DHCP sections in the full sync job.
 * @return Array
 */
const sync = async (deviceId, org) => {
  const { interfaces, staticroutes, dhcp } = await devices.findOne(
    { _id: deviceId },
    {
      interfaces: 1,
      staticroutes: 1,
      dhcp: 1
    }
  )
    .lean()
    .populate('interfaces.pathlabels', '_id type');

  // Prepare add-interface message
  const deviceConfRequests = [];
  let defaultRouteIfcInfo;
  // build interfaces
  const deviceInterfaces = buildInterfaces(interfaces);
  deviceInterfaces.forEach(item => {
    deviceConfRequests.push({
      entity: 'agent',
      message: 'add-interface',
      params: item
    });
  });

  // build routes
  deviceInterfaces.forEach(item => {
    const { metric, devId, gateway } = item;
    // If found an interface with gateway metric of "0"
    // we have to add it's gateway to the static routes
    // sync requests
    if (metric === '0') {
      defaultRouteIfcInfo = {
        devId,
        gateway
      };
    }
  });

  // Prepare add-route message
  staticroutes.forEach(route => {
    const { ifname, gateway, destination, metric } = route;
    deviceConfRequests.push({
      entity: 'agent',
      message: 'add-route',
      params: {
        addr: destination,
        via: gateway,
        devId: ifname || undefined,
        metric: metric ? parseInt(metric, 10) : undefined
      }
    });
  });

  // Add default route if needed
  if (defaultRouteIfcInfo) {
    const { devId, gateway } = defaultRouteIfcInfo;
    deviceConfRequests.push({
      entity: 'agent',
      message: 'add-route',
      params: {
        addr: 'default',
        via: gateway,
        devId: devId,
        metric: 0
      }
    });
  }

  // Prepare add-dhcp-config message
  dhcp.forEach(entry => {
    const { rangeStart, rangeEnd, dns, macAssign } = entry;

    deviceConfRequests.push({
      entity: 'agent',
      message: 'add-dhcp-config',
      params: {
        interface: entry.interface,
        range_start: rangeStart,
        range_end: rangeEnd,
        dns: dns,
        mac_assign: macAssign
      }
    });
  });

  return {
    requests: deviceConfRequests,
    completeCbData: {},
    callComplete: false
  };
};

module.exports = {
  apply: apply,
  complete: complete,
  completeSync: completeSync,
  sync: sync
};<|MERGE_RESOLUTION|>--- conflicted
+++ resolved
@@ -75,23 +75,8 @@
  * @returns array of interfaces
  */
 const transformInterfaces = (interfaces) => {
-<<<<<<< HEAD
-  return interfaces.map(ifc =>
-    ifc.type === 'LAN' ? {
-      _id: ifc._id,
-      devId: ifc.devId,
-      dhcp: 'no',
-      addr: ifc.IPv4 && ifc.IPv4Mask ? `${ifc.IPv4}/${ifc.IPv4Mask}` : '',
-      addr6: ifc.IPv6 && ifc.IPv6Mask ? `${ifc.IPv6}/${ifc.IPv6Mask}` : '',
-      routing: ifc.routing,
-      type: ifc.type,
-      isAssigned: ifc.isAssigned,
-      pathlabels: ifc.pathlabels
-    } : {
-=======
   return interfaces.map(ifc => {
     return {
->>>>>>> cf62e270
       _id: ifc._id,
       devId: ifc.devId,
       dhcp: ifc.dhcp ? ifc.dhcp : 'no',
