--- conflicted
+++ resolved
@@ -67,12 +67,6 @@
         delete newIfc.useStun;
         delete newIfc.useFixedPublicPort;
         delete newIfc.monitorInternet;
-<<<<<<< HEAD
-      } else if (ifc.type === 'WAN') {
-        // Don't send unnecessary info for WAN interfaces
-        delete newIfc.useFixedPublicPort;
-=======
->>>>>>> 9c2ac8f2
       }
     }
     return newIfc;
