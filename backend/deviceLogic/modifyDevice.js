// flexiWAN SD-WAN software - flexiEdge, flexiManage.
// For more information go to https://flexiwan.com
// Copyright (C) 2019-2020  flexiWAN Ltd.

// This program is free software: you can redistribute it and/or modify
// it under the terms of the GNU Affero General Public License as
// published by the Free Software Foundation, either version 3 of the
// License, or (at your option) any later version.

// This program is distributed in the hope that it will be useful,
// but WITHOUT ANY WARRANTY; without even the implied warranty of
// MERCHANTABILITY or FITNESS FOR A PARTICULAR PURPOSE.  See the
// GNU Affero General Public License for more details.

// You should have received a copy of the GNU Affero General Public License
// along with this program.  If not, see <https://www.gnu.org/licenses/>.

const configs = require('../configs')();
const deviceQueues = require('../utils/deviceQueue')(
  configs.get('kuePrefix'),
  configs.get('redisUrl')
);
const {
  prepareTunnelRemoveJob,
  prepareTunnelAddJob,
  queueTunnel
} = require('../deviceLogic/tunnels');
const { validateModifyDeviceMsg, validateDhcpConfig } = require('./validators');
const tunnelsModel = require('../models/tunnels');
const { devices } = require('../models/devices');
const {
  complete: firewallPolicyComplete,
  error: firewallPolicyError,
  remove: firewallPolicyRemove,
  getDevicesFirewallJobInfo
} = require('./firewallPolicy');
const logger = require('../logging/logging')({ module: module.filename, type: 'req' });
const has = require('lodash/has');
const omit = require('lodash/omit');
const differenceWith = require('lodash/differenceWith');
const pullAllWith = require('lodash/pullAllWith');
const omitBy = require('lodash/omitBy');
const isEqual = require('lodash/isEqual');
const isEmpty = require('lodash/isEmpty');
const pick = require('lodash/pick');
const isObject = require('lodash/isObject');
const { buildInterfaces } = require('./interfaces');
<<<<<<< HEAD
const {
  getJobParams
} = require('../applicationLogic/applications');
const {
  queueApplicationJob
} = require('./application');
=======
const { getBridges } = require('../utils/deviceUtils');
>>>>>>> abc49a33

/**
 * Remove fields that should not be sent to the device from the interfaces array.
 * @param  {Array} interfaces an array of interfaces that will be sent to the device
 * @return {Array}            the same array after removing unnecessary fields
 */
const prepareIfcParams = (interfaces, device, newDevice) => {
  return interfaces.map(ifc => {
    const newIfc = omit(ifc, ['_id', 'isAssigned', 'pathlabels']);

    newIfc.dev_id = newIfc.devId;
    delete newIfc.devId;

    // Device should only be aware of DIA labels.
    const labels = [];
    ifc.pathlabels.forEach(label => {
      if (label.type === 'DIA') labels.push(label._id);
    });
    newIfc.multilink = { labels };

    // The agent should know if this interface should add to the bridge or removed from it, etc.
    // So, we indicate it with the bridge_addr field.
    // If this field is null, it means that this interface has no relation to a bridge.
    // If this field should be in a bridge, we set in this field the bridge IP.
    // We use the ip as key since it's the unique differentiate
    // between bridges from the "flexiManage" perspective.
    // We put this field only if the interface is LAN
    // and other assigned interfaces have the same IP.
    newIfc.bridge_addr = ifc.type === 'LAN' && ifc.isAssigned && newDevice.interfaces.some(i => {
      return newIfc.dev_id !== i.devId && i.isAssigned && newIfc.addr === i.IPv4 + '/' + i.IPv4Mask;
    }) ? newIfc.addr : null;

    if (ifc.isAssigned) {
      if (ifc.type !== 'WAN') {
        // Don't send default GW and public info for LAN interfaces
        delete newIfc.gateway;
        delete newIfc.metric;
        delete newIfc.useStun;
        delete newIfc.monitorInternet;
        delete newIfc.dnsServers;
        delete newIfc.dnsDomains;
      }

      // If a user wants to use the DNS from DHCP server, we send empty array to the device
      if (ifc.type === 'WAN' && newIfc.dhcp === 'yes' && ifc.useDhcpDnsServers) {
        newIfc.dnsServers = [];
      }

      // Don't send unnecessary info for both types of interfaces
      delete newIfc.useFixedPublicPort; // used by flexiManage only for tunnels creation
      delete newIfc.PublicIP; // used by flexiManage only for tunnels creation
      delete newIfc.PublicPort; // used by flexiManage only for tunnels creation

      delete newIfc.useDhcpDnsServers; // used by flexiManage only for dns servers depiction

      if (newIfc.ospf) {
        // remove empty values since they are optional
        newIfc.ospf = omitBy(newIfc.ospf, val => val === '');
      }
    }
    return newIfc;
  });
};

/**
 * Transforms mongoose array of interfaces into array of objects
 *
 * @param {*} interfaces
 * @returns array of interfaces
 */
const transformInterfaces = (interfaces, globalOSPF) => {
  return interfaces.map(ifc => {
    const ifcObg = {
      _id: ifc._id,
      devId: ifc.devId,
      dhcp: ifc.dhcp ? ifc.dhcp : 'no',
      addr: ifc.IPv4 && ifc.IPv4Mask ? `${ifc.IPv4}/${ifc.IPv4Mask}` : '',
      addr6: ifc.IPv6 && ifc.IPv6Mask ? `${ifc.IPv6}/${ifc.IPv6Mask}` : '',
      PublicIP: ifc.PublicIP,
      PublicPort: ifc.PublicPort,
      useStun: ifc.useStun,
      useFixedPublicPort: ifc.useFixedPublicPort,
      monitorInternet: ifc.monitorInternet,
      gateway: ifc.gateway,
      metric: ifc.metric,
      mtu: ifc.mtu,
      routing: ifc.routing,
      type: ifc.type,
      isAssigned: ifc.isAssigned,
      pathlabels: ifc.pathlabels,
      configuration: ifc.configuration,
      deviceType: ifc.deviceType,
      dnsServers: ifc.dnsServers,
      dnsDomains: ifc.dnsDomains,
      useDhcpDnsServers: ifc.useDhcpDnsServers
    };

    // add ospf data if relevant
    if (ifcObg.routing === 'OSPF') {
      ifcObg.ospf = {
        ...ifc.ospf.toObject(),
        helloInterval: globalOSPF.helloInterval,
        deadInterval: globalOSPF.deadInterval
      };
    }
    return ifcObg;
  });
};

/**
 * Composes aggregated device modification message (agent version >= 2)
 *
 * @param {*} messageParams input device modification params
 * @param {Object}  device the device to which the job should be queued
 * @returns object of the following format:
 * {
 *   message: 'aggregated',
 *   params: { requests: [] }
 * }
 * where 'requests' is an array of individual device modification
 * commands.
 */
const prepareModificationMessage = (messageParams, device, newDevice) => {
  const requests = [];
  const tasks = [];
  // Check against the old configured interfaces.
  // If they are the same, do not initiate modify-device job.
  if (has(messageParams, 'modify_interfaces')) {
    const modifiedInterfaces = prepareIfcParams(
      messageParams.modify_interfaces.interfaces, device, newDevice
    );
    if (modifiedInterfaces.length > 0) {
      requests.push(...modifiedInterfaces.map(item => {
        return {
          entity: 'agent',
          message: 'modify-interface',
          params: item
        };
      }));
    }

    const oldLteInterfaces = prepareIfcParams(
      device.interfaces.filter(i => i.deviceType === 'lte').toObject(), device, newDevice);

    const newLteInterfaces = prepareIfcParams(
      messageParams.modify_interfaces.lte_enable_disable, device, newDevice
    );

    // we send lte job if configuration or interface metric was changed
    const lteDiffInterfaces = differenceWith(
      newLteInterfaces,
      oldLteInterfaces,
      (origIfc, newIfc) => {
        return isEqual(origIfc.configuration, newIfc.configuration) &&
          isEqual(origIfc.metric, newIfc.metric);
      }
    );

    // don't put these requests as aggregated because
    // they are don't related to router api in the agent
    if (lteDiffInterfaces.length > 0) {
      requests.push(...lteDiffInterfaces.map(item => {
        return {
          entity: 'agent',
          message: item.configuration.enable ? 'add-lte' : 'remove-lte',
          params: {
            ...item.configuration,
            dev_id: item.dev_id,
            metric: item.metric
          }
        };
      }));
    }
  }

  if (has(messageParams, 'modify_ospf')) {
    const { remove, add } = messageParams.modify_ospf;

    if (remove) {
      requests.push({
        entity: 'agent',
        message: 'remove-ospf',
        params: { ...remove }
      });
    }

    if (add) {
      requests.push({
        entity: 'agent',
        message: 'add-ospf',
        params: { ...add }
      });
    }
  }

  if (has(messageParams, 'modify_routes')) {
    const routeRequests = messageParams.modify_routes.routes.flatMap(item => {
      let items = [];
      if (item.old_route !== '') {
        items.push({
          entity: 'agent',
          message: 'remove-route',
          params: {
            addr: item.addr,
            via: item.old_route,
            devId: item.devId || undefined,
            metric: item.metric ? parseInt(item.metric, 10) : undefined,
            redistributeViaOSPF: item.redistributeViaOSPF
          }
        });
      }
      if (item.new_route !== '') {
        items.push({
          entity: 'agent',
          message: 'add-route',
          params: {
            addr: item.addr,
            via: item.new_route,
            devId: item.devId || undefined,
            metric: item.metric ? parseInt(item.metric, 10) : undefined,
            redistributeViaOSPF: item.redistributeViaOSPF
          }
        });
      }

      items = items.map((item) => {
        if (item.params && item.params.devId) {
          item.params.dev_id = item.params.devId;
          delete item.params.devId;
        }
        return item;
      });

      return items;
    });

    if (routeRequests) {
      requests.push(...routeRequests);
    }
  }

  if (has(messageParams, 'modify_router.assignBridges')) {
    requests.push(...messageParams.modify_router.assignBridges.map(item => {
      return {
        entity: 'agent',
        message: 'add-switch',
        params: {
          addr: item
        }
      };
    }));
  }
  if (has(messageParams, 'modify_router.unassignBridges')) {
    requests.push(...messageParams.modify_router.unassignBridges.map(item => {
      return {
        entity: 'agent',
        message: 'remove-switch',
        params: {
          addr: item
        }
      };
    }));
  }

  if (has(messageParams, 'modify_router.assign')) {
    const ifcParams = prepareIfcParams(messageParams.modify_router.assign, device, newDevice);
    requests.push(...ifcParams.map(item => {
      return {
        entity: 'agent',
        message: 'add-interface',
        params: item
      };
    }));
  }
  if (has(messageParams, 'modify_router.unassign')) {
    const ifcParams = prepareIfcParams(messageParams.modify_router.unassign, device, newDevice);
    requests.push(...ifcParams.map(item => {
      return {
        entity: 'agent',
        message: 'remove-interface',
        params: item
      };
    }));
  }

  if (has(messageParams, 'modify_dhcp_config')) {
    const { dhcpRemove, dhcpAdd } = messageParams.modify_dhcp_config;

    if (dhcpRemove.length !== 0) {
      requests.push(...dhcpRemove.map(item => {
        return {
          entity: 'agent',
          message: 'remove-dhcp-config',
          params: item
        };
      }));
    }

    if (dhcpAdd.length !== 0) {
      requests.push(...dhcpAdd.map(item => {
        return {
          entity: 'agent',
          message: 'add-dhcp-config',
          params: item
        };
      }));
    }
  }

  if (has(messageParams, 'modify_firewall')) {
    requests.push(...messageParams.modify_firewall.tasks);
  }

  if (requests.length !== 0) {
    tasks.push(
      {
        entity: 'agent',
        message: 'aggregated',
        params: { requests: requests }
      }
    );
  }

  return tasks;
};

/**
 * Queues a modify-device job to the device queue.
 * @param  {string}  org                   the organization to which the user belongs
 * @param  {string}  username              name of the user that requested the job
 * @param  {Array}   tasks                 the message to be sent to the device
 * @param  {Object}  device                the device to which the job should be queued
 * @param  {Object}  jobResponse           Additional data to include in the job response
 * @return {Promise}                       a promise for queuing a job
 */
const queueJob = async (org, username, tasks, device, jobResponse) => {
  const job = await deviceQueues.addJob(
    device.machineId, username, org,
    // Data
    { title: `Modify device ${device.hostname}`, tasks: tasks },
    // Response data
    {
      method: 'modify',
      data: {
        device: device._id,
        org: org,
        user: username,
        origDevice: device,
        ...jobResponse
      }
    },
    // Metadata
    { priority: 'normal', attempts: 1, removeOnComplete: false },
    // Complete callback
    null
  );

  logger.info('Modify device job queued', { params: { job } });
  return job;
};
/**
 * Performs required tasks before device modification
 * can take place. It removes all tunnels connected to
 * the modified interfaces and then queues the modify device job.
 * @param  {Object}  device        original device object, before the changes
 * @param  {Object}  messageParams device changes that will be sent to the device
 * @param  {Object}  user          the user that created the request
 * @param  {string}  org           organization to which the user belongs
 * @return {Job}                   The queued modify-device job
 */
const queueModifyDeviceJob = async (device, newDevice, messageParams, user, org) => {
  const removedTunnels = [];
  const interfacesIdsSet = new Set();
  const modifiedIfcsMap = {};

  // Changes in the interfaces require reconstruction of all tunnels
  // connected to these interfaces (since the tunnels parameters change).
  // Maintain all interfaces that have changed in a set that will
  // be used later to find all the tunnels that should be reconstructed.
  // We use a set, since multiple changes can be done in a single modify-device
  // message, hence the interface might appear in both modify-router and
  // modify-interfaces objects, and we want to remove the tunnel only once.
  if (has(messageParams, 'modify_router')) {
    const { assign, unassign } = messageParams.modify_router;
    (assign || []).forEach(ifc => { interfacesIdsSet.add(ifc._id); });
    (unassign || []).forEach(ifc => { interfacesIdsSet.add(ifc._id); });
  }
  if (has(messageParams, 'modify_interfaces')) {
    const interfaces = [
      ...messageParams.modify_interfaces.interfaces,
      ...messageParams.modify_interfaces.lte_enable_disable
    ];
    interfaces.forEach(ifc => {
      interfacesIdsSet.add(ifc._id);
      modifiedIfcsMap[ifc._id] = ifc;
    });
  }

  // Prepare device modification job, if nothing requires modification, return
  const tasks = prepareModificationMessage(messageParams, device, newDevice);

  if (tasks.length === 0 || tasks[0].length === 0) {
    return [];
  }

  let tunnelsJobs = [];
  for (const ifc of interfacesIdsSet) {
    // First, remove all active tunnels connected
    // via this interface, on all relevant devices.
    const tunnels = await tunnelsModel
      .find({
        isActive: true,
        isPending: { $ne: true }, // no need to reconstruct pending tunnels
        $or: [{ interfaceA: ifc._id }, { interfaceB: ifc._id }]
      })
      .populate('deviceA')
      .populate('deviceB')
      .populate('peer');

    for (const tunnel of tunnels) {
      let { deviceA, deviceB, pathlabel, num, peer } = tunnel;
      // IMPORTANT: Since the interface changes have already been updated in the database
      // we have to use the original device for creating the tunnel-remove message.
      if (deviceA._id.toString() === device._id.toString()) {
        deviceA = device;
      } else {
        deviceB = device;
      };

      const ifcA = deviceA.interfaces.find(ifc => {
        return ifc._id.toString() === tunnel.interfaceA.toString();
      });

      const ifcB = peer ? null : deviceB.interfaces.find(ifc => {
        return ifc._id.toString() === tunnel.interfaceB.toString();
      });

      // For interface changes such as IP/mask we remove the tunnel
      // and readd it after the change has been applied on the device.
      // In such cases, we don't remove the tunnel from the database,
      // but rather only queue remove/add tunnel jobs to the devices.
      // For interfaces that are unassigned, or which path labels have
      // been removed, we remove the tunnel from both the devices and the MGMT
      const [tasksDeviceA, tasksDeviceB] = prepareTunnelRemoveJob(
        tunnel, ifcA, ifcB, peer);

      const modifiedIfcA = modifiedIfcsMap[tunnel.interfaceA.toString()];
      const modifiedIfcB = peer ? null : modifiedIfcsMap[tunnel.interfaceB.toString()];
      const loggerParams = {
        machineA: deviceA.machineId,
        machineB: peer ? null : deviceB.machineId,
        tunnelNum: tunnel.num
      };
      // skip interfaces without IP or GW
      const missingNetParameters = _ifc => isObject(_ifc) && (_ifc.addr === '' ||
        (_ifc.dhcp === 'yes' && _ifc.gateway === ''));

      if (missingNetParameters(modifiedIfcA) || (!peer && missingNetParameters(modifiedIfcB))) {
        logger.info('Missing network parameters, the tunnel will not be rebuilt', {
          params: loggerParams
        });
        continue;
      }
      // if dhcp was changed from 'no' to 'yes'
      // then we need to wait for a new config from the agent
      const waitingDhcpInfoA =
        (isObject(modifiedIfcA) && modifiedIfcA.dhcp === 'yes' && ifcA.dhcp !== 'yes');
      const waitingDhcpInfoB = peer
        ? false
        : (isObject(modifiedIfcB) && modifiedIfcB.dhcp === 'yes' && ifcB.dhcp !== 'yes');

      if (waitingDhcpInfoA || waitingDhcpInfoB) {
        logger.info('Waiting a new config from DHCP, the tunnel will not be rebuilt', {
          params: loggerParams
        });
        continue;
      }
      // this could happen if both interfaces are modified at the same time
      // we need to skip adding duplicated jobs
      if (tunnel.pendingTunnelModification) {
        logger.warn('The tunnel is rebuilt from another modification request', {
          params: loggerParams
        });
        continue;
      }

      // only rebuild tunnels when IP, Public IP or port is changed
      const tunnelParametersModified = (origIfc, modifiedIfc) => {
        if (!isObject(modifiedIfc)) {
          return false;
        }

        const changed = modifiedIfc.addr !== `${origIfc.IPv4}/${origIfc.IPv4Mask}`;

        if (changed || peer) {
          return changed;
        }

        return (
          modifiedIfc.PublicIP !== origIfc.PublicIP ||
          modifiedIfc.PublicPort !== origIfc.PublicPort ||
          modifiedIfc.useFixedPublicPort !== origIfc.useFixedPublicPort
        );
      };
      const ifcAModified = tunnelParametersModified(ifcA, modifiedIfcA);
      const ifcBModified = peer ? false : tunnelParametersModified(ifcB, modifiedIfcB);

      if (!ifcAModified && !ifcBModified) {
        continue;
      }

      // no need to recreate the tunnel with local direct connection
      const isLocal = (ifcA, ifcB) => {
        return !ifcA.PublicIP || !ifcB.PublicIP ||
          ifcA.PublicIP === ifcB.PublicIP;
      };
      const skipLocal = peer
        ? false
        : (isObject(modifiedIfcA) && modifiedIfcA.addr === `${ifcA.IPv4}/${ifcA.IPv4Mask}` &&
          isLocal(modifiedIfcA, ifcB) && isLocal(ifcA, ifcB)) ||
          (isObject(modifiedIfcB) && modifiedIfcB.addr === `${ifcB.IPv4}/${ifcB.IPv4Mask}` &&
          isLocal(modifiedIfcB, ifcA) && isLocal(ifcB, ifcA));

      if (skipLocal) {
        continue;
      }

      await setTunnelsPendingInDB([tunnel._id], org, true);
      let title = '';
      if (peer) {
        // eslint-disable-next-line max-len
        title = `Delete peer tunnel between (${deviceA.hostname}, ${ifcA.name}) and (${peer.name})`;
      } else {
        // eslint-disable-next-line max-len
        title = `Delete tunnel between (${deviceA.hostname}, ${ifcA.name}) and (${deviceB.hostname}, ${ifcB.name})`;
      }
      const removeTunnelJobs = await queueTunnel(
        false,
        title,
        tasksDeviceA,
        tasksDeviceB,
        user.username,
        org,
        deviceA.machineId,
        peer ? null : deviceB.machineId,
        deviceA._id,
        peer ? null : deviceB._id,
        num,
        pathlabel,
        peer
      );
      tunnelsJobs = tunnelsJobs.concat(removeTunnelJobs);
      removedTunnels.push(tunnel._id);
    }
  }
  // Send modify device job only if required
  const skipModifyJob = !has(messageParams, 'modify_router') &&
    !has(messageParams, 'modify_routes') &&
    !has(messageParams, 'modify_dhcp_config') &&
    !has(messageParams, 'modify_ospf') &&
    !has(messageParams, 'modify_firewall') &&
    Object.values(modifiedIfcsMap).every(modifiedIfc => {
      const origIfc = device.interfaces.find(o => o._id.toString() === modifiedIfc._id.toString());
      const propsModified = Object.keys(modifiedIfc).filter(prop => {
        // There is a case that origIfc.IPv6 is an empty string and origIfc.IPv6Mask is undefined,
        // So the result of the combination of them is "/".
        // If modifiedIfc.addr6 is an empty string, it always different than "/", and
        // we send unnecessary modify-interface job.
        // So if the origIfc.IPv6 is empty, we ignore the IPv6 undefined.
        const origIPv6 = origIfc.IPv6 === '' ? '' : `${origIfc.IPv6}/${origIfc.IPv6Mask}`;
        switch (prop) {
          case 'pathlabels':
            return !isEqual(
              modifiedIfc[prop].filter(pl => pl.type === 'DIA'),
              origIfc[prop].filter(pl => pl.type === 'DIA')
            );
          case 'addr':
            return modifiedIfc.addr !== `${origIfc.IPv4}/${origIfc.IPv4Mask}`;
          case 'addr6':
            return modifiedIfc.addr6 !== origIPv6;
          default:
            return !isEqual(modifiedIfc[prop], origIfc[prop]);
        }
      });
      // skip modify-device job if only PublicIP or PublicPort are modified
      // or if dhcp==='yes' and only IPv4, IPv6, gateway are modified
      // these parameters are set by device
      const propsToSkip = modifiedIfc.dhcp !== 'yes'
        ? ['PublicIP', 'PublicPort', 'useFixedPublicPort']
        : ['PublicIP', 'PublicPort', 'addr', 'addr6', 'gateway', 'useFixedPublicPort'];
      return differenceWith(propsModified, propsToSkip, isEqual).length === 0;
    });

  // Additional job response data
  const jobResponse = {};
  if (messageParams.modify_firewall) {
    jobResponse.firewallPolicy = messageParams.modify_firewall.data;
  }

  // Queue device modification job
  const job = !skipModifyJob
    ? await queueJob(org, user.username, tasks, device, jobResponse) : null;

  // Queue tunnel reconstruction jobs
  try {
    const addTunnelJobs = await reconstructTunnels(removedTunnels, user.username);
    tunnelsJobs = tunnelsJobs.concat(addTunnelJobs);
  } catch (err) {
    logger.error('Tunnel reconstruction failed', {
      params: { jobId: job.id, device, err: err.message }
    });
  }

  let jobs = [];
  if (job) jobs.push(job);
  if (tunnelsJobs.length) {
    jobs = jobs.concat(tunnelsJobs);
  }
  return jobs;
};

/**
 * Reconstructs tunnels that were removed before
 * sending a modify-device message to a device.
 * @param  {Array}   removedTunnels an array of ids of the removed tunnels
 * @param  {string}  username       name of the user that requested the device change
 * @param  {boolean} sendRemoveJobs indicate if need to send remove tunnels first
 * @return {Array}                  array of add-tunnel jobs
 */
const reconstructTunnels = async (tunnelsIds, username, sendRemoveJobs = false) => {
  let jobs = [];
  let org = null;
  try {
    const tunnels = await tunnelsModel
      .find({
        _id: { $in: tunnelsIds },
        isActive: true,
        isPending: { $ne: true }
      })
      .populate('deviceA')
      .populate('deviceB')
      .populate('peer');

    for (const tunnel of tunnels) {
      org = tunnel.org;

      let tasksDeviceA = [];
      let tasksDeviceB = [];

      const { deviceA, deviceB, pathlabel, peer } = tunnel;
      const ifcA = deviceA.interfaces.find(ifc => {
        return ifc._id.toString() === tunnel.interfaceA.toString();
      });

      const ifcB = peer ? null : deviceB.interfaces.find(ifc => {
        return ifc._id.toString() === tunnel.interfaceB.toString();
      });

      // IMPORTANT: If the tunnels was removed via modify-device process,
      // the order of jobs is: remove-tunnels, modify-router, add-tunnels.
      // But if tunnels needs to be recreated without a modify device job,
      // we can send remove and add tunnels jobs in one aggregated request.
      if (sendRemoveJobs) {
        await setTunnelsPendingInDB([tunnel._id], org, true);
        const [removeTasksA, removeTasksB] = prepareTunnelRemoveJob(tunnel, ifcA, ifcB, peer);
        tasksDeviceA = tasksDeviceA.concat(removeTasksA);
        tasksDeviceB = tasksDeviceB.concat(removeTasksB);
      }

      const [addTasksA, addTasksB] = await prepareTunnelAddJob(
        tunnel,
        ifcA,
        ifcB,
        pathlabel,
        deviceA,
        deviceB,
        peer
      );
      tasksDeviceA = tasksDeviceA.concat(addTasksA);
      tasksDeviceB = tasksDeviceB.concat(addTasksB);

      let title = '';
      const actionType = sendRemoveJobs ? 'Reconstruct' : 'Add';
      if (peer) {
        // eslint-disable-next-line max-len
        title = `${actionType} peer tunnel between (${deviceA.hostname}, ${ifcA.name}) and (${peer.name})`;
      } else {
        // eslint-disable-next-line max-len
        title = `${actionType} tunnel between (${deviceA.hostname}, ${ifcA.name}) and (${deviceB.hostname}, ${ifcB.name})`;
      };

      // if sendRemoveJobs is true, we need to send aggregated request with pair
      // of remove-tunnel and add-tunnel
      [tasksDeviceA, tasksDeviceB] = [tasksDeviceA, tasksDeviceB].map(tasks => {
        if (tasks.length > 1) {
          return [{
            entity: 'agent',
            message: 'aggregated',
            params: { requests: tasks }
          }];
        }
        return tasks;
      });

      const tunnelJobs = await queueTunnel(
        true,
        // eslint-disable-next-line max-len
        title,
        tasksDeviceA,
        tasksDeviceB,
        username,
        tunnel.org,
        deviceA.machineId,
        peer ? null : deviceB.machineId,
        deviceA._id,
        peer ? null : deviceB._id,
        tunnel.num,
        pathlabel,
        peer
      );
      jobs = jobs.concat(tunnelJobs);
    }
  } catch (err) {
    logger.error('Failed to queue Add tunnel jobs', {
      params: { err: err.message, tunnelsIds }
    });
  };
  try {
    await setTunnelsPendingInDB(tunnelsIds, org, false);
  } catch (err) {
    logger.error('Failed to set tunnel pending flag in db', {
      params: { err: err.message, tunnelsIds }
    });
  }
  return jobs;
};

/**
 * Sets the job pending flag value. This flag is used to indicate
 * there's a pending modify-device job in the queue to prevent
 * queuing additional modify-device jobs.
 * @param  {string}  deviceID the id of the device
 * @param  {string}  org      the organization the device belongs to
 * @param  {boolean} flag     the value of the flag
 * @return {Promise}          a promise for updating the flab in the database
 */
const setJobPendingInDB = (deviceID, org, flag) => {
  return devices.update(
    { _id: deviceID, org: org },
    { $set: { pendingDevModification: flag } },
    { upsert: false }
  );
};

/**
 * Sets the tunnel rebuilding process pending flag value. This flag is used to indicate
 * there are pending delete-tunnel/add-tunnel jobs in the queue to prevent
 * duplication of jobs.
 * @param  {array}  tunnelIDs array of ids of tunnels
 * @param  {string}  org      the organization the tunnel belongs to
 * @param  {boolean} flag     the value of the flag
 * @return {Promise}          a promise for updating the flab in the database
 */
const setTunnelsPendingInDB = (tunnelIDs, org, flag) => {
  return tunnelsModel.updateMany(
    { _id: { $in: tunnelIDs }, org: org },
    { $set: { pendingTunnelModification: flag } },
    { upsert: false }
  );
};

/**
 * Creates a modify-routes object
 * @param  {Object} origDevice device object before changes in the database
 * @param  {Object} newDevice  device object after changes in the database
 * @return {Object}            an object containing an array of routes
 */
const prepareModifyRoutes = (origDevice, newDevice) => {
  // Handle changes in default route
  const routes = [];

  // Handle changes in static routes
  // Extract only relevant fields from static routes database entries
  const [newStaticRoutes, origStaticRoutes] = [

    newDevice.staticroutes.filter(r => !r.isPending).map(route => {
      return ({
        destination: route.destination,
        gateway: route.gateway,
        ifname: route.ifname,
        metric: route.metric,
        redistributeViaOSPF: route.redistributeViaOSPF
      });
    }),

    origDevice.staticroutes.filter(r => !r.isPending).map(route => {
      return ({
        destination: route.destination,
        gateway: route.gateway,
        ifname: route.ifname,
        metric: route.metric,
        redistributeViaOSPF: route.redistributeViaOSPF
      });
    })
  ];

  // Compare new and original static routes arrays.
  // Add all static routes that do not exist in the
  // original routes array and remove all static routes
  // that do not appear in the new routes array
  const [routesToAdd, routesToRemove] = [
    differenceWith(
      newStaticRoutes,
      origStaticRoutes,
      (origRoute, newRoute) => {
        return isEqual(origRoute, newRoute);
      }
    ),
    differenceWith(
      origStaticRoutes,
      newStaticRoutes,
      (origRoute, newRoute) => {
        return isEqual(origRoute, newRoute);
      }
    )
  ];

  routesToRemove.forEach(route => {
    routes.push({
      addr: route.destination,
      old_route: route.gateway,
      new_route: '',
      devId: route.ifname || undefined,
      metric: route.metric || undefined,
      redistributeViaOSPF: route.redistributeViaOSPF
    });
  });
  routesToAdd.forEach(route => {
    routes.push({
      addr: route.destination,
      new_route: route.gateway,
      old_route: '',
      devId: route.ifname || undefined,
      metric: route.metric || undefined,
      redistributeViaOSPF: route.redistributeViaOSPF
    });
  });

  return { routes: routes };
};

/**
 * Creates a modify-ospf object
 * @param  {Object} origDevice device object before changes in the database
 * @param  {Object} newDevice  device object after changes in the database
 * @return {Object}            an object containing an array of routes
 */
const transformOSPF = (ospf) => {
  // Extract only global fields from ospf
  // The rest fields are per interface and sent to device via add/modify-interface jobs
  const globalFields = ['routerId'];
  return pick(ospf, globalFields);
};

/**
 * Creates add/remove-ospf jobs
 * @param  {Object} origDevice device object before changes in the database
 * @param  {Object} newDevice  device object after changes in the database
 * @return {Object}            an object containing add and remove ospf parameters
 */
const prepareModifyOSPF = (origDevice, newDevice) => {
  const [origOSPF, newOSPF] = [
    transformOSPF(origDevice.ospf),
    transformOSPF(newDevice.ospf)
  ];

  if (isEqual(origOSPF, newOSPF)) {
    return { remove: null, add: null };
  }

  // if newOSPF is with empty values - send only remove-ospf
  if (!Object.keys(omitBy(newOSPF, val => val === '')).length) {
    return { remove: origOSPF, add: null };
  }

  // if origOSPF is with empty values - send only add-ospf
  if (!Object.keys(omitBy(origOSPF, val => val === '')).length) {
    return { remove: null, add: newOSPF };
  }

  // if there is a change, send pair of remove-ospf and add-ospf
  return { remove: origOSPF, add: newOSPF };
};

/**
 * Creates a modify-dhcp object
 * @param  {Object} origDevice device object before changes in the database
 * @param  {Object} newDevice  device object after changes in the database
 * @return {Object}            an object containing an array of routes
 */
const prepareModifyDHCP = (origDevice, newDevice) => {
  // Extract only relevant fields from dhcp database entries
  const [newDHCP, origDHCP] = [
    newDevice.dhcp.filter(d => !d.isPending).map(dhcp => {
      const intf = dhcp.interface;
      return ({
        interface: intf,
        range_start: dhcp.rangeStart,
        range_end: dhcp.rangeEnd,
        dns: dhcp.dns,
        mac_assign: dhcp.macAssign.map(mac => {
          return pick(mac, [
            'host', 'mac', 'ipv4'
          ]);
        })
      });
    }),

    origDevice.dhcp.filter(d => !d.isPending).map(dhcp => {
      const intf = dhcp.interface;
      return ({
        interface: intf,
        range_start: dhcp.rangeStart,
        range_end: dhcp.rangeEnd,
        dns: dhcp.dns,
        mac_assign: dhcp.macAssign.map(mac => {
          return pick(mac, [
            'host', 'mac', 'ipv4'
          ]);
        })
      });
    })
  ];

  // Compare new and original dhcp arrays.
  // Add all dhcp entries that do not exist in the
  // original dhcp array and remove all dhcp entries
  // that do not appear in the new dhcp array
  let [dhcpAdd, dhcpRemove] = [
    differenceWith(
      newDHCP,
      origDHCP,
      (origRoute, newRoute) => {
        return isEqual(origRoute, newRoute);
      }
    ),
    differenceWith(
      origDHCP,
      newDHCP,
      (origRoute, newRoute) => {
        return isEqual(origRoute, newRoute);
      }
    )
  ];

  dhcpRemove = dhcpRemove.map(dhcp => {
    return {
      interface: dhcp.interface
    };
  });

  return { dhcpRemove, dhcpAdd };
};

/**
 * Creates and queues the modify-device job. It compares
 * the current view of the device in the database with
 * the former view to deduce which fields have change.
 * it then creates an object with the changes and calls
 * queueModifyDeviceJob() to queue the job to the device.
 * @async
 * @param  {Array}    device    an array of the devices to be modified
 * @param  {Object}   user      User object
 * @param  {Object}   data      Additional data used by caller
 * @return {None}
 */
const apply = async (device, user, data) => {
  const org = data.org;
  const modifyParams = {};

  device[0] = await device[0]
    .populate('interfaces.pathlabels', '_id name type')
    .populate({
      path: 'applications.app',
      populate: {
        path: 'appStoreApp'
      }
    }).execPopulate();

  data.newDevice = await data.newDevice
    .populate('interfaces.pathlabels', '_id name type')
    .execPopulate();

  // Create the default/static routes modification parameters
  const modifyRoutes = prepareModifyRoutes(device[0], data.newDevice);
  if (modifyRoutes.routes.length > 0) modifyParams.modify_routes = modifyRoutes;

  // Create DHCP modification parameters
  const modifyDHCP = prepareModifyDHCP(device[0], data.newDevice);
  if (modifyDHCP.dhcpRemove.length > 0 ||
      modifyDHCP.dhcpAdd.length > 0) {
    modifyParams.modify_dhcp_config = modifyDHCP;
  }

  // Create OSPF modification parameters
  const { remove: removeOSPF, add: addOSPF } = prepareModifyOSPF(device[0], data.newDevice);
  if (removeOSPF || addOSPF) {
    modifyParams.modify_ospf = { remove: removeOSPF, add: addOSPF };
  }

  modifyParams.modify_router = {};
  const oldBridges = getBridges(device[0].interfaces);
  const newBridges = getBridges(data.newDevice.interfaces);

  const assignBridges = [];
  const unassignBridges = [];

  // Check add-switch
  for (const newBridge in newBridges) {
    // if new bridges doesn't exists in old bridges, we need to add-switch
    if (!oldBridges.hasOwnProperty(newBridge)) {
      assignBridges.push(newBridge);
    }
  }
  if (assignBridges.length) {
    modifyParams.modify_router.assignBridges = assignBridges;
  }

  // Check remove-switch
  for (const oldBridge in oldBridges) {
    // if old bridges doesn't exists in new bridges, we need to remove-switch
    if (!newBridges.hasOwnProperty(oldBridge)) {
      unassignBridges.push(oldBridge);
    }
  }
  if (unassignBridges.length) {
    modifyParams.modify_router.unassignBridges = unassignBridges;
  }

  // Create interfaces modification parameters
  // Compare the array of interfaces, and return
  // an array of the interfaces that have changed
  // First, extract only the relevant interface fields
  const [origInterfaces, origIsAssigned] = [
    // add global ospf settings to each interface
    transformInterfaces(device[0].interfaces, device[0].ospf),
    device[0].interfaces.map(ifc => {
      return ({
        _id: ifc._id,
        devId: ifc.devId,
        isAssigned: ifc.isAssigned
      });
    })
  ];

  const [newInterfaces, newIsAssigned] = [
    // add global ospf settings to each interface
    transformInterfaces(data.newDevice.interfaces, data.newDevice.ospf),
    data.newDevice.interfaces.map(ifc => {
      return ({
        _id: ifc._id,
        devId: ifc.devId,
        isAssigned: ifc.isAssigned
      });
    })
  ];
  // Handle changes in the 'assigned' field. assignedDiff will contain
  // all the interfaces that have changed their 'isAssigned' field
  const assignedDiff = differenceWith(
    newIsAssigned,
    origIsAssigned,
    (origIfc, newIfc) => {
      return isEqual(origIfc, newIfc);
    }
  );

  if (assignedDiff.length > 0) {
    const toAssign = [];
    const toUnAssign = [];
    // Split interfaces into two arrays: one for the interfaces that
    // are about to become assigned, and one for those which will be
    // unassigned. Add the full interface details as well.
    assignedDiff.forEach(ifc => {
      const ifcInfo = newInterfaces.find(ifcEntry => {
        return ifcEntry._id === ifc._id;
      });

      if (ifc.isAssigned) toAssign.push(ifcInfo);
      else toUnAssign.push(ifcInfo);

      // Interfaces that changed their assignment status
      // are not allowed to change. We remove them from
      // the list to avoid change in assignment and modification
      // in the same message.
      pullAllWith(newInterfaces, [ifcInfo], isEqual);
    });
    if (toAssign.length) modifyParams.modify_router.assign = toAssign;
    if (toUnAssign.length) modifyParams.modify_router.unassign = toUnAssign;
  }

  // if it's empty, delete it in order to prevent unnecessary modify-device job
  if (Object.keys(modifyParams.modify_router).length === 0) {
    delete modifyParams.modify_router;
  }

  // Handle changes in interface fields other than 'isAssigned'
  const interfacesDiff = differenceWith(
    newInterfaces,
    origInterfaces,
    (origIfc, newIfc) => {
      return isEqual(origIfc, newIfc);
    }
  );

  // Changes made to unassigned interfaces should be
  // stored in the MGMT, but should not reach the device.
  const assignedInterfacesDiff = interfacesDiff.filter(ifc => {
    return ifc.isAssigned === true;
  });

  // If there are bridge changes, we need to check if we need to send a modify-interface message.
  // For example:
  // Suppose there is already an interface with some IP.
  // Now, the user configures another interface with the same IP address.
  // In this case, we need to send an add-switch job with the new interface,
  // but we need to add the existing interface to this bridge,
  // even if there are no changes in this interface.
  const bridgeChanges = [...assignBridges, ...unassignBridges];
  if (bridgeChanges.length) {
    for (const changedBridge of bridgeChanges) {
      const bridgeAddr = changedBridge;

      // "newInterfaces" at this point contains only interfaces that do not assign now,
      // but already assigned before.
      // look at "pullAllWith(newInterfaces, [ifcInfo], isEqual);" above
      const bridgedInterfaces = newInterfaces.filter(ni => ni.addr === bridgeAddr && ni.isAssigned);
      bridgedInterfaces.forEach(ifc => {
        // if interface doesn't exists in the assignedInterfacesDiff array, we push it
        if (!assignedInterfacesDiff.some(i => i.devId === ifc.devId)) {
          assignedInterfacesDiff.push(ifc);
        };
      });
    }
  }

  // add-lte job should be submitted even if unassigned interface
  // we send this job if configuration or interface metric was changed
  const oldLteInterfaces = device[0].interfaces.filter(item => item.deviceType === 'lte');
  const newLteInterfaces = data.newDevice.interfaces.filter(item => item.deviceType === 'lte');
  const lteInterfacesDiff = differenceWith(
    newLteInterfaces,
    oldLteInterfaces,
    (origIfc, newIfc) => {
      // no need to send job if LTE configuration changed but LTE is disable
      if (!origIfc.configuration.enable && !newIfc.configuration.enable) {
        return true;
      }

      return isEqual(origIfc.configuration, newIfc.configuration) &&
        isEqual(origIfc.metric, newIfc.metric);
    }
  );

  if (assignedInterfacesDiff.length > 0 || lteInterfacesDiff.length > 0) {
    modifyParams.modify_interfaces = {};
    modifyParams.modify_interfaces.interfaces = assignedInterfacesDiff;
    modifyParams.modify_interfaces.lte_enable_disable = lteInterfacesDiff;
  }

  const origDevice = device[0];
  const updDevice = data.newDevice;
  const updRules = updDevice.firewall.rules.toObject();
  const origRules = origDevice.firewall.rules.toObject();
  const rulesModified =
    origDevice.deviceSpecificRulesEnabled !== updDevice.deviceSpecificRulesEnabled ||
    !(updRules.length === origRules.length && updRules.every((updatedRule, index) =>
      isEqual(
        omit(updatedRule, ['_id', 'name', 'classification']),
        omit(origRules[index], ['_id', 'name', 'classification'])
      ) &&
      isEqual(
        omit(updatedRule.classification.source, ['_id']),
        omit(origRules[index].classification.source, ['_id'])
      ) &&
      isEqual(
        omit(updatedRule.classification.destination, ['_id']),
        omit(origRules[index].classification.destination, ['_id'])
      )
    ));

  if (rulesModified) {
    modifyParams.modify_firewall = await getDevicesFirewallJobInfo(updDevice.toObject());
  }

  // Check application params
  // Note: here we don't deal with remove/install application but only with modify.
  // The assumption here is that same applications array exists
  // in the origDevice and in the newDevice.
  for (const deviceApp of origDevice.applications) {
    const objApplication = deviceApp.app.toObject();
    // get params for orig
    const origParams = await getJobParams(origDevice, objApplication, 'config');
    // get params for new
    const newParams = await getJobParams(updDevice, objApplication, 'config');
    // check if they diff
    if (!isEqual(origParams, newParams)) {
      // if yes, you have to generate modify application job
      if (!has(modifyParams, 'modify_applications')) {
        modifyParams.modify_applications = {};
      }

      modifyParams.modify_applications[objApplication.appStoreApp.identifier] = objApplication;
    }
  }

  const modified =
      has(modifyParams, 'modify_routes') ||
      has(modifyParams, 'modify_router') ||
      has(modifyParams, 'modify_interfaces') ||
      has(modifyParams, 'modify_ospf') ||
      has(modifyParams, 'modify_firewall') ||
      has(modifyParams, 'modify_applications') ||
      has(modifyParams, 'modify_dhcp_config');

  // Queue job only if the device has changed
  // Return empty jobs array if the device did not change
  if (!modified) {
    logger.warn('The device was not modified, nothing to apply', {
      params: { newInterfaces: JSON.stringify(newInterfaces), device: device[0]._id }
    });
    return {
      ids: [],
      status: 'completed',
      message: ''
    };
  }

  try {
    // First, go over assigned and modified
    // interfaces and make sure they are valid
    const assign = has(modifyParams, 'modify_router.assign')
      ? modifyParams.modify_router.assign
      : [];
    const unassign = has(modifyParams, 'modify_router.unassign')
      ? modifyParams.modify_router.unassign
      : [];
    const modified = has(modifyParams, 'modify_interfaces')
      ? modifyParams.modify_interfaces.interfaces
      : [];
    const interfaces = [...assign, ...modified];
    const { valid, err } = validateModifyDeviceMsg(interfaces);
    if (!valid) throw (new Error(err));
    // Don't allow to modify/assign/unassign
    // interfaces that are assigned with DHCP
    const dhcpValidation = validateDhcpConfig(data.newDevice, [
      ...interfaces,
      ...unassign
    ]);
    if (!dhcpValidation.valid) throw (new Error(dhcpValidation.err));
    await setJobPendingInDB(device[0]._id, org, true);
    // Queue device modification job
    let jobs = await queueModifyDeviceJob(device[0], data.newDevice, modifyParams, user, org);

    // run applications modification job
    if (has(modifyParams, 'modify_applications')) {
      for (const identifier in modifyParams.modify_applications) {
        const app = modifyParams.modify_applications[identifier];
        const device = [data.newDevice];
        const appJobs = await queueApplicationJob(device, 'config', Date.now(), app, user, org);
        jobs = jobs.concat(appJobs.map(j => j.value));
      }
    }

    return {
      ids: jobs.flat().map(job => job.id),
      status: 'completed',
      message: ''
    };
  } catch (err) {
    logger.error('Failed to queue modify device job', {
      params: { err: err.message, device: device[0]._id }
    });
    throw (new Error(err.message || 'Internal server error'));
  }
};

/**
 * Called when modify device job completed.
 * In charge of reconstructing the tunnels.
 * @async
 * @param  {number} jobId Kue job ID number
 * @param  {Object} res   job result
 * @return {void}
 */
const complete = async (jobId, res) => {
  if (!res) {
    logger.warn('Got an invalid job result', { params: { res: res, jobId: jobId } });
    return;
  }
  // Call firewallPolicy complete callback if needed
  if (res.firewallPolicy) {
    firewallPolicyComplete(jobId, res.firewallPolicy);
  }
};

/**
 * Complete handler for sync job
 * @return void
 */
const completeSync = async (jobId, jobsData) => {
  // Currently not implemented. "Modify-device" complete
  // callback reconstructs the tunnels by queuing "add-tunnel"
  // jobs to all devices that might be affected by the change.
  // Since at the moment, the agent does not support adding an
  // already existing tunnel we cannot reconstruct the tunnels
  // as part of the sync complete handler.
};

/**
 * Creates the interfaces, static routes and
 * DHCP sections in the full sync job.
 * Firewall rules skipped here, sync from firewallPolicy will handle them
 * @return Array
 */
const sync = async (deviceId, org) => {
  const { interfaces, staticroutes, dhcp, ospf } = await devices.findOne(
    { _id: deviceId },
    {
      interfaces: 1,
      staticroutes: 1,
      dhcp: 1,
      ospf: 1,
      versions: 1
    }
  )
    .lean()
    // no need to populate pathLabel name here, since we need only the id's
    .populate('interfaces.pathlabels', '_id type');

  // Prepare add-interface message
  const deviceConfRequests = [];

  // build bridges
  const bridges = getBridges(interfaces);
  Object.keys(bridges).forEach(item => {
    deviceConfRequests.push({
      entity: 'agent',
      message: 'add-switch',
      params: {
        addr: item
      }
    });
  });

  // build interfaces
  buildInterfaces(interfaces, ospf).forEach(item => {
    deviceConfRequests.push({
      entity: 'agent',
      message: 'add-interface',
      params: item
    });
  });

  // lte enable job
  const enabledLte = interfaces.filter(item =>
    item.deviceType === 'lte' && item.configuration.enable);
  if (enabledLte.length) {
    enabledLte.forEach(lte => {
      deviceConfRequests.push({
        entity: 'agent',
        message: 'add-lte',
        params: {
          ...lte.configuration,
          dev_id: lte.devId,
          metric: lte.metric
        }
      });
    });
  }

  // IMPORTANT: routing data should be before static routes!
  let ospfData = transformOSPF(ospf);
  // remove empty values because they are optional
  ospfData = omitBy(ospfData, val => val === '');
  if (!isEmpty(ospfData)) {
    deviceConfRequests.push({
      entity: 'agent',
      message: 'add-ospf',
      params: ospfData
    });
  }

  // Prepare add-route message
  Array.isArray(staticroutes) && staticroutes.forEach(route => {
    const { ifname, gateway, destination, metric, isPending } = route;

    // skip pending routes
    if (isPending) {
      return;
    }

    const params = {
      addr: destination,
      via: gateway,
      dev_id: ifname || undefined,
      metric: metric ? parseInt(metric, 10) : undefined,
      redistributeViaOSPF: route.redistributeViaOSPF
    };

    deviceConfRequests.push({
      entity: 'agent',
      message: 'add-route',
      params: params
    });
  });

  // Prepare add-dhcp-config message
  Array.isArray(dhcp) && dhcp.forEach(entry => {
    const { rangeStart, rangeEnd, dns, macAssign, isPending } = entry;

    // skip pending dhcp
    if (isPending) {
      return;
    }

    deviceConfRequests.push({
      entity: 'agent',
      message: 'add-dhcp-config',
      params: {
        interface: entry.interface,
        range_start: rangeStart,
        range_end: rangeEnd,
        dns: dns,
        mac_assign: macAssign
      }
    });
  });

  return {
    requests: deviceConfRequests,
    completeCbData: {},
    callComplete: false
  };
};

/**
 * Called when modify device job fails
 * @async
 * @param  {number} jobId Kue job ID number
 * @param  {Object} res   job result
 * @return {void}
 */
const error = async (jobId, res) => {
  logger.error('Modify device job failed', {
    params: { result: res, jobId: jobId }
  });

  // Call firewallPolicy error callback if needed
  if (res && res.firewallPolicy) {
    firewallPolicyError(jobId, res.firewallPolicy);
  }
};

/**
 * Called when modify device job is removed either
 * by user or due to expiration. This method should run
 * only for tasks that were deleted before completion/failure
 * @async
 * @param  {Object} job Kue job
 * @return {void}
 */
const remove = async (job) => {
  if (['inactive', 'delayed'].includes(job._state)) {
    logger.info('Modify device job removed', {
      params: { jobId: job.id }
    });
    // Call firewallPolicy remove callback if needed
    const { firewallPolicy } = job.data.response.data;
    if (firewallPolicy) {
      job.data.response.data = firewallPolicy;
      firewallPolicyRemove(job);
    }
  }
};

module.exports = {
  apply: apply,
  complete: complete,
  completeSync: completeSync,
  sync: sync,
  reconstructTunnels,
  error: error,
  remove: remove
};<|MERGE_RESOLUTION|>--- conflicted
+++ resolved
@@ -45,16 +45,9 @@
 const pick = require('lodash/pick');
 const isObject = require('lodash/isObject');
 const { buildInterfaces } = require('./interfaces');
-<<<<<<< HEAD
-const {
-  getJobParams
-} = require('../applicationLogic/applications');
-const {
-  queueApplicationJob
-} = require('./application');
-=======
+const { getJobParams } = require('../applicationLogic/applications');
+const { queueApplicationJob } = require('./application');
 const { getBridges } = require('../utils/deviceUtils');
->>>>>>> abc49a33
 
 /**
  * Remove fields that should not be sent to the device from the interfaces array.
