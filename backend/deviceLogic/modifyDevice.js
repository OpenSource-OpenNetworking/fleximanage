--- conflicted
+++ resolved
@@ -328,7 +328,6 @@
     logger.error('Failed to set tunnel pending flag in db', {
       params: { err: err.message, removedTunnels }
     });
-<<<<<<< HEAD
 
     const { agent } = deviceB.versions;
     const [tasksDeviceA, tasksDeviceB] = await prepareTunnelAddJob(
@@ -353,8 +352,6 @@
       tunnel.num,
       pathlabel
     );
-=======
->>>>>>> 6aa9a923
   }
 };
 
@@ -376,12 +373,6 @@
 };
 
 /**
-<<<<<<< HEAD
- * Creates a modify-routes object
- * @param  {Object} origDevice device object before changes in the database
- * @param  {Object} newDevice  device object after changes in the database
- * @return {Object}            an object containing an array of routes
-=======
  * Sets the tunnel rebuilding process pending flag value. This flag is used to indicate
  * there are pending delete-tunnel/add-tunnel jobs in the queue to prevent
  * duplication of jobs.
@@ -397,15 +388,12 @@
     { upsert: false }
   );
 };
-/**
- * Reverts the device changes in the database. Since
- * modify-device jobs are sent after the changes had
- * already been updated in the database, the changes
- * must be reverted if the job failed to be sent/
- * processed by the device.
- * @param  {Object}  origDevice device object before changes in the database
- * @return {Promise}            a promise for reverting the changes in the database
->>>>>>> 6aa9a923
+
+/**
+ * Creates a modify-routes object
+ * @param  {Object} origDevice device object before changes in the database
+ * @param  {Object} newDevice  device object after changes in the database
+ * @return {Object}            an object containing an array of routes
  */
 const prepareModifyRoutes = (origDevice, newDevice) => {
   // Handle changes in default route
