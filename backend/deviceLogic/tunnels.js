// flexiWAN SD-WAN software - flexiEdge, flexiManage.
// For more information go to https://flexiwan.com
// Copyright (C) 2019-2020  flexiWAN Ltd.

// This program is free software: you can redistribute it and/or modify
// it under the terms of the GNU Affero General Public License as
// published by the Free Software Foundation, either version 3 of the
// License, or (at your option) any later version.

// This program is distributed in the hope that it will be useful,
// but WITHOUT ANY WARRANTY; without even the implied warranty of
// MERCHANTABILITY or FITNESS FOR A PARTICULAR PURPOSE.  See the
// GNU Affero General Public License for more details.

// You should have received a copy of the GNU Affero General Public License
// along with this program.  If not, see <https://www.gnu.org/licenses/>.

// Logic to apply tunnels between devices
const configs = require('../configs')();
const orgModel = require('../models/organizations');
const tunnelsModel = require('../models/tunnels');
const tunnelIDsModel = require('../models/tunnelids');
const devicesModel = require('../models/devices').devices;
const mongoose = require('mongoose');
const randomNum = require('../utils/random-key');
const { validateIKEv2 } = require('./IKEv2');

const deviceQueues = require('../utils/deviceQueue')(
  configs.get('kuePrefix'),
  configs.get('redisUrl')
);
const { routerVersionsCompatible, getMajorVersion } = require('../versioning');
const { getOldInterfaceIdentification } = require('./interfaces');
const logger = require('../logging/logging')({ module: module.filename, type: 'job' });

const intersectIfcLabels = (ifcLabelsA, ifcLabelsB) => {
  const intersection = [];
  ifcLabelsA.forEach(label => {
    if (label && ifcLabelsB.has(label)) intersection.push(label);
  });

  return intersection;
};

/**
 * This function is called when adding new tunnels
 * @async
 * @param  {Array}    devices   an array of the devices to be modified
 * @param  {Object}   user      User object
 * @param  {Object}   data      Additional data used by caller
 * @return {None}
 */
const applyTunnelAdd = async (devices, user, data) => {
  /**
     * Request body holds the list of devices ids to connect tunnel between
     */
  const selectedDevices = data.devices;
  logger.info('Creating tunnels between devices', {
    params: { devices: selectedDevices }
  });

  // Get details for devices to connect
  const opDevices = (devices && selectedDevices)
    ? devices.filter((device) => {
      const inSelected = selectedDevices.hasOwnProperty(device._id);
      if (inSelected) return true;
      else return false;
    }) : [];

  // For each device pair, create tunnels between WAN interfaces
  const devicesLen = opDevices.length;
  // Only allow tunnels for more than two devices
  if (devicesLen >= 2) {
    const dbTasks = [];
    const userName = user.username;
    const org = data.org;
    const { encryptionMethod } = await orgModel.findOne({ _id: org });

    // for now only 'ikev2' and 'pre-shared-key' encryption methods are supported
    if (!['ikev2', 'pre-shared-key'].includes(encryptionMethod)) {
      logger.error('Tunnel creation failed',
        { params: { reason: 'Not supported encryption method', encryptionMethod } }
      );
      throw new Error('Not supported encryption method');
    }

    // array of common reasons of not created tunnels for some devices
    // used to build a response message
    const reasons = [];
    const addReason = (reason) => {
      if (!reasons.includes(reason)) {
        reasons.push(reason);
      }
    };

    for (let idxA = 0; idxA < devicesLen - 1; idxA++) {
      for (let idxB = idxA + 1; idxB < devicesLen; idxB++) {
        const deviceA = opDevices[idxA];
        const deviceB = opDevices[idxB];

        // Tunnels are supported only between devices of the same router version
        const [verA, verB] = [deviceA.versions.router, deviceB.versions.router];
        if (!routerVersionsCompatible(verA, verB)) {
          logger.warn('Tunnel creation failed', {
            params: { reason: 'Router version mismatch', versions: { verA: verA, verB: verB } }
          });
          addReason('Router version mismatch for some devices.');
          continue;
        }

        // only devices with version of agent >= 4 and valid certificates
        // are supported for creating tunnels with IKEv2 encryption method
        if (encryptionMethod === 'ikev2') {
          let ikev2Validated = true;
          for (const device of [deviceA, deviceB]) {
            const { valid, reason } = validateIKEv2(device);
            if (!valid) {
              logger.warn('Tunnel creation failed', {
                params: { reason, machineId: deviceA.machineId }
              });
              addReason(`${reason} on some devices.`);
              ikev2Validated = false;
            }
          }
          if (!ikev2Validated) {
            continue;
          }
        }

        // Create the list of interfaces for both devices.
        // Add a set of the interface's path labels
        const deviceAIntfs = [];
        deviceA.interfaces.forEach(intf => {
          if (intf.isAssigned === true && intf.type === 'WAN' && intf.gateway) {
            const labelsSet = new Set(intf.pathlabels.map(label => {
              // DIA interfaces cannot be used in tunnels
              return label.type !== 'DIA' ? label._id : null;
            }));
            deviceAIntfs.push({
              labelsSet: labelsSet,
              ...intf.toObject()
            });
          }
        });

        const deviceBIntfs = [];
        deviceB.interfaces.forEach(intf => {
          if (intf.isAssigned === true && intf.type === 'WAN' && intf.gateway) {
            const labelsSet = new Set(intf.pathlabels.map(label => {
              // DIA interfaces cannot be used in tunnels
              return label.type !== 'DIA' ? label._id : null;
            }));
            deviceBIntfs.push({
              labelsSet: labelsSet,
              ...intf.toObject()
            });
          }
        });

        const devicesInfo = {
          deviceA: { hostname: deviceA.hostname, interfaces: deviceAIntfs },
          deviceB: { hostname: deviceB.hostname, interfaces: deviceBIntfs }
        };
        logger.debug('Connecting tunnel between devices', { params: { devicesInfo } });

        // Create a tunnel between each WAN interface on device A to
        // each of the WAN interfaces on device B according to the path
        // labels assigned to the interfaces. If the list of path labels
        // IDs contains the ID 'FFFFFF', create tunnels between all common
        // path labels across all WAN interfaces.
        // TBD: key exchange should be dynamic
        const specifiedLabels = new Set(data.meta.pathLabels);
        const createForAllLabels = specifiedLabels.has('FFFFFF');
        if (deviceAIntfs.length && deviceBIntfs.length) {
          for (let idxA = 0; idxA < deviceAIntfs.length; idxA++) {
            for (let idxB = 0; idxB < deviceBIntfs.length; idxB++) {
              const wanIfcA = deviceAIntfs[idxA];
              const wanIfcB = deviceBIntfs[idxB];
              const ifcALabels = wanIfcA.labelsSet;
              const ifcBLabels = wanIfcB.labelsSet;

              // If no path labels were selected, create a tunnel
              // only if both interfaces aren't assigned with labels
              if (specifiedLabels.size === 0) {
                if (ifcALabels.size === 0 && ifcBLabels.size === 0) {
                  // If a tunnel already exists, skip the configuration
                  const tunnelFound = await getTunnel(org, null, wanIfcA, wanIfcB);
                  if (tunnelFound.length > 0) {
                    logger.debug('Found tunnel', {
                      params: { tunnel: tunnelFound }
                    });
                    addReason('Some tunnels exist already.');
                  } else {
                    dbTasks.push(generateTunnelPromise(userName, org, null,
                      { ...deviceA.toObject() }, { ...deviceB.toObject() },
                      { ...wanIfcA }, { ...wanIfcB }, encryptionMethod));
                  }
                } else {
                  addReason(
                    'No Path Labels specified but some devices have interfaces with Path Labels.'
                  );
                }
              } else {
                // Create a list of path labels that are common to both interfaces.
                const labelsIntersection = intersectIfcLabels(ifcALabels, ifcBLabels);
                if (labelsIntersection.length === 0) {
                  addReason('Some devices have interfaces without specified Path Labels.');
                }
                for (const label of labelsIntersection) {
                  // Skip tunnel if the label is not included in
                  // the list of labels specified by the user
                  const shouldSkipTunnel =
                    !createForAllLabels &&
                    !specifiedLabels.has(label);
                  if (shouldSkipTunnel) {
                    addReason('Some devices have interfaces without specified Path Labels.');
                    continue;
                  }
                  // If a tunnel already exists, skip the configuration
                  const tunnelFound = await getTunnel(org, label, wanIfcA, wanIfcB);
                  if (tunnelFound.length > 0) {
                    logger.debug('Found tunnel', {
                      params: { tunnel: tunnelFound }
                    });
                    reasons.foundTunnels = true;
                    continue;
                  }
                  // Use a copy of devices objects as promise runs later
                  dbTasks.push(generateTunnelPromise(userName, org, label,
                    { ...deviceA.toObject() }, { ...deviceB.toObject() },
                    { ...wanIfcA }, { ...wanIfcB }, encryptionMethod));
                }
              }
            };
          };
        } else {
          logger.info('Failed to connect tunnel between devices', {
            params: {
              deviceA: deviceA.hostname,
              deviceB: deviceB.hostname,
              reason: 'no valid WAN interfaces'
            }
          });
          addReason('Some devices have no valid WAN interfaces.');
        }
      }
    }

    // Execute all promises
    logger.debug('Running tunnel promises', { params: { tunnels: dbTasks.length } });

    const promiseStatus = await Promise.allSettled(dbTasks);
    const fulfilled = promiseStatus.reduce((arr, elem) => {
      if (elem.status === 'fulfilled') {
        const job = elem.value;
        arr.push(job);
      }
      return arr;
    }, []);

    const status = fulfilled.length < dbTasks.length
      ? 'partially completed' : 'completed';

    const desired = dbTasks.flat().map(job => job.id);
    const ids = fulfilled.flat().map(job => job.id);
    let message = 'tunnels creation jobs added.';
    if (desired.length === 0) {
      message = 'No ' + message;
    } else if (ids.length < desired.length) {
      message = `${ids.length} of ${desired.length} ${message}`;
    } else {
      message = `${ids.length} ${message}`;
    }
    if (reasons.length > 0) {
      message = `${message} ${reasons.join(' ')}`;
    }
    return { ids, status, message };
  } else {
    logger.error('At least 2 devices must be selected to create tunnels', { params: {} });
    throw new Error('At least 2 devices must be selected to create tunnels');
  }
};

/**
 * Complete tunnel add, called for each of the
 * devices that are connected by the tunnel.
 * @param  {number} jobId Kue job ID
 * @param  {Object} res   including the deviceA id, deviceB id, deviceSideConf
 * @return {void}
 */
const completeTunnelAdd = (jobId, res) => {
  logger.info('Tunnel add complete. Updating tunnel connectivity',
    { params: { result: res, jobId: jobId } });
  if (!res || !res.tunnelId || !res.target || !res.username || !res.org) {
    logger.warn('Got an invalid job result', { params: { result: res, jobId: jobId } });
    return;
  }

  updateTunnelIsConnected(tunnelsModel, res.org,
    res.tunnelId, res.target, true)(null, (err, res) => {
    if (err) {
      logger.error('Update tunnel connectivity failed', {
        params: { jobId: jobId, reason: err.message }
      });
    }
  }
  );
};

/**
 * Complete handler for sync job
 * @return void
 */
const completeSync = async (jobId, jobsData) => {
  try {
    for (const data of jobsData) {
      await completeTunnelAdd(jobId, data);
    }
  } catch (err) {
    logger.error('Tunnels sync complete callback failed', {
      params: { jobsData, reason: err.message }
    });
  }
};

/**
 * Error tunnel add, called for each of the
 * devices that are connected by the tunnel.
 * @param  {number} jobId Kue job ID
 * @param  {Object} res   including the deviceA id, deviceB id, deviceSideConf
 * @return {void}
 */
const errorTunnelAdd = async (jobId, res) => {
  logger.info('Tunnel add error.',
    { params: { result: res, jobId: jobId } });
  if (!res || !res.deviceA || !res.deviceB || !res.target || !res.username || !res.org) {
    logger.warn('Got an invalid job result', { params: { result: res, jobId: jobId } });
  }
};

/**
 * Returns an active tunnel object promise from DB
 * @param  {string}   org         organization id the user belongs to
 * @param  {string}   pathLabel   path label id
 * @param  {Object}   wanIfcA     device A tunnel interface
 * @param  {Object}   wanIfcB     device B tunnel interface
 */
const getTunnel = (org, pathLabel, wanIfcA, wanIfcB) => {
  return tunnelsModel.find({
    $or: [
      { interfaceA: wanIfcA._id, interfaceB: wanIfcB._id },
      { interfaceB: wanIfcA._id, interfaceA: wanIfcB._id }
    ],
    isActive: true,
    pathlabel: pathLabel,
    org: org
  });
};

/**
 * This function generates one tunnel promise including
 * all configurations for the tunnel into the device
 * @param  {string}   user         user id of the requesting user
 * @param  {string}   org          organization id the user belongs to
 * @param  {Object}   deviceA      device A details
 * @param  {Object}   deviceB      device B details
 * @param  {Object}   deviceAIntf device A tunnel interface
 * @param  {Object}   deviceBIntf device B tunnel interface
 * @param  {string}   encryptionMethod encryption method [ikev2|pre-shared-key]
 */
const generateTunnelPromise = (user, org, pathLabel, deviceA, deviceB,
  deviceAIntf, deviceBIntf, encryptionMethod) => {
  logger.debug('Adding tunnel between devices', {
    params: {
      deviceA: deviceA.hostname,
      deviceB: deviceB.hostname,
      interfaces: {
        interfaceA: deviceAIntf.name,
        interfaceB: deviceBIntf.name
      },
      label: pathLabel,
      encryptionMethod
    }
  });

  var tPromise = new Promise(function (resolve, reject) {
    // Check if tunnel can be created
    // Get a unique tunnel number
    // Search first in deleted tunnels
    tunnelsModel.findOneAndUpdate(
      // Query
      { isActive: false, org: org },
      // Update, make sure other query doesn't find the same number
      { isActive: true },
      // Options
      { upsert: false }
    )
      .then(async (tunnelResp) => {
        logger.debug('Found a tunnel', { params: { tunnel: tunnelResp } });

        if (tunnelResp !== null) { // deleted tunnel found, use it
          const tunnelnum = tunnelResp.num;
          logger.info('Adding tunnel from deleted tunnel', { params: { tunnel: tunnelnum } });

          // Configure tunnel using this num
          const tunnelJobs = await addTunnel(user, org, tunnelnum, encryptionMethod,
            deviceA, deviceB, deviceAIntf, deviceBIntf, pathLabel);

          return resolve(tunnelJobs);
        } else { // No deleted tunnel found, get a new one
          tunnelIDsModel.findOneAndUpdate(
            // Query, allow only 15000 tunnels per organization
            {
              org: org,
              nextAvailID: { $gte: 0, $lt: 15000 }
            },
            // Update
            { $inc: { nextAvailID: 1 } },
            // Options
            { new: true, upsert: true }
          ).then(async (idResp) => {
            const tunnelnum = idResp.nextAvailID;
            logger.info('Adding tunnel with new ID', { params: { tunnel: tunnelnum } });

            // Configure tunnel using this num
            const tunnelJobs = await addTunnel(user, org, tunnelnum, encryptionMethod,
              deviceA, deviceB, deviceAIntf, deviceBIntf, pathLabel);

            return resolve(tunnelJobs);
          }, (err) => {
            // org is a key value in the collection, upsert sometimes creates a new doc
            // (if two upserts done at once)
            // In this case we need to check the error and try again if such occurred
            // See more info in:
            // eslint-disable-next-line max-len
            // https://stackoverflow.com/questions/37295648/mongoose-duplicate-key-error-with-upsert
            if (err.code === 11000) {
              logger.debug('2nd try to find tunnel ID', { params: {} });
              tunnelIDsModel.findOneAndUpdate(
                // Query, allow only 15000 tunnels per organization
                {
                  org: org,
                  nextAvailID: { $gte: 0, $lt: 15000 }
                },
                // Update
                { $inc: { nextAvailID: 1 } },
                // Options
                { new: true, upsert: true }
              ).then(async (idResp) => {
                const tunnelnum = idResp.nextAvailID;
                logger.info('Adding tunnel with new ID', { params: { tunnel: tunnelnum } });
                // Configure tunnel using this num
                const tunnelJobs = await addTunnel(user, org, tunnelnum, encryptionMethod,
                  deviceA, deviceB, deviceAIntf, deviceBIntf, pathLabel);

                return resolve(tunnelJobs);
              }, (err) => {
                logger.error('Tunnel ID not found (not found twice)', {
                  params: { reason: err.message }
                });
                reject(new Error('Tunnel ID not found'));
              });
            } else {
              // Another error
              logger.error('Tunnel ID not found (other error)', {
                params: { reason: err.message }
              });
              reject(new Error('Tunnel ID not found'));
            }
          })
            .catch((err) => {
              logger.error('Tunnel ID not found (general error)', {
                params: { reason: err.message }
              });
              reject(new Error('Tunnel ID not found'));
            });
        }
      }, (err) => {
        logger.error('Tunnels search error', { params: { reason: err.message } });
        reject(new Error('Tunnels search error'));
      })
      .catch((err) => {
        logger.error('Tunnels search error (general error)', {
          params: { reason: err.message }
        });
        reject(new Error('Tunnel ID not found'));
      });
  });
  return tPromise;
};

/**
 * Queues the tunnel creation/deletion jobs to both
 * of the devices that are connected via the tunnel
 * @param  {boolean} isAdd        a flag indicating creation/deletion
 * @param  {string} title         title of the task
 * @param  {Object} tasksDeviceA  device A tunnel job
 * @param  {Object} tasksDeviceB  device B tunnel job
 * @param  {string} user          user id of the requesting user
 * @param  {string} org           user's organization id
 * @param  {string} devAMachineID device A host id
 * @param  {string} devBMachineID device B host id
 * @param  {string} devAOid       device A database mongodb object id
 * @param  {string} devBOid       device B database mongodb object id
 * @return {void}
 */
const queueTunnel = async (
  isAdd,
  title,
  tasksDeviceA,
  tasksDeviceB,
  user,
  org,
  devAMachineID,
  devBMachineID,
  devAOid,
  devBOid,
  tunnelId,
  pathLabel
) => {
  try {
    const devices = { deviceA: devAOid, deviceB: devBOid };
    const jobA = await deviceQueues.addJob(
      devAMachineID,
      user,
      org,
      // Data
      {
        title: title,
        tasks: tasksDeviceA
      },
      // Response data
      {
        method: isAdd ? 'tunnels' : 'deltunnels',
        data: {
          username: user,
          org: org,
          tunnelId: tunnelId,
          deviceA: devAOid,
          deviceB: devBOid,
          pathlabel: pathLabel,
          target: 'deviceAconf'
        }
      },
      // Metadata
      { priority: 'normal', attempts: 1, removeOnComplete: false },
      // Complete callback
      null
    );

    logger.info(`${isAdd ? 'Add' : 'Del'} tunnel job queued - deviceA`, {
      params: { devices: devices },
      job: jobA
    });

    const jobB = await deviceQueues.addJob(
      devBMachineID,
      user,
      org,
      // Data
      {
        title: title,
        tasks: tasksDeviceB
      },
      // Response data
      {
        method: isAdd ? 'tunnels' : 'deltunnels',
        data: {
          username: user,
          org: org,
          tunnelId: tunnelId,
          deviceA: devAOid,
          deviceB: devBOid,
          pathlabel: pathLabel,
          target: 'deviceBconf'
        }
      },
      // Metadata
      { priority: 'normal', attempts: 1, removeOnComplete: false },
      // Complete callback
      null
    );

    logger.info(`${isAdd ? 'Add' : 'Del'} tunnel job queued - deviceB`, {
      params: { devices: devices },
      job: jobB
    });

    return [jobA, jobB];
  } catch (err) {
    logger.error('Error queuing tunnel', {
      params: { deviceAId: devAMachineID, deviceBId: devBMachineID, message: err.message }
    });
    throw new Error(`Error queuing tunnel for device IDs ${devAMachineID} and ${devBMachineID}`);
  }
};

/**
 * Prepares tunnel add jobs by creating an array that contains
 * the jobs that should be queued for each of the devices connected
 * by the tunnel.
 * @param  {Object} tunnel    tunnel object
 * @param  {Object} deviceAIntf device A tunnel interface
 * @param  {Object} deviceBIntf device B tunnel interface
 * @param  {pathLabel} path label used for this tunnel
 * @param  {Object} deviceA details of device A
 * @param  {Object} deviceB details of device B
 * @return {[{entity: string, message: string, params: Object}]} an array of tunnel-add jobs
 */
const prepareTunnelAddJob = async (
  tunnel,
  deviceAIntf,
  deviceBIntf,
  pathLabel,
  deviceA,
  deviceB
) => {
  // Extract tunnel keys from the database
  if (!tunnel) throw new Error('Tunnel not found');
<<<<<<< HEAD
=======
  if (!tunnel.tunnelKeys) {
    // Generate new IPsec Keys and store them in the database
    const { key1, key2, key3, key4 } = generateRandomKeys();
    try {
      await tunnelsModel.findOneAndUpdate(
        { _id: tunnel._id },
        { tunnelKeys: { key1, key2, key3, key4 } },
        { upsert: false }
      );
      tunnel.tunnelKeys = { key1, key2, key3, key4 };
      logger.warn('New tunnel keys generated', {
        params: { tunnelId: tunnel._id }
      });
    } catch (err) {
      logger.error('Failed to set new tunnel keys', {
        params: { tunnelId: tunnel._id, err: err.message }
      });
    }
  }

  const tunnelKeys = {
    key1: tunnel.tunnelKeys.key1,
    key2: tunnel.tunnelKeys.key2,
    key3: tunnel.tunnelKeys.key3,
    key4: tunnel.tunnelKeys.key4
  };

  const tasksDeviceA = [];
  const tasksDeviceB = [];
  const paramsIpsecDeviceA = {};
  const paramsIpsecDeviceB = {};
>>>>>>> 86960958
  const {
    paramsDeviceA,
    paramsDeviceB,
    tunnelParams
  } = prepareTunnelParams(
    tunnel.num,
    deviceAIntf,
    deviceA.versions,
    deviceBIntf,
    deviceB.versions,
    pathLabel
  );

  const tasksDeviceA = [];
  const tasksDeviceB = [];

  const majorAgentBVersion = getMajorVersion(deviceB.versions.agent);

  paramsDeviceA['encryption-mode'] = tunnel.encryptionMethod;
  paramsDeviceB['encryption-mode'] = tunnel.encryptionMethod;
  if (tunnel.encryptionMethod === 'ikev2') {
    // construct IKEv2 tunnel
    paramsDeviceA.ikev2 = {
      role: 'initiator',
      'remote-device-id': deviceB.machineId,
      lifetime: configs.get('ikev2Lifetime', 'number'),
      ike: {
        'crypto-alg': 'aes-cbc',
        'integ-alg': 'sha1-96',
        'dh-group': 'modp-2048',
        'key-size': 256
      },
      esp: {
        'crypto-alg': 'aes-cbc',
        'integ-alg': 'sha1-96',
        'dh-group': 'ecp-256',
        'key-size': 256
      },
      certificate: deviceB.IKEv2.certificate
    };

    paramsDeviceB.ikev2 = {
      role: 'responder',
      'remote-device-id': deviceA.machineId,
      certificate: deviceA.IKEv2.certificate
    };
  } else {
    // construct static ipsec tunnel
    if (!tunnel.tunnelKeys) throw new Error(`Tunnel ${tunnel.num} has no keys`);
    const tunnelKeys = {
      key1: tunnel.tunnelKeys.key1,
      key2: tunnel.tunnelKeys.key2,
      key3: tunnel.tunnelKeys.key3,
      key4: tunnel.tunnelKeys.key4
    };

    const paramsIpsecDeviceA = {};
    const paramsIpsecDeviceB = {};

    const paramsSaAB = {
      spi: tunnelParams.sa1,
      'crypto-key': tunnelKeys.key1,
      'integr-key': tunnelKeys.key2,
      'crypto-alg': 'aes-cbc-128',
      'integr-alg': 'sha-256-128'
    };
    const paramsSaBA = {
      spi: tunnelParams.sa2,
      'crypto-key': tunnelKeys.key3,
      'integr-key': tunnelKeys.key4,
      'crypto-alg': 'aes-cbc-128',
      'integr-alg': 'sha-256-128'
    };
    paramsIpsecDeviceA['local-sa'] = paramsSaAB;
    paramsIpsecDeviceA['remote-sa'] = paramsSaBA;
    paramsDeviceA.ipsec = paramsIpsecDeviceA;

    if (majorAgentBVersion < 4) { // version 1-3.X.X
      // The following looks as a wrong config in vpp 19.01 ipsec-gre interface,
      // spi isn't configured properly for SA
      paramsIpsecDeviceB['local-sa'] = { ...paramsSaAB, spi: tunnelParams.sa2 };
      paramsIpsecDeviceB['remote-sa'] = { ...paramsSaBA, spi: tunnelParams.sa1 };
    } else if (majorAgentBVersion >= 4) { // version 4.X.X+
      paramsIpsecDeviceB['local-sa'] = { ...paramsSaBA };
      paramsIpsecDeviceB['remote-sa'] = { ...paramsSaAB };
    }

    paramsDeviceB.ipsec = paramsIpsecDeviceB;
  }

  // Saving configuration for device A
  tasksDeviceA.push({
    entity: 'agent',
    message: 'add-tunnel',
    params: paramsDeviceA
  });

  // Saving configuration for device B
  tasksDeviceB.push({
    entity: 'agent',
    message: 'add-tunnel',
    params: paramsDeviceB
  });

  return [tasksDeviceA, tasksDeviceB];
};

/**
 * Calls the necessary APIs for creating a single tunnel
 * @param  {string}   user         user id of requesting user
 * @param  {string}   org          id of the organization of the user
 * @param  {number}   tunnelnum    id of the tunnel to be added
 * @param  {string}   encryptionMethod encryption method [ikev2|pre-shared-key]
 * @param  {Object}   deviceA      details of device A
 * @param  {Object}   deviceB      details of device B
 * @param  {Object}   deviceAIntf device A tunnel interface
 * @param  {Object}   deviceBIntf device B tunnel interface
 * @param  {Callback} next         express next() callback
 * @param  {Callback} resolve      promise reject callback
 * @param  {Callback} reject       promise resolve callback
 * @return {void}
 */
const addTunnel = async (
  user,
  org,
  tunnelnum,
  encryptionMethod,
  deviceA,
  deviceB,
  deviceAIntf,
  deviceBIntf,
  pathLabel
) => {
  const devicesInfo = {
    deviceA: { hostname: deviceA.hostname, interface: deviceAIntf.name },
    deviceB: { hostname: deviceB.hostname, interface: deviceBIntf.name }
  };

  logger.info('Adding Tunnel between devices', {
    params: { devices: devicesInfo }
  });

  // Generate IPsec Keys and store them in the database
  const tunnelKeys = encryptionMethod === 'pre-shared-key' ? generateRandomKeys() : null;

  const tunnel = await tunnelsModel.findOneAndUpdate(
    // Query, use the org and tunnel number
    {
      org: org,
      num: tunnelnum
    },
    // Update
    {
      isActive: true,
      deviceAconf: false,
      deviceBconf: false,
      deviceA: deviceA._id,
      interfaceA: deviceAIntf._id,
      deviceB: deviceB._id,
      interfaceB: deviceBIntf._id,
      pathlabel: pathLabel,
      encryptionMethod,
      tunnelKeys
    },
    // Options
    { upsert: true, new: true }
  );

  const [tasksDeviceA, tasksDeviceB] = await prepareTunnelAddJob(
    tunnel,
    deviceAIntf,
    deviceBIntf,
    pathLabel,
    deviceA,
    deviceB
  );

  const tunnelJobs = await queueTunnel(
    true,
    'Create tunnel between (' +
      deviceA.hostname +
      ',' +
      deviceAIntf.name +
      ') and (' +
      deviceB.hostname +
      ',' +
      deviceBIntf.name +
      ')',
    tasksDeviceA,
    tasksDeviceB,
    user,
    org,
    deviceA.machineId,
    deviceB.machineId,
    deviceA._id,
    deviceB._id,
    tunnelnum,
    pathLabel
  );

  return tunnelJobs;
};

/**
 * Update tunnel device configuration
 * @param  {Object}  tunnelsModel mongoose tunnel schema
 * @param  {string}  org          organization initiated the request
 * @param  {string}  tunnelId     the id of the tunnel to update
 * @param  {string}  target       which parameter to update in the model
 * @param  {boolean} isAdd        update to configuration of true or false
 * @return {void}
 */
const updateTunnelIsConnected = (
  tunnelsModel,
  org,
  tunnelId,
  target,
  isAdd
) => (inp, callback) => {
  const params = {
    org: org,
    target: target,
    isAdd: isAdd
  };
  logger.info('Updating tunnels connectivity', { params: params });
  const update = {};
  update[target] = isAdd;

  tunnelsModel
    .findOneAndUpdate(
      // Query
      { num: tunnelId, org: org },
      // Update
      update,
      // Options
      { upsert: false, new: true }
    )
    .then(
      resp => {
        if (resp != null) {
          callback(null, { ok: 1 });
        } else {
          const err = new Error('Update tunnel connected status failure');
          callback(err, false);
        }
      },
      err => {
        callback(err, false);
      }
    )
    .catch(err => {
      callback(err, false);
    });
};

/**
 * This function is called when deleting a tunnel
 * @async
 * @param  {Array}    device    an array of the devices to be modified
 * @param  {Object}   user      User object
 * @param  {Object}   data      Additional data used by caller
 * @return {None}
 */
const applyTunnelDel = async (devices, user, data) => {
  const selectedTunnels = data.tunnels;
  const tunnelIds = Object.keys(selectedTunnels);
  logger.info('Delete tunnels ', { params: { tunnels: selectedTunnels } });

  if (devices && tunnelIds.length > 0) {
    const org = data.org;
    const userName = user.username;

    const delPromises = [];
    tunnelIds.forEach(tunnelID => {
      try {
        const delPromise = oneTunnelDel(tunnelID, userName, org);
        delPromises.push(delPromise);
      } catch (err) {
        logger.error('Delete tunnel error', { params: { tunnelID, error: err.message } });
      }
    });

    const promiseStatus = await Promise.allSettled(delPromises);
    const fulfilled = promiseStatus.reduce((arr, elem) => {
      if (elem.status === 'fulfilled') {
        const job = elem.value;
        arr.push(job);
      }
      return arr;
    }, []);
    const status = fulfilled.length < tunnelIds.length
      ? 'partially completed' : 'completed';
    const message = fulfilled.length < tunnelIds.length
      ? `${fulfilled.length} of ${tunnelIds.length} tunnels deletion jobs added` : '';
    return { ids: fulfilled.flat().map(job => job.id), status, message };
  } else {
    logger.error('Delete tunnels failed. No tunnels\' ids provided or no devices found',
      { params: { tunnelIds, devices } });
    throw new Error('Delete tunnels failed. No tunnels\' ids provided or no devices found');
  }
};

/**
 * Deletes a single tunnel.
 * @param  {number}   tunnelID   the id of the tunnel to be deleted
 * @param  {string}   user       the user id of the requesting user
 * @param  {string}   org        the user's organization id
 * @return {array}    jobs created
 */
const oneTunnelDel = async (tunnelID, user, org) => {
  const tunnelResp = await tunnelsModel.findOne({ _id: tunnelID, isActive: true, org: org })
    .populate('deviceA')
    .populate('deviceB');

  logger.debug('Delete tunnels db response', { params: { response: tunnelResp } });

  // Define devices
  const deviceA = tunnelResp.deviceA;
  const deviceB = tunnelResp.deviceB;
  const pathLabel = tunnelResp.pathlabel;

  // Populate interface details
  const deviceAIntf = tunnelResp.deviceA.interfaces
    .filter((ifc) => { return ifc._id.toString() === '' + tunnelResp.interfaceA; })[0];
  const deviceBIntf = tunnelResp.deviceB.interfaces
    .filter((ifc) => { return ifc._id.toString() === '' + tunnelResp.interfaceB; })[0];

  const tunnelnum = tunnelResp.num;

  const tunnelJobs = await delTunnel(user, org, tunnelnum, deviceA, deviceB,
    deviceAIntf, deviceBIntf, pathLabel);

  logger.info('Deleting tunnels from database');
  const resp = await tunnelsModel.findOneAndUpdate(
    // Query
    { _id: mongoose.Types.ObjectId(tunnelID), org: org },
    // Update
    {
      isActive: false,
      deviceAconf: false,
      deviceBconf: false,
      pendingTunnelModification: false,
      tunnelKeys: null
    },
    // Options
    { upsert: false, new: true }
  );

  if (resp === null) throw new Error('Error deleting tunnel');

  return tunnelJobs;
};

/**
 * Called when tunnel delete jobs are finished successfully.
 * @param  {number} jobId the id of the delete tunnel job
 * @param  {Object} res   the result of the delete tunnel job
 * @return {void}
 */
const completeTunnelDel = (jobId, res) => {
  logger.info('Complete tunnel deletion job', { params: { jobId: jobId, result: res } });
};

/**
 * Prepares tunnel delete jobs by creating an array that contains
 * the jobs that should be queued for each of the devices connected
 * by the tunnel.
 * @param  {number} tunnelnum    tunnel id
 * @param  {Object} deviceAIntf device A tunnel interface
 * @param  {Object} deviceBIntf device B tunnel interface
 * @return {[{entity: string, message: string, params: Object}]} an array of tunnel-add jobs
 */
const prepareTunnelRemoveJob = (
  tunnelnum, deviceAIntf, deviceAVersions, deviceBIntf, deviceBVersions
) => {
  const tasksDeviceA = [];
  const tasksDeviceB = [];
  const {
    paramsDeviceA,
    paramsDeviceB
  } = prepareTunnelParams(tunnelnum, deviceAIntf, deviceAVersions, deviceBIntf, deviceBVersions);

  // Saving configuration for device A
  tasksDeviceA.push({ entity: 'agent', message: 'remove-tunnel', params: paramsDeviceA });

  // Saving configuration for device B
  tasksDeviceB.push({ entity: 'agent', message: 'remove-tunnel', params: paramsDeviceB });

  return [tasksDeviceA, tasksDeviceB];
};

/**
 * Calls the necessary APIs for deleting a single tunnel
 * @param  {string}   user         user id of requesting user
 * @param  {string}   org          id of the organization of the user
 * @param  {number}   tunnelnum    id of the tunnel to be added
 * @param  {Object}   deviceA      details of device A
 * @param  {Object}   deviceB      details of device B
 * @param  {Object}   deviceAIntf device A tunnel interface
 * @param  {Object}   deviceBIntf device B tunnel interface
 * @return {void}
 */
const delTunnel = async (
  user,
  org,
  tunnelnum,
  deviceA,
  deviceB,
  deviceAIntf,
  deviceBIntf,
  pathLabel
) => {
  const [tasksDeviceA, tasksDeviceB] = prepareTunnelRemoveJob(
    tunnelnum,
    deviceAIntf,
    deviceA.versions,
    deviceBIntf,
    deviceB.versions
  );
  try {
    const tunnelJobs = await queueTunnel(
      false,
      'Delete tunnel between (' +
        deviceA.hostname +
        ',' +
        deviceAIntf.name +
        ') and (' +
        deviceB.hostname +
        ',' +
        deviceBIntf.name +
        ')',
      tasksDeviceA,
      tasksDeviceB,
      user,
      org,
      deviceA.machineId,
      deviceB.machineId,
      deviceA._id,
      deviceB._id,
      tunnelnum,
      pathLabel
    );
    logger.debug('Tunnel jobs queued', { params: { jobA: tunnelJobs[0], jobB: tunnelJobs[1] } });
    return tunnelJobs;
  } catch (err) {
    logger.error('Delete tunnel error', { params: { reason: err.message } });
    throw err;
  }
};

/**
 * Creates the tunnels section in the full sync job.
 * @return Array
 */
const sync = async (deviceId, org) => {
  // Get all active tunnels of the devices
  const tunnels = await tunnelsModel.find(
    {
      $and: [
        { org },
        { $or: [{ deviceA: deviceId }, { deviceB: deviceId }] },
        { isActive: true }
      ]
    },
    {
      _id: 1,
      num: 1,
      org: 1,
      deviceA: 1,
      deviceB: 1,
      interfaceA: 1,
      interfaceB: 1,
      tunnelKeys: 1,
      pathlabel: 1
    }
  )
    .populate('deviceA', 'machineId interfaces versions IKEv2')
    .populate('deviceB', 'machineId interfaces versions IKEv2')
    .lean();

  // Create add-tunnel messages
  let tunnelsRequests = [];
  const completeCbData = [];
  let callComplete = false;
  const devicesToSync = [];
  for (const tunnel of tunnels) {
    const {
      _id,
      num,
      deviceA,
      deviceB,
      interfaceA,
      interfaceB,
      tunnelKeys,
      pathlabel
    } = tunnel;

    const ifcA = deviceA.interfaces.find(
      (ifc) => ifc._id.toString() === interfaceA.toString()
    );
    const ifcB = deviceB.interfaces.find(
      (ifc) => ifc._id.toString() === interfaceB.toString()
    );
    if (!tunnelKeys) {
      // No keys for some reason, probably version 2 upgraded.
      // Tunnel keys will be generated in prepareTunnelAddJob.
      // Need to sync another side as well.
      const remoteDeviceId = deviceId.toString() === deviceA._id.toString()
        ? deviceB._id : deviceA._id;
      logger.warn('No tunnel keys', { params: { tunnelId: _id, deviceId: remoteDeviceId } });
      if (!devicesToSync.includes(remoteDeviceId)) {
        devicesToSync.push(remoteDeviceId);
      }
    }
    const [tasksA, tasksB] = await prepareTunnelAddJob(
      tunnel,
      ifcA,
      ifcB,
      pathlabel,
      deviceA,
      deviceB
    );
    // Add the tunnel only for the device that is being synced
    tunnelsRequests =
      deviceId.toString() === deviceA._id.toString() ? tasksA : tasksB;

    // Store the data required by the complete callback
    const target =
      deviceId.toString() === deviceA._id.toString()
        ? 'deviceAconf'
        : 'deviceBconf';
    completeCbData.push({
      org,
      username: 'system',
      tunnelId: num,
      target
    });
    callComplete = true;
  };
  // Reset auto sync in database for devices with generated keys
  if (devicesToSync.length > 0) {
    logger.info(
      'Resest autosync to set new keys on devices',
      { params: { devices: devicesToSync } }
    );
    devicesModel.updateMany(
      { _id: { $in: devicesToSync } },
      {
        $set: {
          'sync.state': 'syncing',
          'sync.autoSync': 'on'
        }
      },
      { upsert: false }
    );
  };
  return {
    requests: tunnelsRequests,
    completeCbData,
    callComplete
  };
};

/*
 * Prepares common parameters for add/remove tunnel jobs
 * @param  {number} tunnelnum    tunnel id
 * @param  {Object} deviceAIntf device A tunnel interface
 * @param  {Object} deviceBIntf device B tunnel interface
 * @param  {pathLabel} path label used for this tunnel
*/
const prepareTunnelParams = (
  tunnelnum, deviceAIntf, deviceAVersions, deviceBIntf, deviceBVersions, pathLabel = null
) => {
  // Generate from the tunnel num: IP A/B, MAC A/B, SA A/B
  const tunnelParams = generateTunnelParams(tunnelnum);

  const paramsDeviceA = {};
  const paramsDeviceB = {};

  const isLocal = !deviceAIntf.PublicIP || !deviceBIntf.PublicIP ||
      deviceAIntf.PublicIP === deviceBIntf.PublicIP;

  paramsDeviceA.src = deviceAIntf.IPv4;
  paramsDeviceA.devId = deviceAIntf.devId;
  paramsDeviceA.dst = isLocal ? deviceBIntf.IPv4 : deviceBIntf.PublicIP;
  paramsDeviceA.dstPort = (isLocal || !deviceBIntf.PublicPort)
    ? configs.get('tunnelPort') : deviceBIntf.PublicPort;
  paramsDeviceA['tunnel-id'] = tunnelnum;
  paramsDeviceA['loopback-iface'] = {
    addr: tunnelParams.ip1 + '/31',
    mac: tunnelParams.mac1,
    mtu: 1350,
    routing: 'ospf',
    multilink: {
      labels: pathLabel ? [pathLabel] : []
    }
  };
  paramsDeviceB.src = deviceBIntf.IPv4;
  paramsDeviceB.devId = deviceBIntf.devId;
  paramsDeviceB.dst = isLocal ? deviceAIntf.IPv4 : deviceAIntf.PublicIP;
  paramsDeviceB.dstPort = (isLocal || !deviceAIntf.PublicPort)
    ? configs.get('tunnelPort') : deviceAIntf.PublicPort;
  paramsDeviceB['tunnel-id'] = tunnelnum;
  paramsDeviceB['loopback-iface'] = {
    addr: tunnelParams.ip2 + '/31',
    mac: tunnelParams.mac2,
    mtu: 1350,
    routing: 'ospf',
    multilink: {
      labels: pathLabel ? [pathLabel] : []
    }
  };

  if (getMajorVersion(deviceAVersions.agent) < 3) {
    paramsDeviceA.pci = getOldInterfaceIdentification(paramsDeviceA.devId);
  } else {
    paramsDeviceA.dev_id = paramsDeviceA.devId;
  }
  delete paramsDeviceA.devId;

  if (getMajorVersion(deviceBVersions.agent) < 3) {
    paramsDeviceB.pci = getOldInterfaceIdentification(paramsDeviceB.devId);
  } else {
    paramsDeviceB.dev_id = paramsDeviceB.devId;
  }
  delete paramsDeviceB.devId;

  return { paramsDeviceA, paramsDeviceB, tunnelParams };
};

/**
 * Generates various tunnel parameters that will
 * be used for creating the tunnel.
 * @param  {number} tunnelNum tunnel id
 * @return
 * {{
        ip1: string,
        ip2: string,
        mac1: string,
        mac2: string,
        sa1: number,
        sa2: number
    }}
 */
const generateTunnelParams = (tunnelNum) => {
  const d2h = (d) => (('00' + (+d).toString(16)).substr(-2));

  const h = (tunnelNum % 127 + 1) * 2;
  const l = Math.floor(tunnelNum / 127);
  const ip1 = '10.100.' + (+l).toString(10) + '.' + (+h).toString(10);
  const ip2 = '10.100.' + (+l).toString(10) + '.' + (+(h + 1)).toString(10);
  const mac1 = '02:00:27:fd:' + d2h(l) + ':' + d2h(h);
  const mac2 = '02:00:27:fd:' + d2h(l) + ':' + d2h(h + 1);
  const sa1 = (l * 256 + h);
  const sa2 = (l * 256 + h + 1);

  return {
    ip1: ip1,
    ip2: ip2,
    mac1: mac1,
    mac2: mac2,
    sa1: sa1,
    sa2: sa2
  };
};
/**
 * Generates random keys that will be used for tunnels creation
 * @return {{key1: number, key2: number, key3: number, key4: number}}
 */
const generateRandomKeys = () => {
  return {
    key1: randomNum(32, 16),
    key2: randomNum(32, 16),
    key3: randomNum(32, 16),
    key4: randomNum(32, 16)
  };
};

module.exports = {
  apply: {
    applyTunnelAdd: applyTunnelAdd,
    applyTunnelDel: applyTunnelDel
  },
  complete: {
    completeTunnelAdd: completeTunnelAdd,
    completeTunnelDel: completeTunnelDel
  },
  error: {
    errorTunnelAdd: errorTunnelAdd
  },
  sync: sync,
  completeSync: completeSync,
  prepareTunnelRemoveJob: prepareTunnelRemoveJob,
  prepareTunnelAddJob: prepareTunnelAddJob,
  queueTunnel: queueTunnel,
  oneTunnelDel: oneTunnelDel
};<|MERGE_RESOLUTION|>--- conflicted
+++ resolved
@@ -617,8 +617,6 @@
 ) => {
   // Extract tunnel keys from the database
   if (!tunnel) throw new Error('Tunnel not found');
-<<<<<<< HEAD
-=======
   if (!tunnel.tunnelKeys) {
     // Generate new IPsec Keys and store them in the database
     const { key1, key2, key3, key4 } = generateRandomKeys();
@@ -650,7 +648,6 @@
   const tasksDeviceB = [];
   const paramsIpsecDeviceA = {};
   const paramsIpsecDeviceB = {};
->>>>>>> 86960958
   const {
     paramsDeviceA,
     paramsDeviceB,
