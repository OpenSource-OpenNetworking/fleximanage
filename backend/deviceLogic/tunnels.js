// flexiWAN SD-WAN software - flexiEdge, flexiManage.
// For more information go to https://flexiwan.com
// Copyright (C) 2019  flexiWAN Ltd.

// This program is free software: you can redistribute it and/or modify
// it under the terms of the GNU Affero General Public License as
// published by the Free Software Foundation, either version 3 of the
// License, or (at your option) any later version.

// This program is distributed in the hope that it will be useful,
// but WITHOUT ANY WARRANTY; without even the implied warranty of
// MERCHANTABILITY or FITNESS FOR A PARTICULAR PURPOSE.  See the
// GNU Affero General Public License for more details.

// You should have received a copy of the GNU Affero General Public License
// along with this program.  If not, see <https://www.gnu.org/licenses/>.

// Logic to apply tunnels between devices
const configs = require('../configs')();
const tunnelsModel = require('../models/tunnels');
const tunnelIDsModel = require('../models/tunnelids');
const mongoose = require('mongoose');
const createError = require('http-errors');
const randomNum = require('../utils/random-key');

const deviceQueues = require('../utils/deviceQueue')(
  configs.get('kuePrefix'),
  configs.get('redisUrl')
);
const { routerVersionsCompatible } = require('../versioning');
const logger = require('../logging/logging')({ module: module.filename, type: 'req' });

/**
 * This function is called when adding new tunnels
 * @param  {Array}    devices the array of device objects
 * @param  {Object}   req     express request object
 * @param  {Object}   res     express response object
 * @param  {Callback} next    express next() callback
 * @return {void}
 */
const applyTunnelAdd = (devices, req, res, next) => {
  /**
     * Request body holds the list of devices ids to connect tunnel between
     */
  const selectedSevices = req.body.devices;
  logger.info('Creating tunnels between devices', {
    params: { devices: selectedSevices },
    req: req
  });

  // Get details for devices to connect
  const opDevices = (devices && selectedSevices)
    ? devices.filter((device) => {
      const inSelected = selectedSevices.hasOwnProperty(device._id);
      if (inSelected) return true;
      else return false;
    }) : [];

  // For each device pair, create tunnels between WAN interfaces
  const devicesLen = opDevices.length;
  // Only allow tunnels for more than two devices
  if (devicesLen >= 2) {
    const dbTasks = [];
    const user = req.user.username;
    const org = req.user.defaultOrg._id.toString();

    for (let idxA = 0; idxA < devicesLen - 1; idxA++) {
      for (let idxB = idxA + 1; idxB < devicesLen; idxB++) {
        const deviceA = opDevices[idxA];
        const deviceB = opDevices[idxB];

        // Tunnels are supported only between devices of the same router version
        const [verA, verB] = [deviceA.versions.router, deviceB.versions.router];
        if (!routerVersionsCompatible(verA, verB)) {
          logger.warn('Tunnel creation failed', {
            params: { reason: 'Router version mismatch', versions: { verA: verA, verB: verB } },
            req: req
          });
          return next(
            createError(
              400,
              'Cannot create tunnels between devices with mismatching router versions'
            )
          );
        }

        // Find device A WAN interface
        let deviceAIntf = null;
        deviceA.interfaces.forEach((intf) => {
          if (intf.isAssigned === true && intf.type === 'WAN') {
            deviceAIntf = intf;
          }
        });

        // Find device B WAN interface
        var deviceBIntf = null;
        deviceB.interfaces.forEach((intf) => {
          if (intf.isAssigned === true && intf.type === 'WAN') {
            deviceBIntf = intf;
          }
        });

        const devicesInfo = {
          deviceA: { hostname: deviceA.hostname, interface: deviceAIntf.name },
          deviceB: { hostname: deviceB.hostname, interface: deviceBIntf.name }
        };
        logger.debug('Connecting tunnel between devices', { params: { devicesInfo }, req: req });

        // Create a tunnel from device A to device B WAN interface
        // TBD: add tunnels through multiple WAN interfaces
        // TBD: key exchange should be dynamic
        if (deviceAIntf && deviceBIntf) {
          logger.info('Connecting tunnel between (' + deviceA.hostname + ',' + deviceAIntf.name +
                        ') and (' + deviceB.hostname + ',' + deviceBIntf.name + ')');

          // Check if tunnel exist, if already exist skip the configuration
          // Use a copy of devices objects as promise runs later
          dbTasks.push(getTunnelPromise(user, org,
            { ...deviceA.toObject() }, { ...deviceB.toObject() },
            { ...deviceAIntf.toObject() }, { ...deviceBIntf.toObject() },
            next));
        } else {
          logger.info('Failed to connect tunnel between devices', {
            params: {
              deviceA: deviceA.hostname,
              deviceB: deviceB.hostname,
              reason: 'no valid WAN interfaces'
            },
            req: req
          });
        }
      }
    }

    // Execute all promises
    logger.debug('Running tunnel promises', { params: { tunnels: dbTasks.length }, req: req });
    Promise.all(dbTasks)
      .then((values) => {
        // Run all device configuration operations
        logger.debug('Operation completed', { params: { values: values }, req: req });
        res.status(200).send({ ok: 1 });
      }, (err) => {
        logger.error('Error in configuring some devices', { params: { reason: err.message } });
        return next(
          createError(
            500,
            'Error for some of the tunnels, you may try again to configure the same tunnels'
          )
        );
      })
      .catch((err) => {
        logger.error('Error (general) in configuring some devices', {
          params: { reason: err.message }
        });
        return next(
          createError(
            500,
            // eslint-disable-next-line max-len
            'Error (general) for some of the tunnels, you may try again to configure the same tunnels'
          )
        );
      });
  } else {
    logger.error('At least 2 devices must be selected to create tunnels', { params: {} });
    return next(createError(400, 'At least 2 devices must be selected to create tunnels'));
  }
};

/**
 * Complete tunnel add, called for each of the
 * devices that are connected by the tunnel.
 * @param  {number} jobId Kue job ID
 * @param  {Object} res   including the deviceA id, deviceB id, deviceSideConf
 * @return {void}
 */
const completeTunnelAdd = (jobId, res) => {
  logger.info('Tunnel add complete. Updating tunnel connectivity',
    { params: { result: res, jobId: jobId } });
  if (!res || !res.deviceA || !res.deviceB || !res.target || !res.username || !res.org) {
    logger.warn('Got an invalid job result', { params: { result: res, jobId: jobId } });
    return;
  }

  updateTunnelIsConnected(tunnelsModel, res.org,
    res.deviceA, res.deviceB, res.target, true)(null, (err, res) => {
    if (err) {
      logger.error('Update tunnel connectivity failed', {
        params: { jobId: jobId, reason: err.message }
      });
    }
  }
  );
};

/**
 * Error tunnel add, called for each of the
 * devices that are connected by the tunnel.
 * @param  {number} jobId Kue job ID
 * @param  {Object} res   including the deviceA id, deviceB id, deviceSideConf
 * @return {void}
 */
const errorTunnelAdd = (jobId, res) => {
  logger.info('Tunnel add error. rollback tunnel',
    { params: { result: res, jobId: jobId } });
  if (!res || !res.deviceA || !res.deviceB || !res.target || !res.username || !res.org) {
    logger.warn('Got an invalid job result', { params: { result: res, jobId: jobId } });
    return;
  }

  tunnelsModel.findOne({ deviceA: res.deviceA, deviceB: res.deviceB, org: res.org, isActive: true })
    .then((tunnel) => {
      if (tunnel != null) {
        oneTunnelDel(tunnel._id, res.username, res.org,
          (msg) => { logger.info('One tunnel del', { params: { message: msg } }); },
          () => {
            logger.info('Tunnel deleted', {
              params: {
                org: res.org,
                tunnelId: tunnel._id,
                tunnelNum: tunnel.num
              }
            });
          });
      } else {
        logger.error('errorTunnelAdd no tunnel found',
          { params: { deviceA: res.deviceA, deviceB: res.deviceB, org: res.org, isActive: true } });
      }
    }, (err) => {
      logger.error('errorTunnelAdd error', {
        params: {
          deviceA: res.deviceA,
          deviceB: res.deviceB,
          org: res.org,
          isActive: true,
          message: err.message
        }
      });
    })
    .catch((err) => {
      logger.error('errorTunnelAdd error', {
        params: {
          deviceA: res.deviceA,
          deviceB: res.deviceB,
          org: res.org,
          isActive: true,
          message: err.message
        }
      });
    });
};

/**
 * This function generates one tunnel promise including
 * all configurations for the tunnel into the device
 * @param  {string}   user         user id of the requesting user
 * @param  {string}   org          organization id the user belongs to
 * @param  {Object}   deviceA      device A details
 * @param  {Object}   deviceB      device B details
 * @param  {Object}   deviceAIntf device A tunnel interface
 * @param  {Object}   deviceBIntf device B tunnel interface
 * @param  {callback} next         express next() callback
 */
const getTunnelPromise = (user, org, deviceA, deviceB,
  deviceAIntf, deviceBIntf, next) => {
  logger.debug('getTunnelPromise between', {
    params:
        {
          deviceA: { hostname: deviceA.hostname },
          deviceB: { hostname: deviceB.hostname }
        }
  });

  var tPromise = new Promise(function (resolve, reject) {
    tunnelsModel.find({
      $or: [
        { deviceA: deviceA._id, deviceB: deviceB._id },
        { deviceB: deviceA._id, deviceA: deviceB._id }
      ],
      isActive: true,
      org: org
    })

      .then((tunnelFound) => {
        logger.debug('Found tunnels', { params: { tunnels: tunnelFound } });

        if (tunnelFound.length === 0) { // Tunnel does not exist, need to create it
          // Get a unique tunnel number
          // Search first in deleted tunnels
          tunnelsModel.findOneAndUpdate(
            // Query
            { isActive: false, org: org },
            // Update, make sure other query doesn't find the same number
            { isActive: true },
            // Options
            { upsert: false }
          )
            .then((tunnelResp) => {
              logger.debug('Found a tunnel', { params: { tunnel: tunnelResp } });

              if (tunnelResp !== null) { // deleted tunnel found, use it
                const tunnelnum = tunnelResp.num;
                logger.info('Adding tunnel from deleted tunnel', { params: { tunnel: tunnelnum } });

                // Configure tunnel using this num
                addTunnel(user, org, tunnelnum,
                  deviceA, deviceB, deviceAIntf, deviceBIntf,
                  next, resolve, reject);
              } else { // No deleted tunnel found, get a new one
                tunnelIDsModel.findOneAndUpdate(
                  // Query, allow only 15000 tunnels per organization
                  {
                    org: org,
                    nextAvailID: { $gte: 0, $lt: 15000 }
                  },
                  // Update
                  { $inc: { nextAvailID: 1 } },
                  // Options
                  { new: true, upsert: true }
                ).then((idResp) => {
                  const tunnelnum = idResp.nextAvailID;
                  logger.info('Adding tunnel with new ID', { params: { tunnel: tunnelnum } });

                  // Configure tunnel using this num
                  addTunnel(user, org, tunnelnum,
                    deviceA, deviceB, deviceAIntf, deviceBIntf,
                    next, resolve, reject);
                }, (err) => {
                  // org is a key value in the collection, upsert sometimes creates a new doc
                  // (if two upserts done at once)
                  // In this case we need to check the error and try again if such occurred
                  // See more info in:
                  // eslint-disable-next-line max-len
                  // https://stackoverflow.com/questions/37295648/mongoose-duplicate-key-error-with-upsert
                  if (err.code === 11000) {
                    logger.debug('2nd try to find tunnel ID', { params: {} });
                    tunnelIDsModel.findOneAndUpdate(
                      // Query, allow only 15000 tunnels per organization
                      {
                        org: org,
                        nextAvailID: { $gte: 0, $lt: 15000 }
                      },
                      // Update
                      { $inc: { nextAvailID: 1 } },
                      // Options
                      { new: true, upsert: true }
                    ).then((idResp) => {
                      const tunnelnum = idResp.nextAvailID;
                      logger.info('Adding tunnel with new ID', { params: { tunnel: tunnelnum } });
                      // Configure tunnel using this num
                      addTunnel(user, org, tunnelnum,
                        deviceA, deviceB, deviceAIntf, deviceBIntf,
                        next, resolve, reject);
                    }, (err) => {
                      logger.error('Tunnel ID not found (not found twice)', {
                        params: { reason: err.message }
                      });
                      reject(new Error('Tunnel ID not found'));
                    });
                  } else {
                    // Another error
                    logger.error('Tunnel ID not found (other error)', {
                      params: { reason: err.message }
                    });
                    reject(new Error('Tunnel ID not found'));
                  }
                })
                  .catch((err) => {
                    logger.error('Tunnel ID not found (general error)', {
                      params: { reason: err.message }
                    });
                    reject(new Error('Tunnel ID not found'));
                  });
              }
            }, (err) => {
              logger.error('Tunnels search error', { params: { reason: err.message } });
              reject(new Error('Tunnels search error'));
            })
            .catch((err) => {
              logger.error('Tunnels search error (general error)', {
                params: { reason: err.message }
              });
              reject(new Error('Tunnel ID not found'));
            });
        } else {
          logger.info('Tunnel found, will be checked via periodic task');
          resolve({ ok: 1, message: 'Tunnel found' });
        }
      }, (err) => {
        logger.error('Tunnels find error', { params: { reason: err.message } });
        reject(new Error('Tunnels find error'));
      })
      .catch((err) => {
        logger.error('Tunnels find error (general error)', { params: { reason: err.message } });
        reject(new Error('Tunnel find error'));
      });
  });
  return tPromise;
};
/**
 * Prepares tunnel add jobs by creating an array that contains
 * the jobs that should be queued for each of the devices connected
 * by the tunnel.
 * @param  {number} tunnelnum    tunnel id
 * @param  {Object} deviceAIntf device A tunnel interface
 * @param  {Object} deviceBIntf device B tunnel interface
 * @param  {string} devBagentVer device B version
 * @return {[{entity: string, message: string, params: Object}]} an array of tunnel-add jobs
 */
<<<<<<< HEAD
const prepareTunnelAddJob = (tunnelnum, deviceAIntf, deviceBIntf, devBagentVer) => {
  // Generate from the tunnel ID: IP A/B, MAC A/B, SA A/B, 4 IPsec Keys
  const tunnelParams = generateTunnelParams(tunnelnum);
  const tunnelKeys = generateRandomKeys();

  const tasksDeviceA = [];
  const tasksDeviceB = [];
  const paramsDeviceA = {};
  const paramsDeviceB = {};
  const paramsIpsecDeviceA = {};
  const paramsIpsecDeviceB = {};

  const paramsSaAB = {
    spi: tunnelParams.sa1,
    'crypto-key': tunnelKeys.key1,
    'integr-key': tunnelKeys.key2,
    'crypto-alg': 'aes-cbc-128',
    'integr-alg': 'sha-256-128'
  };
  const paramsSaBA = {
    spi: tunnelParams.sa2,
    'crypto-key': tunnelKeys.key3,
    'integr-key': tunnelKeys.key4,
    'crypto-alg': 'aes-cbc-128',
    'integr-alg': 'sha-256-128'
  };

  paramsDeviceA.src = deviceAIntf.IPv4;
  paramsDeviceA.dst = ((deviceBIntf.PublicIP === '') ? deviceBIntf.IPv4 : deviceBIntf.PublicIP);
  paramsDeviceA['tunnel-id'] = tunnelnum;
  paramsIpsecDeviceA['local-sa'] = paramsSaAB;
  paramsIpsecDeviceA['remote-sa'] = paramsSaBA;
  paramsDeviceA.ipsec = paramsIpsecDeviceA;
  paramsDeviceA['loopback-iface'] = {
    addr: tunnelParams.ip1 + '/31',
    mac: tunnelParams.mac1,
    mtu: 1360,
    routing: 'ospf'
  };

  paramsDeviceB.src = deviceBIntf.IPv4;
  paramsDeviceB.dst = ((deviceAIntf.PublicIP === '') ? deviceAIntf.IPv4 : deviceAIntf.PublicIP);
  paramsDeviceB['tunnel-id'] = tunnelnum;

  // const majorAgentVersion = getMajorVersion(devBagentVer);
  // if (majorAgentVersion === 0) {    // version 0.X.X
  // The following looks as a wrong config in vpp 19.01 ipsec-gre interface,
  // spi isn't configured properly for SA
  // This is also the case for version 1.X.X since we revert to ipsec-gre interface
  // Kept the comments to be fixed in later releases
  paramsIpsecDeviceB['local-sa'] = { ...paramsSaAB, spi: tunnelParams.sa2 };
  paramsIpsecDeviceB['remote-sa'] = { ...paramsSaBA, spi: tunnelParams.sa1 };
  // } else if (majorAgentVersion >= 1) {    // version 1.X.X+
  //    paramsIpsecDeviceB['local-sa'] = {...paramsSaBA};
  //    paramsIpsecDeviceB['remote-sa'] = {...paramsSaAB};
  // }

  paramsDeviceB.ipsec = paramsIpsecDeviceB;
  paramsDeviceB['loopback-iface'] = {
    addr: tunnelParams.ip2 + '/31',
    mac: tunnelParams.mac2,
    mtu: 1360,
    routing: 'ospf'
  };

  // Saving configuration for device A
  tasksDeviceA.push({ entity: 'agent', message: 'add-tunnel', params: paramsDeviceA });

  // Saving configuration for device B
  tasksDeviceB.push({ entity: 'agent', message: 'add-tunnel', params: paramsDeviceB });

  return [tasksDeviceA, tasksDeviceB];
=======
const prepareTunnelAddJob = (tunnelnum, deviceA_intf, deviceB_intf, devBagentVer) => {
    // Generate from the tunnel ID: IP A/B, MAC A/B, SA A/B, 4 IPsec Keys
    const tunnelParams = generateTunnelParams(tunnelnum);
    const tunnelKeys = generateRandomKeys();

    const tasksDeviceA = [];
    const tasksDeviceB = [];
    const paramsDeviceA = {};
    const paramsDeviceB = {};
    const paramsIpsecDeviceA = {};
    const paramsIpsecDeviceB = {};

    const paramsSaAB = {
        "spi": tunnelParams.sa1,
        "crypto-key": tunnelKeys.key1,
        "integr-key": tunnelKeys.key2,
        "crypto-alg": "aes-cbc-128",
        "integr-alg": "sha-256-128"
    };
    const paramsSaBA = {
        "spi": tunnelParams.sa2,
        "crypto-key": tunnelKeys.key3,
        "integr-key": tunnelKeys.key4,
        "crypto-alg": "aes-cbc-128",
        "integr-alg": "sha-256-128"
    };

    paramsDeviceA['src'] = deviceA_intf.IPv4;
    paramsDeviceA['dst'] = ((deviceB_intf.PublicIP === "")? deviceB_intf.IPv4 : deviceB_intf.PublicIP);
    paramsDeviceA['tunnel-id'] = tunnelnum;
    paramsIpsecDeviceA['local-sa'] = paramsSaAB;
    paramsIpsecDeviceA['remote-sa'] = paramsSaBA;
    paramsDeviceA['ipsec'] = paramsIpsecDeviceA;
    paramsDeviceA['loopback-iface'] = {
        "addr": tunnelParams.ip1 + "/31",
        "mac": tunnelParams.mac1,
        "mtu": 1350,
        "routing": "ospf"
    };

    paramsDeviceB['src'] = deviceB_intf.IPv4;
    paramsDeviceB['dst'] = ((deviceA_intf.PublicIP === "")? deviceA_intf.IPv4 : deviceA_intf.PublicIP);
    paramsDeviceB['tunnel-id'] = tunnelnum;

    //const majorAgentVersion = getMajorVersion(devBagentVer);
    //if (majorAgentVersion === 0) {    // version 0.X.X
        // The following looks as a wrong config in vpp 19.01 ipsec-gre interface, spi isn't configured properly for SA
        // This is also the case for version 1.X.X since we revert to ipsec-gre interface
        // Kept the comments to be fixed in later releases
        paramsIpsecDeviceB['local-sa'] = {...paramsSaAB, "spi": tunnelParams.sa2};
        paramsIpsecDeviceB['remote-sa'] = {...paramsSaBA, "spi": tunnelParams.sa1};
    //} else if (majorAgentVersion >= 1) {    // version 1.X.X+
    //    paramsIpsecDeviceB['local-sa'] = {...paramsSaBA};
    //    paramsIpsecDeviceB['remote-sa'] = {...paramsSaAB};
    //}

    paramsDeviceB['ipsec'] = paramsIpsecDeviceB;
    paramsDeviceB['loopback-iface'] = {
        "addr": tunnelParams.ip2 + "/31",
        "mac": tunnelParams.mac2,
        "mtu": 1350,
        "routing": "ospf"
    };

    // Saving configuration for device A
    tasksDeviceA.push({"entity":"agent","message":"add-tunnel","params":paramsDeviceA});

    // Saving configuration for device B
    tasksDeviceB.push({"entity":"agent","message":"add-tunnel","params":paramsDeviceB});

    return [tasksDeviceA, tasksDeviceB];
>>>>>>> ea3e8eae
};

/**
 * Calls the necessary APIs for creating a single tunnel
 * @param  {string}   user         user id of requesting user
 * @param  {string}   org          id of the organization of the user
 * @param  {number}   tunnelnum    id of the tunnel to be added
 * @param  {Object}   deviceA      details of device A
 * @param  {Object}   deviceB      details of device B
 * @param  {Object}   deviceAIntf device A tunnel interface
 * @param  {Object}   deviceBIntf device B tunnel interface
 * @param  {Callback} next         express next() callback
 * @param  {Callback} resolve      promise reject callback
 * @param  {Callback} reject       promise resolve callback
 * @return {void}
 */
const addTunnel = (user, org, tunnelnum, deviceA, deviceB,
  deviceAIntf, deviceBIntf, next, resolve, reject) => {
  const devicesInfo = {
    deviceA: { hostname: deviceA.hostname, interface: deviceAIntf.name },
    deviceB: { hostname: deviceB.hostname, interface: deviceBIntf.name }
  };

  logger.info('Adding Tunnel between devices', { params: { devices: devicesInfo } });

  tunnelsModel.findOneAndUpdate(
    // Query, use the org and tunnel number
    {
      org: org,
      num: tunnelnum
    },
    // Update
    {
      isActive: true,
      deviceAconf: false,
      deviceBconf: false,
      deviceA: deviceA._id,
      interfaceA: deviceAIntf._id,
      deviceB: deviceB._id,
      interfaceB: deviceBIntf._id
    },
    // Options
    { upsert: true }
  ).then(async (tResp) => {
    const { agent } = deviceB.versions;
    const [tasksDeviceA, tasksDeviceB] = prepareTunnelAddJob(
      tunnelnum,
      deviceAIntf,
      deviceBIntf,
      agent
    );
    try {
      await queueTunnel(
        true,
        'Create tunnel between (' +
          deviceA.hostname +
          ',' +
          deviceAIntf.name +
          ') and (' +
          deviceB.hostname +
          ',' +
          deviceBIntf.name +
          ')',
        tasksDeviceA,
        tasksDeviceB,
        user,
        org,
        deviceA.machineId,
        deviceB.machineId,
        deviceA._id,
        deviceB._id
      );
      resolve();
    } catch (err) {
      reject(err);
    }
  }, (err) => {
    logger.error('Unable to store tunnel', { params: { reason: err.message } });
    reject(new Error('Unable to store tunnel'));
  })
    .catch((err) => {
      logger.error('Unable to store tunnel (general error)', { params: { reason: err.message } });
      reject(new Error('Unable to store tunnel'));
    });
};
/**
 * Queues the tunnel creation/deletion jobs to both
 * of the devices that are connected via the tunnel
 * @param  {boolean} isAdd        a flag indicating creation/deletion
 * @param  {string} title         title of the task
 * @param  {Object} tasksDeviceA  device A tunnel job
 * @param  {Object} tasksDeviceB  device B tunnel job
 * @param  {string} user          user id of the requesting user
 * @param  {string} org           user's organization id
 * @param  {string} devAmachineID device A host id
 * @param  {string} devBmachineID device B host id
 * @param  {string} devAOid       device A database mongodb object id
 * @param  {string} devBOid       device B database mongodb object id
 * @return {void}
 */
const queueTunnel = async (
  isAdd,
  title,
  tasksDeviceA,
  tasksDeviceB,
  user,
  org,
  devAmachineID,
  devBmachineID,
  devAOid,
  devBOid
) => {
  return new Promise((resolve, reject) => {
    const devices = { deviceA: devAOid, deviceB: devBOid };
    deviceQueues
      .addJob(
        devAmachineID,
        user,
        org,
        // Data
        {
          title: title,
          tasks: tasksDeviceA
        },
        // Response data
        {
          method: isAdd ? 'tunnels' : 'deltunnels',
          data: {
            username: user,
            org: org,
            deviceA: devAOid,
            deviceB: devBOid,
            target: 'deviceAconf'
          }
        },
        // Metadata
        { priority: 'normal', attempts: 1, removeOnComplete: false },
        // Complete callback
        null
      )
      .then(job => {
        logger.info(`${isAdd ? 'Add' : 'Del'} tunnel job queued`, {
          params: { devices: devices },
          job: job
        });
        resolve(job.id);
      })
      .catch(err => {
        logger.error('Error queuing tunnel device A', {
          params: { deviceID: devAmachineID, reason: err.message }
        });
        reject(
          new Error(`Error queuing tunnel for device ID=${devAmachineID}`)
        );
      });

    deviceQueues
      .addJob(
        devBmachineID,
        user,
        org,
        // Data
        {
          title: title,
          tasks: tasksDeviceB
        },
        // Response data
        {
          method: isAdd ? 'tunnels' : 'deltunnels',
          data: {
            username: user,
            org: org,
            deviceA: devAOid,
            deviceB: devBOid,
            target: 'deviceBconf'
          }
        },
        // Metadata
        { priority: 'normal', attempts: 1, removeOnComplete: false },
        // Complete callback
        null
      )
      .then(job => {
        logger.info(`${isAdd ? 'Add' : 'Del'} tunnel job queued`, {
          params: { devices: devices },
          job: job
        });
        resolve(job.id);
      })
      .catch(err => {
        logger.error('Error queuing tunnel device B', {
          params: { deviceID: devAmachineID, reason: err.message }
        });
        reject(
          new Error(`Error queuing tunnel for device ID=${devBmachineID}`)
        );
      });
  });
};

/**
 * Update tunnel device configuration
 * @param  {Object}  tunnelsModel mongoose tunnel schema
 * @param  {string}  org          organization initiated the request
 * @param  {string}  devAOid      device A mongodb object id
 * @param  {string}  devBOid      device B mongodb object id
 * @param  {string}  target       which parameter to update in the model
 * @param  {boolean} isAdd        update to configuration of true or false
 * @return {void}
 */
const updateTunnelIsConnected = (
  tunnelsModel,
  org,
  devAOid,
  devBOid,
  target,
  isAdd
) => (inp, callback) => {
  const params = {
    org: org,
    target: target,
    isAdd: isAdd,
    devices: {
      deviceA: devAOid,
      deviceB: devBOid
    }
  };
  logger.info('Updating tunnels connectivity', { params: params });
  const update = {};
  update[target] = isAdd;

  tunnelsModel
    .findOneAndUpdate(
      // Query
      { deviceA: devAOid, deviceB: devBOid, org: org },
      // Update
      update,
      // Options
      { upsert: false, new: true }
    )
    .then(
      resp => {
        if (resp != null) {
          callback(null, { ok: 1 });
        } else {
          const err = new Error('Update tunnel connected status failure');
          callback(err, false);
        }
      },
      err => {
        callback(err, false);
      }
    )
    .catch(err => {
      callback(err, false);
    });
};

/**
 * This function is called when deleting a tunnel
 * @param  {Array}    devices the array of device objects
 * @param  {Object}   req     express request object
 * @param  {Object}   res     express response object
 * @param  {Callback} next    express next() callback
 * @return {void}
 */
const applyTunnelDel = (devices, req, res, next) => {
  const selectedTunnels = req.body.tunnels;
  const tunnelIds = Object.keys(selectedTunnels);
  logger.info('Delete tunnels ', { params: { tunnels: selectedTunnels } });

  // For now assume one tunnel deletion at a time
  // Check that only one tunnel selected
  if (devices && tunnelIds.length === 1) {
    // Get tunnel data
    const tunnelID = tunnelIds[0];
    const org = req.user.defaultOrg._id.toString();
    const user = req.user.username;

    oneTunnelDel(tunnelID, user, org, next, () => {
      res.statusCode = 200;
      res.setHeader('Content-Type', 'application/json');
      return res.json({ ok: 1 });
    });
  } else {
    logger.error('Attempt to delete more than one tunnel or no devices found', { params: {} });
    return next(createError(400, 'Attempt to delete more than one tunnel or no devices found'));
  }
};
/**
 * Deletes a single tunnel.
 * @param  {number}   tunnelID   the id of the tunnel to be deleted
 * @param  {string}   user       the user id of the requesting user
 * @param  {string}   org        the user's organization id
 * @param  {Callback} next       express next() callback
 * @param  {Callback} successCB  a callback that will be called if operation succeeds
 * @return {void}
 */
const oneTunnelDel = (tunnelID, user, org, next, successCB) => {
  tunnelsModel.findOne({ _id: tunnelID, isActive: true, org: org })
    .populate('deviceA')
    .populate('deviceB')
    .then((tunnelResp) => {
      logger.debug('Delete tunnels db response', { params: { response: tunnelResp } });

      // Define devices
      const deviceA = tunnelResp.deviceA;
      const deviceB = tunnelResp.deviceB;

      // Populate interface details
      const deviceAIntf = tunnelResp.deviceA.interfaces
        .filter((ifc) => { return ifc._id.toString() === '' + tunnelResp.interfaceA; })[0];
      const deviceBIntf = tunnelResp.deviceB.interfaces
        .filter((ifc) => { return ifc._id.toString() === '' + tunnelResp.interfaceB; })[0];

      const tunnelnum = tunnelResp.num;

      delTunnel(user, org, tunnelnum, deviceA, deviceB, deviceAIntf, deviceBIntf, next);

      logger.info('Deleting tunnels from database');
      tunnelsModel
        .findOneAndUpdate(
          // Query
          { _id: mongoose.Types.ObjectId(tunnelID), org: org },
          // Update
          { isActive: false, deviceAconf: false, deviceBconf: false },
          // Options
          { upsert: false, new: true })
        .then((resp) => {
          if (resp != null) {
            return successCB();
          } else {
            return next(createError(500, 'Error deleting tunnel'));
          }
        }, (err) => {
          next(err);
        })
        .catch((err) => {
          next(err);
        });
    }, (err) => {
      logger.error('No tunnel found', { params: { reason: err.message } });
      return next(createError(404, 'No tunnel found'));
    })
    .catch((err) => {
      logger.error('Must have at least 2 devices to delete tunnels', {
        params: { reason: err.message }
      });
      return next(createError(400, 'Must have at least 2 devices to delete tunnels'));
    });
};
/**
 * Called when tunnel delete jobs are finished successfully.
 * @param  {number} jobId the id of the delete tunnel job
 * @param  {Object} res   the result of the delete tunnel job
 * @return {void}
 */
const completeTunnelDel = (jobId, res) => {
  logger.info('Complete tunnel deletion job', { params: { jobId: jobId, result: res } });
};

/**
 * Prepares tunnel delete jobs by creating an array that contains
 * the jobs that should be queued for each of the devices connected
 * by the tunnel.
 * @param  {number} tunnelnum    tunnel id
 * @param  {Object} deviceAIntf device A tunnel interface
 * @param  {Object} deviceBIntf device B tunnel interface
 * @param  {string} devBagentVer device B version
 * @return {[{entity: string, message: string, params: Object}]} an array of tunnel-add jobs
 */
const prepareTunnelRemoveJob = (tunnelnum, deviceAIntf, deviceBIntf) => {
  // Generate from the tunnel num: IP A/B, MAC A/B, SA A/B
  const tunnelParams = generateTunnelParams(tunnelnum);

  const tasksDeviceA = [];
  const tasksDeviceB = [];
  const paramsDeviceA = {};
  const paramsDeviceB = {};

  paramsDeviceA.src = deviceAIntf.IPv4;
  paramsDeviceA.dst = ((deviceBIntf.PublicIP === '') ? deviceBIntf.IPv4 : deviceBIntf.PublicIP);
  paramsDeviceA['tunnel-id'] = tunnelnum;
  paramsDeviceA['loopback-iface'] = {
    addr: tunnelParams.ip1 + '/31',
    mac: tunnelParams.mac1
  };

  paramsDeviceB.src = deviceBIntf.IPv4;
  paramsDeviceB.dst = ((deviceAIntf.PublicIP === '') ? deviceAIntf.IPv4 : deviceAIntf.PublicIP);
  paramsDeviceB['tunnel-id'] = tunnelnum;
  paramsDeviceB['loopback-iface'] = {
    addr: tunnelParams.ip2 + '/31',
    mac: tunnelParams.mac2
  };

  // Saving configuration for device A
  tasksDeviceA.push({ entity: 'agent', message: 'remove-tunnel', params: paramsDeviceA });

  // Saving configuration for device B
  tasksDeviceB.push({ entity: 'agent', message: 'remove-tunnel', params: paramsDeviceB });

  return [tasksDeviceA, tasksDeviceB];
};

/**
 * Calls the necessary APIs for deleting a single tunnel
 * @param  {string}   user         user id of requesting user
 * @param  {string}   org          id of the organization of the user
 * @param  {number}   tunnelnum    id of the tunnel to be added
 * @param  {Object}   deviceA      details of device A
 * @param  {Object}   deviceB      details of device B
 * @param  {Object}   deviceAIntf device A tunnel interface
 * @param  {Object}   deviceBIntf device B tunnel interface
 * @param  {Callback} next         express next() callback
 * @return {void}
 */
const delTunnel = async (
  user,
  org,
  tunnelnum,
  deviceA,
  deviceB,
  deviceAIntf,
  deviceBIntf,
  next
) => {
  const [tasksDeviceA, tasksDeviceB] = prepareTunnelRemoveJob(
    tunnelnum,
    deviceAIntf,
    deviceBIntf
  );
  try {
    await queueTunnel(
      false,
      'Delete tunnel between (' +
        deviceA.hostname +
        ',' +
        deviceAIntf.name +
        ') and (' +
        deviceB.hostname +
        ',' +
        deviceBIntf.name +
        ')',
      tasksDeviceA,
      tasksDeviceB,
      user,
      org,
      deviceA.machineId,
      deviceB.machineId,
      deviceA._id,
      deviceB._id
    );
  } catch (err) {
    logger.error('Delete tunnel error', { params: { reason: err.message } });
    return next(createError(500, err.message));
  }
};
/**
 * Generates various tunnel parameters that will
 * be used for creating the tunnel.
 * @param  {number} tunnelNum tunnel id
 * @return
 * {{
        ip1: string,
        ip2: string,
        mac1: string,
        mac2: string,
        sa1: number,
        sa2: number
    }}
 */
const generateTunnelParams = (tunnelNum) => {
  const d2h = (d) => (('00' + (+d).toString(16)).substr(-2));

  const h = (tunnelNum % 127 + 1) * 2;
  const l = Math.floor(tunnelNum / 127);
  const ip1 = '10.100.' + (+l).toString(10) + '.' + (+h).toString(10);
  const ip2 = '10.100.' + (+l).toString(10) + '.' + (+(h + 1)).toString(10);
  const mac1 = '02:00:27:fd:' + d2h(l) + ':' + d2h(h);
  const mac2 = '02:00:27:fd:' + d2h(l) + ':' + d2h(h + 1);
  const sa1 = (l * 256 + h);
  const sa2 = (l * 256 + h + 1);

  return {
    ip1: ip1,
    ip2: ip2,
    mac1: mac1,
    mac2: mac2,
    sa1: sa1,
    sa2: sa2
  };
};
/**
 * Generates random keys that will be used for tunnels creation
 * @return {{key1: number, key2: number, key3: number, key4: number}}
 */
const generateRandomKeys = () => {
  return {
    key1: randomNum(32, 16),
    key2: randomNum(32, 16),
    key3: randomNum(32, 16),
    key4: randomNum(32, 16)
  };
};

module.exports = {
  apply: {
    applyTunnelAdd: applyTunnelAdd,
    applyTunnelDel: applyTunnelDel
  },
  complete: {
    completeTunnelAdd: completeTunnelAdd,
    completeTunnelDel: completeTunnelDel
  },
  error: {
    errorTunnelAdd: errorTunnelAdd
  },
  prepareTunnelRemoveJob: prepareTunnelRemoveJob,
  prepareTunnelAddJob: prepareTunnelAddJob,
  queueTunnel: queueTunnel
};<|MERGE_RESOLUTION|>--- conflicted
+++ resolved
@@ -406,7 +406,6 @@
  * @param  {string} devBagentVer device B version
  * @return {[{entity: string, message: string, params: Object}]} an array of tunnel-add jobs
  */
-<<<<<<< HEAD
 const prepareTunnelAddJob = (tunnelnum, deviceAIntf, deviceBIntf, devBagentVer) => {
   // Generate from the tunnel ID: IP A/B, MAC A/B, SA A/B, 4 IPsec Keys
   const tunnelParams = generateTunnelParams(tunnelnum);
@@ -443,7 +442,7 @@
   paramsDeviceA['loopback-iface'] = {
     addr: tunnelParams.ip1 + '/31',
     mac: tunnelParams.mac1,
-    mtu: 1360,
+    mtu: 1350,
     routing: 'ospf'
   };
 
@@ -468,7 +467,7 @@
   paramsDeviceB['loopback-iface'] = {
     addr: tunnelParams.ip2 + '/31',
     mac: tunnelParams.mac2,
-    mtu: 1360,
+    mtu: 1350,
     routing: 'ospf'
   };
 
@@ -479,79 +478,6 @@
   tasksDeviceB.push({ entity: 'agent', message: 'add-tunnel', params: paramsDeviceB });
 
   return [tasksDeviceA, tasksDeviceB];
-=======
-const prepareTunnelAddJob = (tunnelnum, deviceA_intf, deviceB_intf, devBagentVer) => {
-    // Generate from the tunnel ID: IP A/B, MAC A/B, SA A/B, 4 IPsec Keys
-    const tunnelParams = generateTunnelParams(tunnelnum);
-    const tunnelKeys = generateRandomKeys();
-
-    const tasksDeviceA = [];
-    const tasksDeviceB = [];
-    const paramsDeviceA = {};
-    const paramsDeviceB = {};
-    const paramsIpsecDeviceA = {};
-    const paramsIpsecDeviceB = {};
-
-    const paramsSaAB = {
-        "spi": tunnelParams.sa1,
-        "crypto-key": tunnelKeys.key1,
-        "integr-key": tunnelKeys.key2,
-        "crypto-alg": "aes-cbc-128",
-        "integr-alg": "sha-256-128"
-    };
-    const paramsSaBA = {
-        "spi": tunnelParams.sa2,
-        "crypto-key": tunnelKeys.key3,
-        "integr-key": tunnelKeys.key4,
-        "crypto-alg": "aes-cbc-128",
-        "integr-alg": "sha-256-128"
-    };
-
-    paramsDeviceA['src'] = deviceA_intf.IPv4;
-    paramsDeviceA['dst'] = ((deviceB_intf.PublicIP === "")? deviceB_intf.IPv4 : deviceB_intf.PublicIP);
-    paramsDeviceA['tunnel-id'] = tunnelnum;
-    paramsIpsecDeviceA['local-sa'] = paramsSaAB;
-    paramsIpsecDeviceA['remote-sa'] = paramsSaBA;
-    paramsDeviceA['ipsec'] = paramsIpsecDeviceA;
-    paramsDeviceA['loopback-iface'] = {
-        "addr": tunnelParams.ip1 + "/31",
-        "mac": tunnelParams.mac1,
-        "mtu": 1350,
-        "routing": "ospf"
-    };
-
-    paramsDeviceB['src'] = deviceB_intf.IPv4;
-    paramsDeviceB['dst'] = ((deviceA_intf.PublicIP === "")? deviceA_intf.IPv4 : deviceA_intf.PublicIP);
-    paramsDeviceB['tunnel-id'] = tunnelnum;
-
-    //const majorAgentVersion = getMajorVersion(devBagentVer);
-    //if (majorAgentVersion === 0) {    // version 0.X.X
-        // The following looks as a wrong config in vpp 19.01 ipsec-gre interface, spi isn't configured properly for SA
-        // This is also the case for version 1.X.X since we revert to ipsec-gre interface
-        // Kept the comments to be fixed in later releases
-        paramsIpsecDeviceB['local-sa'] = {...paramsSaAB, "spi": tunnelParams.sa2};
-        paramsIpsecDeviceB['remote-sa'] = {...paramsSaBA, "spi": tunnelParams.sa1};
-    //} else if (majorAgentVersion >= 1) {    // version 1.X.X+
-    //    paramsIpsecDeviceB['local-sa'] = {...paramsSaBA};
-    //    paramsIpsecDeviceB['remote-sa'] = {...paramsSaAB};
-    //}
-
-    paramsDeviceB['ipsec'] = paramsIpsecDeviceB;
-    paramsDeviceB['loopback-iface'] = {
-        "addr": tunnelParams.ip2 + "/31",
-        "mac": tunnelParams.mac2,
-        "mtu": 1350,
-        "routing": "ospf"
-    };
-
-    // Saving configuration for device A
-    tasksDeviceA.push({"entity":"agent","message":"add-tunnel","params":paramsDeviceA});
-
-    // Saving configuration for device B
-    tasksDeviceB.push({"entity":"agent","message":"add-tunnel","params":paramsDeviceB});
-
-    return [tasksDeviceA, tasksDeviceB];
->>>>>>> ea3e8eae
 };
 
 /**
