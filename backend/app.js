--- conflicted
+++ resolved
@@ -93,7 +93,8 @@
 //     description:
 //       'This is the REST API for flexiWAN management. ' +
 //       // eslint-disable-next-line max-len
-//       'Full swagger.json file: <a href="./swagger.json" target="_blank" rel="noopener noreferrer">' +
+//       'Full swagger.json file:
+//          <a href="./swagger.json" target="_blank" rel="noopener noreferrer">' +
 //       'swagger.json</a>'
 //   },
 //   components: {},
@@ -145,28 +146,17 @@
 // Windows size of 5 minutes
 const inMemoryStore = new RateLimitStore(5 * 60 * 1000);
 const rateLimiter = rateLimit({
-<<<<<<< HEAD
   store: inMemoryStore,
-  max: 300, // Up to 300 request per IP address
+  max: configs.get('userIpReqRateLimit'), // Rate limit for requests in 5 min per IP address
   message: 'Request rate limit exceeded',
   onLimitReached: (req, res, options) => {
     logger.error(
       'Request rate limit exceeded. blocking request', {
         params: { ip: req.ip },
         req: req
-      });
-  }
-=======
-    store: inMemoryStore,
-    max: configs.get('userIpReqRateLimit'), // Rate limit for requests in 5 min per IP address
-    message: 'Request rate limit exceeded',
-    onLimitReached: (req, res, options) => {
-        logger.error(
-            'Request rate limit exceeded. blocking request', {
-                params: { ip: req.ip },
-                req: req});
-    }
->>>>>>> ea3e8eae
+      }
+    );
+  }
 });
 app.use(rateLimiter);
 
