--- conflicted
+++ resolved
@@ -1253,25 +1253,6 @@
    **/
   static async devicesIdPUT ({ id, org, deviceRequest }, { user, server }, response) {
     try {
-<<<<<<< HEAD
-      session = await mongoConns.getMainDB().startSession();
-      await session.startTransaction();
-
-      const orgList = await getAccessTokenOrgList(user, org, true);
-      const origDevice = await devices.findOne({
-        _id: id,
-        org: { $in: orgList }
-      })
-        .session(session)
-        .populate('policies.firewall.policy', '_id name rules')
-        .populate('interfaces.pathlabels', '_id name description color type')
-        .populate({
-          path: 'applications.app',
-          populate: {
-            path: 'appStoreApp'
-          }
-        });
-=======
       let orgList;
       let origDevice;
       let updDevice;
@@ -1283,8 +1264,13 @@
         })
           .session(session)
           .populate('policies.firewall.policy', '_id name rules')
-          .populate('interfaces.pathlabels', '_id name description color type');
->>>>>>> f1afa377
+          .populate('interfaces.pathlabels', '_id name description color type')
+          .populate({
+            path: 'applications.app',
+            populate: {
+              path: 'appStoreApp'
+            }
+          });
 
         if (!origDevice) {
           throw createError(404, 'Device not found');
@@ -1301,21 +1287,13 @@
           throw createError(400, 'Device must be first approved');
         }
 
-<<<<<<< HEAD
-      let orgSubnets = [];
-      if (isRunning && configs.get('forbidLanSubnetOverlaps', 'boolean')) {
-        orgSubnets = await getAllOrganizationSubnets(origDevice.org);
-      }
-=======
         // check LAN subnet overlap if updated device is running
         const devStatus = deviceStatus.getDeviceStatus(origDevice.machineId);
         const isRunning = (devStatus && devStatus.state && devStatus.state === 'running');
 
-        let orgLanSubnets = [];
->>>>>>> f1afa377
-
+        let orgSubnets = [];
         if (isRunning && configs.get('forbidLanSubnetOverlaps', 'boolean')) {
-          orgLanSubnets = await getAllOrganizationLanSubnets(origDevice.org);
+          orgSubnets = await getAllOrganizationSubnets(origDevice.org);
         }
 
         const origTunnels = await tunnelsModel.find({
@@ -1738,13 +1716,50 @@
             throw createError(400, err);
           }
         }
+
+        if ('firewall' in deviceRequest && Array.isArray(deviceRequest.firewall.rules)) {
+          // make sure that system rules not deleted or modified
+          const origSystemRules = origDevice.firewall.rules.filter(r => r.system);
+          for (const origSystemRule of origSystemRules) {
+            const origId = origSystemRule._id.toString();
+            const idx = deviceRequest.firewall.rules.findIndex(r => r._id === origId);
+            if (idx === -1) {
+              // system rule doesn't exist in the incoming rules
+              throw new Error('System rules cannot be deleted');
+            } else {
+              // system rule cannot be modified, set it to the orig rule
+              deviceRequest.firewall.rules[idx] = origSystemRule.toObject();
+            }
+          }
+
+          for (const newRule of deviceRequest.firewall.rules) {
+            // prevent user to set negative value for non system rule
+            if (!newRule.system && newRule.priority < 0) {
+              throw new Error('A user\'s rule cannot have a priority lower than 0');
+            }
+
+            if (!newRule._id) {
+              // don't allow to create new rule as system rule
+              if (newRule.system) {
+                throw new Error('Cannot mark user rule as system rule');
+              }
+            } else {
+              // don't allow to change existing user rule to a system rule
+              const newRuleId = newRule._id.toString();
+              if (newRule.system && !origSystemRules.some(o => newRuleId === o._id.toString())) {
+                throw new Error('Cannot mark user rule as system rule');
+              }
+            }
+          };
+        }
+
         // Need to validate device specific rules combined with global policy rules
         if (deviceToValidate.firewall) {
           deviceToValidate.policies = {
             firewall: origDevice.policies.firewall.toObject()
           };
         }
-        const { valid, err } = validateDevice(deviceToValidate, isRunning, orgLanSubnets);
+        const { valid, err } = validateDevice(deviceToValidate, isRunning, orgSubnets);
 
         if (!valid) {
           logger.warn('Device update failed',
@@ -1753,95 +1768,6 @@
             });
           throw createError(400, err);
         }
-<<<<<<< HEAD
-      }
-
-      if ('firewall' in deviceRequest && Array.isArray(deviceRequest.firewall.rules)) {
-        // make sure that system rules not deleted or modified
-        const origSystemRules = origDevice.firewall.rules.filter(r => r.system);
-        for (const origSystemRule of origSystemRules) {
-          const origId = origSystemRule._id.toString();
-          const idx = deviceRequest.firewall.rules.findIndex(r => r._id === origId);
-          if (idx === -1) {
-            // system rule doesn't exist in the incoming rules
-            throw new Error('System rules cannot be deleted');
-          } else {
-            // system rule cannot be modified, set it to the orig rule
-            deviceRequest.firewall.rules[idx] = origSystemRule.toObject();
-          }
-        }
-
-        for (const newRule of deviceRequest.firewall.rules) {
-          // prevent user to set negative value for non system rule
-          if (!newRule.system && newRule.priority < 0) {
-            throw new Error('A user\'s rule cannot have a priority lower than 0');
-          }
-
-          if (!newRule._id) {
-            // don't allow to create new rule as system rule
-            if (newRule.system) {
-              throw new Error('Cannot mark user rule as system rule');
-            }
-          } else {
-            // don't allow to change existing user rule to a system rule
-            const newRuleId = newRule._id.toString();
-            if (newRule.system && !origSystemRules.some(o => newRuleId === o._id.toString())) {
-              throw new Error('Cannot mark user rule as system rule');
-            }
-          }
-        };
-      }
-
-      // Need to validate device specific rules combined with global policy rules
-      if (deviceToValidate.firewall) {
-        deviceToValidate.policies = {
-          firewall: origDevice.policies.firewall.toObject()
-        };
-      }
-      const { valid, err } = validateDevice(deviceToValidate, isRunning, orgSubnets);
-
-      if (!valid) {
-        logger.warn('Device update failed',
-          {
-            params: { device: deviceRequest, devStatus, err }
-          });
-        throw new Error(err);
-      }
-
-      // If device changed to not approved disconnect it's socket
-      if (deviceRequest.isApproved === false) connections.deviceDisconnect(origDevice.machineId);
-
-      // TBD: Remove these fields from the yaml PUT request
-      delete deviceRequest.machineId;
-      delete deviceRequest.org;
-      delete deviceRequest.hostname;
-      delete deviceRequest.ipList;
-      delete deviceRequest.fromToken;
-      delete deviceRequest.deviceToken;
-      delete deviceRequest.state;
-      delete deviceRequest.emailTokens;
-      delete deviceRequest.defaultAccount;
-      delete deviceRequest.defaultOrg;
-      delete deviceRequest.sync;
-
-      const updDevice = await devices.findOneAndUpdate(
-        { _id: id, org: { $in: orgList } },
-        { ...deviceRequest },
-        { new: true, upsert: false, runValidators: true }
-      )
-        .session(session)
-        .populate('interfaces.pathlabels', '_id name description color type')
-        .populate('policies.firewall.policy', '_id name description rules')
-        .populate('policies.multilink.policy', '_id name description')
-        .populate({
-          path: 'applications.app',
-          populate: {
-            path: 'appStoreApp'
-          }
-        });
-      await session.commitTransaction();
-      session = null;
-=======
 
         // If device changed to not approved disconnect it's socket
         if (deviceRequest.isApproved === false) connections.deviceDisconnect(origDevice.machineId);
@@ -1869,7 +1795,6 @@
           .populate('policies.firewall.policy', '_id name description rules')
           .populate('policies.multilink.policy', '_id name description');
       });
->>>>>>> f1afa377
 
       // If the change made to the device fields requires a change on the
       // device itself, add a 'modify' job to the device's queue.
@@ -1883,13 +1808,7 @@
       const deviceObj = await DevicesService.selectDeviceParams(updDevice);
       return Service.successResponse(deviceObj, status);
     } catch (e) {
-<<<<<<< HEAD
-      if (session) session.abortTransaction();
-
       logger.error('update device failed', { params: { message: e.message, stack: e.stack } });
-
-=======
->>>>>>> f1afa377
       return Service.rejectResponse(
         e.message || 'Internal Server Error',
         e.status || 500
