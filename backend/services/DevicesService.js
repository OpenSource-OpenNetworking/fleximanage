--- conflicted
+++ resolved
@@ -302,26 +302,21 @@
     const { org, offset, limit, sortField, sortOrder, filters } = requestParams;
     try {
       const orgList = await getAccessTokenOrgList(user, org, false);
-<<<<<<< HEAD
-      const result = await devices.find({ org: { $in: orgList } })
-        .skip(offset)
-        .limit(limit)
-        .populate('interfaces.pathlabels', '_id name description color type')
-        .populate('policies.firewall.policy', '_id name description')
-        .populate('policies.multilink.policy', '_id name description')
-        .populate({
-          path: 'applications.applicationInfo',
-          populate: {
-            path: 'libraryApp'
-          }
-        });
-=======
       const updateStatusInDb = (filters && /state|isConnected/.test(filters)) ||
         /state|isConnected/.test(sortField);
       if (updateStatusInDb) {
         // need to update changed statuses from memory to DB
         await statusesInDb.updateDevicesStatuses(orgList);
       }
+
+      // FIXME:
+      // .populate({
+      //   path: 'applications.applicationInfo',
+      //   populate: {
+      //     path: 'libraryApp'
+      //   }
+      // });
+
       const pipeline = [
         {
           $match: {
@@ -398,7 +393,6 @@
       if (limit !== undefined) {
         paginationParams.push({ $limit: +limit });
       };
->>>>>>> d6af67c7
 
       if (requestParams.response === 'summary') {
         pipeline.push({
@@ -645,7 +639,6 @@
       const result = await devices.findOne({ _id: id, org: { $in: orgList } })
         .populate('interfaces.pathlabels', '_id name description color type')
         .populate('policies.firewall.policy', '_id name description rules')
-<<<<<<< HEAD
         .populate('policies.multilink.policy', '_id name description')
         .populate({
           path: 'applications.applicationInfo',
@@ -653,11 +646,7 @@
             path: 'libraryApp'
           }
         });
-      const device = DevicesService.selectDeviceParams(result);
-=======
-        .populate('policies.multilink.policy', '_id name description');
       const device = await DevicesService.selectDeviceParams(result);
->>>>>>> d6af67c7
 
       return Service.successResponse([device]);
     } catch (e) {
