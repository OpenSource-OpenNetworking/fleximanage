// flexiWAN SD-WAN software - flexiEdge, flexiManage.
// For more information go to https://flexiwan.com
// Copyright (C) 2020  flexiWAN Ltd.

// This program is free software: you can redistribute it and/or modify
// it under the terms of the GNU Affero General Public License as
// published by the Free Software Foundation, either version 3 of the
// License, or (at your option) any later version.

// This program is distributed in the hope that it will be useful,
// but WITHOUT ANY WARRANTY; without even the implied warranty of
// MERCHANTABILITY or FITNESS FOR A PARTICULAR PURPOSE.  See the
// GNU Affero General Public License for more details.

// You should have received a copy of the GNU Affero General Public License
// along with this program.  If not, see <https://www.gnu.org/licenses/>.

const Service = require('./Service');
const configs = require('../configs')();
const { devices, staticroutes, dhcpModel } = require('../models/devices');
const tunnelsModel = require('../models/tunnels');
const pathLabelsModel = require('../models/pathlabels');
const notificationsModel = require('../models/notifications');
const connections = require('../websocket/Connections')();
const deviceStatus = require('../periodic/deviceStatus')();
const statusesInDb = require('../periodic/statusesInDb')();
const { deviceStats } = require('../models/analytics/deviceStats');
const DevSwUpdater = require('../deviceLogic/DevSwVersionUpdateManager');
const mongoConns = require('../mongoConns.js')();
const mongoose = require('mongoose');
const validator = require('validator');
const net = require('net');
const pick = require('lodash/pick');
const isEqual = require('lodash/isEqual');

const uniqBy = require('lodash/uniqBy');
const logger = require('../logging/logging')({ module: module.filename, type: 'req' });
const flexibilling = require('../flexibilling');
const dispatcher = require('../deviceLogic/dispatcher');
const { validateOperations } = require('../deviceLogic/interfaces');
const {
  validateDevice,
  validateDhcpConfig,
  validateStaticRoute
} = require('../deviceLogic/validators');
const {
<<<<<<< HEAD
  mapLteNames, mapWifiNames, getBridges
=======
  getAllOrganizationLanSubnets, mapLteNames, mapWifiNames, getBridges, parseLteStatus
>>>>>>> ab837b1b
} = require('../utils/deviceUtils');
const { getAllOrganizationSubnets } = require('../utils/orgUtils');
const { getAccessTokenOrgList } = require('../utils/membershipUtils');
const { generateTunnelParams } = require('../utils/tunnelUtils');
const wifiChannels = require('../utils/wifi-channels');
const deviceQueues = require('../utils/deviceQueue')(
  configs.get('kuePrefix'),
  configs.get('redisUrl')
);
const cidr = require('cidr-tools');
const { TypedError, ErrorTypes } = require('../utils/errors');
const { getMatchFilters } = require('../utils/filterUtils');
const TunnelsService = require('./TunnelsService');
const eventsReasons = require('../deviceLogic/events/eventReasons');
const publicAddrInfoLimiter = require('../deviceLogic/publicAddressLimiter');
const applications = require('../models/applications');
const applicationStore = require('../models/applicationStore');
const { getMajorVersion } = require('../versioning');

class DevicesService {
  /**
   * Execute an action on the device side
   *
   * action String Command to execute
   * commandRequest CommandRequest  (optional)
   * no response value expected for this operation
   **/
  static async devicesApplyPOST ({ org, deviceCommand }, { user, server }, response) {
    try {
      // Find all devices of the organization
      const orgList = await getAccessTokenOrgList(user, org, true);
      const devicesIds = deviceCommand.devices && Object.keys(deviceCommand.devices);
      const filter = { org: { $in: orgList } };
      if (devicesIds && devicesIds.length > 0) {
        filter._id = { $in: devicesIds };
      }
      const opDevices = await devices.find(filter);
      if (opDevices.length === 0) {
        return Service.rejectResponse('Devices not found', 404);
      }
      // Apply the device command
      const { ids, status, message } = await dispatcher.apply(opDevices, deviceCommand.method,
        user, { org: orgList[0], ...deviceCommand });
      DevicesService.setLocationHeader(server, response, ids, orgList[0]);
      return Service.successResponse({ ids, status, message }, 202);
    } catch (e) {
      return Service.rejectResponse(
        e.message || 'Internal Server Error',
        e.status || 500
      );
    }
  }

  /**
   * Execute an action on the device side
   *
   * action String Command to execute
   * commandRequest CommandRequest  (optional)
   * no response value expected for this operation
   **/
  static async devicesIdApplyPOST ({ id, org, deviceCommand }, { user, server }, response) {
    try {
      const orgList = await getAccessTokenOrgList(user, org, true);
      const opDevice = await devices.find({
        _id: mongoose.Types.ObjectId(id),
        org: { $in: orgList }
      });

      if (opDevice.length !== 1) return Service.rejectResponse('Device not found', 404);

      const { ids, status, message } = await dispatcher.apply(opDevice, deviceCommand.method,
        user, { org: orgList[0], ...deviceCommand });
      DevicesService.setLocationHeader(server, response, ids, orgList[0]);
      return Service.successResponse({ ids, status, message }, 202);
    } catch (e) {
      return Service.rejectResponse(
        e.message || 'Internal Server Error',
        e.status || 500
      );
    }
  }

  /**
   * Select the API fields from mongo Device Object
   *
   * @param {mongo Device Object} item
   */
  static async selectDeviceParams (item) {
    const deviceId = item._id.toString();

    // Pick relevant fields
    const retDevice = pick(item, [
      'org',
      'description',
      'deviceToken',
      'machineId',
      'site',
      'hostname',
      'serial',
      'name',
      '_id',
      'isApproved',
      'fromToken',
      'account',
      'ipList',
      'policies',
      'applications',
      // Internal array, objects
      'labels',
      'upgradeSchedule',
      'sync',
      'ospf'
    ]);

    retDevice.isConnected = connections.isConnected(retDevice.machineId);
    retDevice.state = deviceStatus.getDeviceStatus(retDevice.machineId) || 'pending';

    // pick interfaces
    let retInterfaces;
    if (item.interfaces) {
      retInterfaces = await Promise.all(item.interfaces.map(async i => {
        const retIf = pick(i, [
          'IPv6',
          'PublicIP',
          'PublicPort',
          'NatType',
          'useStun',
          'useFixedPublicPort',
          'internetAccess',
          'monitorInternet',
          'gateway',
          'metric',
          'mtu',
          'dhcp',
          'IPv4',
          'type',
          'MAC',
          'routing',
          'IPv6Mask',
          'isAssigned',
          'driver',
          'IPv4Mask',
          'name',
          'devId',
          '_id',
          'pathlabels',
          'deviceType',
          'configuration',
          'deviceParams',
          'dnsServers',
          'dnsDomains',
          'useDhcpDnsServers',
          'ospf'
        ]);
        retIf._id = retIf._id.toString();
        // if device is not connected then internet access status is unknown
        retIf.internetAccess = retDevice.isConnected ? retIf.internetAccess : '';

        retIf.isPublicAddressRateLimited =
          await publicAddrInfoLimiter.isBlocked(`${deviceId}:${retIf._id}`);

        return retIf;
      }));
    } else retInterfaces = [];

    let retStaticRoutes;
    if (item.staticroutes) {
      retStaticRoutes = item.staticroutes.map(r => {
        const retRoute = pick(r, [
          '_id',
          'destination',
          'gateway',
          'ifname',
          'metric',
          'redistributeViaOSPF',
          'isPending',
          'pendingReason'
        ]);
        retRoute._id = retRoute._id.toString();
        return retRoute;
      });
    } else retStaticRoutes = [];

    let retDhcpList;
    if (item.dhcp) {
      retDhcpList = item.dhcp.map(d => {
        const retDhcp = pick(d, [
          '_id',
          'interface',
          'rangeStart',
          'rangeEnd',
          'dns',
          'status',
          'isPending',
          'pendingReason'
        ]);

        let macAssignList;
        if (d.macAssign) {
          macAssignList = d.macAssign.map(m => {
            return pick(m, [
              'host', 'mac', 'ipv4'
            ]);
          });
        } else macAssignList = [];

        retDhcp.macAssign = macAssignList;
        retDhcp._id = retDhcp._id.toString();
        return retDhcp;
      });
    } else retDhcpList = [];

    const retFirewallRules = (item.firewall && item.firewall.rules)
      ? item.firewall.rules.map(r => {
        const retRule = pick(r, [
          '_id',
          'description',
          'priority',
          'enabled',
          'direction',
          'inbound',
          'classification',
          'action',
          'internalIP',
          'internalPortStart',
          'interfaces',
          'system'
        ]);
        retRule._id = retRule._id.toString();
        return retRule;
      }) : [];

    // Update with additional objects
    retDevice._id = retDevice._id.toString();
    retDevice.account = retDevice.account.toString();
    retDevice.org = retDevice.org.toString();
    retDevice.upgradeSchedule = pick(item.upgradeSchedule, ['jobQueued', '_id', 'time']);
    retDevice.upgradeSchedule._id = retDevice.upgradeSchedule._id.toString();
    retDevice.upgradeSchedule.time = (retDevice.upgradeSchedule.time)
      ? retDevice.upgradeSchedule.time.toISOString() : null;
    retDevice.versions = pick(item.versions, ['agent', 'router', 'device', 'vpp', 'frr']);
    retDevice.interfaces = retInterfaces;
    retDevice.staticroutes = retStaticRoutes;
    retDevice.dhcp = retDhcpList;
    retDevice.deviceSpecificRulesEnabled = item.deviceSpecificRulesEnabled;
    retDevice.firewall = {
      rules: retFirewallRules
    };
    // Add interface stats to mongoose response
    retDevice.deviceStatus = retDevice.isConnected
      ? deviceStatus.getDeviceStatus(retDevice.machineId) || {} : {};
    return retDevice;
  }

  /**
   * Get all registered devices
   *
   * offset Integer The number of items to skip before starting to collect the result set (optional)
   * limit Integer The numbers of items to return (optional)
   * returns List
   **/
  static async devicesGET (requestParams, { user }, response) {
    const { org, offset, limit, sortField, sortOrder, filters } = requestParams;
    try {
      const orgList = await getAccessTokenOrgList(user, org, false);
      const updateStatusInDb = (filters && /state|isConnected|sync/.test(filters)) ||
        /state|isConnected|sync/.test(sortField);
      if (updateStatusInDb) {
        // need to update changed statuses from memory to DB
        await statusesInDb.updateDevicesStatuses(orgList);
      }

      // FIXME:
      // .populate({
      //   path: 'applications.app',
      //   populate: {
      //     path: 'applicationStore'
      //   }
      // });

      const pipeline = [
        {
          $match: {
            org: { $in: orgList.map(o => mongoose.Types.ObjectId(o)) }
          }
        },
        {
          $lookup: {
            from: 'multilinkpolicies',
            localField: 'policies.multilink.policy',
            foreignField: '_id',
            as: 'policies.multilink.policy'
          }
        },
        {
          $unwind: {
            path: '$policies.multilink.policy',
            preserveNullAndEmptyArrays: true
          }
        },
        {
          $lookup: {
            from: 'firewallpolicies',
            localField: 'policies.firewall.policy',
            foreignField: '_id',
            as: 'policies.firewall.policy'
          }
        },
        {
          $unwind: {
            path: '$policies.firewall.policy',
            preserveNullAndEmptyArrays: true
          }
        },
        {
          $lookup: {
            from: 'pathlabels',
            localField: 'interfaces.pathlabels',
            foreignField: '_id',
            as: 'pathlabels'
          }
        },
        {
          $lookup: {
            from: 'applications',
            localField: 'applications.app',
            foreignField: '_id',
            as: 'applications.app'
          }
        },
        {
          $unwind: {
            path: '$applications.app',
            preserveNullAndEmptyArrays: true
          }
        },
        {
          $lookup: {
            from: 'applicationStore',
            localField: 'applications.app.appStoreApp',
            foreignField: '_id',
            as: 'applications.app.appStoreApp'
          }
        },
        {
          $unwind: {
            path: '$applications.app.appStoreApp',
            preserveNullAndEmptyArrays: true
          }
        },
        {
          $addFields: {
            _id: { $toString: '$_id' },
            'deviceStatus.state': {
              $cond: [{ $eq: ['$isConnected', true] }, '$status', 'pending']
            },
            'sync.statePrev': '$sync.state',
            'sync.state': {
              $cond: [{ $eq: ['$isConnected', true] }, '$sync.state', 'unknown']
            }
          }
        }
      ];

      if (filters) {
        const parsedFilters = JSON.parse(filters);
        const matchFilters = getMatchFilters(parsedFilters);
        if (matchFilters.length > 0) {
          pipeline.push({
            $match: { $and: matchFilters }
          });
        }
      }
      if (sortField) {
        const order = sortOrder.toLowerCase() === 'desc' ? -1 : 1;
        pipeline.push({
          $sort: { [sortField]: order }
        });
      };
      const paginationParams = [{
        $skip: offset > 0 ? +offset : 0
      }];
      if (limit !== undefined) {
        paginationParams.push({ $limit: +limit });
      };

      if (requestParams.response === 'summary') {
        pipeline.push({
          $project: {
            org: { $toString: '$org' },
            isApproved: 1,
            isConnected: 1,
            name: 1,
            description: 1,
            serial: 1,
            hostname: 1,
            machineId: 1,
            sync: 1,
            versions: 1,
            interfaces: { isAssigned: 1, name: 1, type: 1, IPv4: 1, PublicIP: 1, devId: 1 },
            pathlabels: { name: 1, description: 1, color: 1, type: 1 },
            'policies.multilink': { status: 1, policy: { name: 1, description: 1 } },
            'policies.firewall': { status: 1, policy: { name: 1, description: 1 } },
            applications: 1,
            deviceState: '$deviceStatus.state'
          }
        });
      } else if (requestParams.response === 'ids') {
        pipeline.push({ $project: { _id: 1, name: 1 } });
      } else {
        // fields to return in detailed response
        const respFields = [
          'org',
          'description',
          'deviceToken',
          'machineId',
          'site',
          'hostname',
          'serial',
          'name',
          'isApproved',
          'fromToken',
          'account',
          'ipList',
          'policies',
          'pathlabels',
          'versions',
          'staticroutes',
          'dhcp',
          'deviceSpecificRulesEnabled',
          'firewall',
          'upgradeSchedule',
          'sync',
          'ospf',
          'isConnected',
          'deviceState'
        ];
        // populate pathlabels for every interface
        pipeline.push({
          $unwind: {
            path: '$interfaces',
            preserveNullAndEmptyArrays: true
          }
        }, {
          $lookup: {
            from: 'pathlabels',
            localField: 'interfaces.pathlabels',
            foreignField: '_id',
            as: 'interfaces.pathlabels'
          }
        }, {
          $addFields: {
            'interfaces.pathlabels': {
              $map: {
                input: '$interfaces.pathlabels',
                as: 'pl',
                in: {
                  _id: { $toString: '$$pl._id' },
                  name: '$$pl.name',
                  description: '$$pl.description',
                  color: '$$pl.color',
                  type: '$$pl.type'
                }
              }
            }
          }
        }, {
          $group: {
            _id: '$_id',
            // name: { $first: '$name' },
            ...respFields.reduce((r, f) => ({ ...r, [f]: { $first: '$' + f } }), { }),
            interfaces: { $push: '$interfaces' }
          }
        });
      }
      pipeline.push({
        $facet: {
          records: paginationParams,
          meta: [{ $count: 'total' }]
        }
      });

      const paginated = await devices.aggregate(pipeline).allowDiskUse(true);
      if (paginated[0].meta.length > 0) {
        response.setHeader('records-total', paginated[0].meta[0].total);
      };
      let devicesMap;
      if (requestParams.response === 'summary') {
        // add pending notifications count for the summary request
        const pendingNotificationsArr = await notificationsModel.aggregate([
          {
            $match: {
              status: 'unread',
              device: { $in: paginated[0].records.map(d => mongoose.Types.ObjectId(d._id)) }
            }
          },
          {
            $group: {
              _id: '$device',
              count: { $sum: 1 }
            }
          },
          {
            $project: {
              _id: { $toString: '$_id' },
              count: 1
            }
          }
        ]);
        devicesMap = paginated[0].records.map(d => {
          const { count } = pendingNotificationsArr.find(n => n._id === d._id) || { count: 0 };
          d.pendingNotifications = count;
          if (!updateStatusInDb) {
            // get the actual status from memory if it was not updated in DB
            d.isConnected = connections.isConnected(d.machineId);
            d.deviceStatus = d.isConnected
              ? deviceStatus.getDeviceStatus(d.machineId) || { state: d.deviceState } : {};
            if (d.isConnected) {
              // sync is set to 'unknown' in query for correct filtering if device not connected
              d.sync.state = d.sync.statePrev;
            }
          } else {
            d.deviceStatus = { state: d.deviceState };
          }
          return d;
        });
      } else if (requestParams.response === 'ids') {
        devicesMap = paginated[0].records;
      } else {
        devicesMap = await Promise.all(paginated[0].records.map(async d => {
          return await DevicesService.selectDeviceParams(d);
        }));
      }
      return Service.successResponse(devicesMap);
    } catch (e) {
      return Service.rejectResponse(
        e.message || 'Internal Server Error',
        e.status || 500
      );
    }
  }

  static async devicesUpgdSchedPOST ({ org, devicesUpgradeRequest }, { user }) {
    try {
      const orgList = await getAccessTokenOrgList(user, org, true);
      const query = { _id: { $in: devicesUpgradeRequest.devices }, org: { $in: orgList } };
      const numOfIdsFound = await devices.countDocuments(query);

      // The request is considered invalid if not all device IDs
      // are found in the database. This is done to prevent a partial
      // schedule of the devices in case of a user's mistake.
      if (numOfIdsFound < devicesUpgradeRequest.devices.length) {
        return Service.rejectResponse('Some devices were not found', 404);
      }

      const set = {
        $set: {
          upgradeSchedule: {
            time: devicesUpgradeRequest.date,
            latestTry: null,
            jobQueued: false
          }
        }
      };

      const options = { upsert: false, useFindAndModify: false };
      await devices.updateMany(query, set, options);
      return Service.successResponse(null, 204);
    } catch (e) {
      return Service.rejectResponse(
        e.message || 'Internal Server Error',
        e.status || 500
      );
    }
  }

  static async devicesIdUpgdSchedPOST ({ id, org, deviceUpgradeRequest }, { user }) {
    try {
      const orgList = await getAccessTokenOrgList(user, org, true);
      const query = { _id: id, org: { $in: orgList } };
      const set = {
        $set: {
          upgradeSchedule: {
            time: deviceUpgradeRequest.date,
            latestTry: null,
            jobQueued: false
          }
        }
      };

      const options = { upsert: false, useFindAndModify: false };
      const res = await devices.updateOne(query, set, options);
      if (res.n === 0) {
        return Service.rejectResponse('Device not found', 404);
      } else {
        return Service.successResponse(null, 204);
      }
    } catch (e) {
      return Service.rejectResponse(
        e.message || 'Internal Server Error',
        e.status || 500
      );
    }
  }

  /**
   * Get device software version
   *
   * returns DeviceLatestVersion
   **/
  static async devicesLatestVersionsGET () {
    try {
      const swUpdater = DevSwUpdater.getSwVerUpdaterInstance();
      const { versions, versionDeadline } = await swUpdater.getLatestSwVersions();
      return Service.successResponse({
        versions,
        versionDeadline
      });
    } catch (e) {
      return Service.rejectResponse(
        e.message || 'Internal Server Error',
        e.status || 500
      );
    }
  }

  /**
   * Retrieve device
   *
   * id String Numeric ID of the Device to retrieve
   * Returns Device
   **/
  static async devicesIdGET ({ id, org }, { user }) {
    try {
      const orgList = await getAccessTokenOrgList(user, org, false);
      const result = await devices.findOne({ _id: id, org: { $in: orgList } })
        .populate('interfaces.pathlabels', '_id name description color type')
        .populate('policies.firewall.policy', '_id name description rules')
<<<<<<< HEAD
        .populate('policies.multilink.policy', '_id name description')
        .populate({
          path: 'applications.app',
          populate: {
            path: 'appStoreApp'
          }
        });
=======
        .populate('policies.multilink.policy', '_id name description');

      if (!result) {
        return Service.rejectResponse('Device not found', 404);
      }
>>>>>>> ab837b1b
      const device = await DevicesService.selectDeviceParams(result);

      return Service.successResponse([device]);
    } catch (e) {
      return Service.rejectResponse(
        e.message || 'Internal Server Error',
        e.status || 500
      );
    }
  }

  /**
   * Retrieve device configuration
   *
   * id String Numeric ID of the Device to retrieve configuration from
   * Returns Device Configuration
   **/
  static async devicesIdConfigurationGET ({ id, org }, { user }) {
    let deviceStatus = 'unknown';
    try {
      const orgList = await getAccessTokenOrgList(user, org, false);
      const device = await devices.find({
        _id: mongoose.Types.ObjectId(id),
        org: { $in: orgList }
      });
      if (!device || device.length === 0) {
        return Service.rejectResponse('Device not found', 404);
      }

      if (!connections.isConnected(device[0].machineId)) {
        return Service.successResponse({
          error: null,
          deviceStatus: 'disconnected',
          configuration: []
        });
      }
      deviceStatus = 'connected';

      const deviceConf = await connections.deviceSendMessage(
        null,
        device[0].machineId,
        { entity: 'agent', message: 'get-device-config' },
        configs.get('directMessageTimeout', 'number')
      );

      if (!deviceConf.ok) {
        logger.error('Failed to get device configuration', {
          params: {
            deviceId: id,
            response: deviceConf.message
          }
        });
        return Service.rejectResponse('Failed to get device configuration');
      }

      // Skip items with empty params
      const configuration = !Array.isArray(deviceConf.message) ? []
        : deviceConf.message.filter(item => item.params);

      return Service.successResponse({
        error: null,
        deviceStatus: 'connected',
        configuration
      });
    } catch (e) {
      return DevicesService.handleRequestError(e,
        { deviceStatus: deviceStatus, configuration: [] });
    }
  }

  static async devicesIdInterfacesIdStatusGET ({ id, interfaceId, org }, { user }) {
    try {
      const orgList = await getAccessTokenOrgList(user, org, false);

      const deviceObject = await devices.findOne({
        _id: id,
        org: { $in: orgList },
        'interfaces._id': interfaceId
      }).lean();

      if (!deviceObject) {
        return Service.rejectResponse('Device or Interface not found', 404);
      };

      const ifc = deviceObject.interfaces.find(i => i._id.toString() === interfaceId);

      const supportedMessages = {
        lte: {
          message: 'get-lte-info',
          defaultResponse: {
            connectivity: false,
            simStatus: null,
            signals: {},
            hardwareInfo: {},
            packetServiceState: {},
            phoneNumber: null,
            systemInfo: {},
            defaultSettings: {},
            pinState: {},
            connectionState: null,
            registrationNetworkState: {}
          },
          parseResponse: async response => {
            response = parseLteStatus(response);

            const apnIsDiff = !isEqual(ifc.deviceParams.defaultSettings, response.defaultSettings);
            const pinStateIsDiff = !isEqual(ifc.deviceParams.initial_pin1_state, response.pinState);

            const update = {};
            if (apnIsDiff) {
              update['interfaces.$.deviceParams.defaultSettings'] = response.defaultSettings;
            }
            if (pinStateIsDiff) {
              update['interfaces.$.deviceParams.initial_pin1_state'] = response.pinState;
            }

            if (Object.keys(update).length > 0) {
              await devices.updateOne(
                { _id: id, org: { $in: orgList }, 'interfaces._id': interfaceId },
                { $set: update }
              );
            }

            return response;
          }
        },
        wifi: {
          message: 'get-wifi-info',
          defaultResponse: {
            clients: [],
            accessPointStatus: false
          },
          parseResponse: async response => {
            response = mapWifiNames(response);
            return { ...response, wifiChannels };
          }
        }
      };

      const message = supportedMessages[ifc.deviceType];
      if (!message) {
        throw new Error('Unsupported request');
      }

      if (!connections.isConnected(deviceObject.machineId)) {
        return Service.successResponse({
          error: null,
          deviceStatus: 'disconnected',
          status: message.defaultResponse
        });
      }

      let response = message.defaultResponse;
      try {
        response = await connections.deviceSendMessage(
          null,
          deviceObject.machineId,
          {
            entity: 'agent',
            message: message.message,
            params: { dev_id: ifc.devId }
          },
          configs.get('directMessageTimeout', 'number')
        );
      } catch (e) {
        return DevicesService.handleRequestError(e,
          { deviceStatus: 'connected', status: response });
      }

      if (!response.ok) {
        logger.error('Failed to get interface info', {
          params: {
            deviceId: id, response: response.message
          }
        });
        return Service.rejectResponse('Failed to get interface status', 500);
      }

      let status = response.message;
      if (message.parseResponse) {
        status = await message.parseResponse(status);
      }

      return Service.successResponse({
        error: null,
        deviceStatus: 'connected',
        status
      });
    } catch (e) {
      return Service.rejectResponse(
        e.message || 'Internal Server Error',
        e.status || 500
      );
    }
  }

  /**
   * Retrieve device logs information
   *
   * id String Numeric ID of the Device to fetch information about
   * offset Integer The number of items to skip before starting to collect the result set (optional)
   * limit Integer The numbers of items to return (optional)
   * filter String Filter to be applied (optional)
   * returns DeviceLog
   **/
  static async devicesIdLogsGET ({ id, org, offset, limit, filter }, { user }) {
    try {
      const orgList = await getAccessTokenOrgList(user, org, false);
      const device = await devices.find({
        _id: mongoose.Types.ObjectId(id),
        org: { $in: orgList }
      });
      if (!device || device.length === 0) {
        return Service.rejectResponse('Device not found', 404);
      }

      const isApplication = await applicationStore.findOne({ identifier: filter });
      if (isApplication) {
        const installedApp = await applications.aggregate([
          { $match: { org: { $in: orgList.map(o => mongoose.Types.ObjectId(o)) } } },
          {
            $lookup: {
              from: 'applicationStore',
              localField: 'appStoreApp',
              foreignField: '_id',
              as: 'app'
            }
          },
          { $unwind: '$app' },
          { $match: { 'app.identifier': filter } }
        ]).allowDiskUse(true);

        if (!installedApp.length) {
          return Service.rejectResponse('Application is not installed', 404);
        }
      }

      if (!connections.isConnected(device[0].machineId)) {
        return Service.successResponse({
          error: null,
          deviceStatus: 'disconnected',
          logs: []
        });
      }

      const deviceLogs = await connections.deviceSendMessage(
        null,
        device[0].machineId,
        {
          entity: 'agent',
          message: 'get-device-logs',
          params: {
            lines: limit || '100',
            filter: filter || 'all',
            'is-application': isApplication !== null
          }
        },
        configs.get('directMessageTimeout', 'number')
      );

      if (!deviceLogs.ok) {
        let errorMessage = '';
        switch (filter) {
          case 'fwagent':
            errorMessage = 'Failed to get flexiEdge agent logs';
            break;
          case 'syslog':
            errorMessage = 'Failed to get syslog logs';
            break;
          case 'dhcp':
            errorMessage =
              'Failed to get DHCP Server logs.' +
              ' Please verify DHCP Server is enabled on the device';
            break;
          case 'vpp':
            errorMessage = 'Failed to get VPP logs';
            break;
          case 'ospf':
            errorMessage = 'Failed to get OSPF logs';
            break;
          case 'hostapd':
            errorMessage = 'Failed to get Hostapd logs';
            break;
          case 'agentui':
            errorMessage = 'Failed to get flexiEdge UI logs';
            break;
          case 'application_ids':
            errorMessage = 'Failed to get Application Identification logs';
            break;
          default:
            errorMessage = 'Failed to get device logs';
        }
        logger.error(errorMessage, {
          params: {
            deviceId: id,
            response: deviceLogs.message,
            filter: filter
          }
        });
        return Service.rejectResponse(errorMessage, 500);
      }

      return Service.successResponse({
        error: null,
        deviceStatus: 'connected',
        logs: deviceLogs.message
      });
    } catch (e) {
      return DevicesService.handleRequestError(e, { deviceStatus: 'connected', logs: [] });
    }
  }

  static async devicesIdPacketTracesGET ({ id, org, packets, timeout }, { user }) {
    try {
      const orgList = await getAccessTokenOrgList(user, org, false);
      const device = await devices.find({
        _id: mongoose.Types.ObjectId(id),
        org: { $in: orgList }
      });
      if (!device || device.length === 0) {
        return Service.rejectResponse('Device not found', 404);
      }

      if (!connections.isConnected(device[0].machineId)) {
        return Service.successResponse({
          error: null,
          deviceStatus: 'disconnected',
          traces: []
        });
      }

      timeout = timeout || 5;
      const devicePacketTraces = await connections.deviceSendMessage(
        null,
        device[0].machineId,
        {
          entity: 'agent',
          message: 'get-device-packet-traces',
          params: {
            packets: packets || 100,
            timeout: timeout
          }
        },
        timeout + configs.get('directMessageTimeout', 'number')
      );

      if (!devicePacketTraces.ok) {
        logger.error('Failed to get device packet traces', {
          params: {
            deviceId: id,
            response: devicePacketTraces.message
          }
        });
        return Service.rejectResponse('Failed to get device packet traces', 500);
      }

      return Service.successResponse({
        error: null,
        deviceStatus: 'connected',
        traces: devicePacketTraces.message
      });
    } catch (e) {
      return DevicesService.handleRequestError(e, { deviceStatus: 'connected', traces: [] });
    }
  }

  /**
   * Delete all devices matched the filters
   *
   * no response value expected for this operation
   **/
  static async devicesDELETE ({ org, devicesDeleteRequest }, { user }) {
    let session;
    let orgList;
    try {
      session = await mongoConns.getMainDB().startSession();
      await session.startTransaction();
      orgList = await getAccessTokenOrgList(user, org, true);
      const query = { org: { $in: orgList.map(o => mongoose.Types.ObjectId(o)) } };
      const { ids, filters } = devicesDeleteRequest;
      if (ids && filters) {
        return Service.rejectResponse('Only ids or filters can be specified as a parameter', 400);
      } else if (filters === 'all') {
        // Delete all devices request protection
        logger.debug('Delete All devices request received');
      } else if (filters && (!Array.isArray(filters) || filters.length === 0)) {
        return Service.rejectResponse(
          'To delete ALL devices please add filters=\'all\' parameter', 400
        );
      } else if (filters) {
        const matchFilters = getMatchFilters(filters);
        if (matchFilters.length > 0) {
          query.$and = matchFilters;
        } else {
          return Service.rejectResponse('There is an error in specified filters', 400);
        }
      } else if (ids) {
        query._id = { $in: ids.map(id => mongoose.Types.ObjectId(id)) };
      } else {
        return Service.rejectResponse('Ids or filters must be specified as a parameter', 400);
      }
      const delDevices = await devices.find(query).session(session);
      if (delDevices.length === 0) {
        session.abortTransaction();
        return Service.rejectResponse('Devices for deletion not found', 404);
      }
      const devIds = delDevices.map(d => d._id);
      const tunnelCount = await tunnelsModel.countDocuments({
        $or: [{ deviceA: { $in: devIds } }, { deviceB: { $in: devIds } }],
        isActive: true,
        org: { $in: orgList }
      }).session(session);

      if (tunnelCount > 0) {
        logger.debug('Tunnels found when deleting device',
          { params: { filters }, user: user });
        throw new Error('All devices tunnels must be deleted before deleting devices');
      }
      for (const dev of delDevices) {
        connections.deviceDisconnect(dev.machineId);
      }
      const deviceCount = await devices.countDocuments({
        account: delDevices[0].account
      }).session(session);

      const orgCount = await devices.countDocuments({
        account: delDevices[0].account, org: orgList[0]
      }).session(session);

      // Unregister a device (by adding - count)
      await flexibilling.registerDevice({
        account: delDevices[0].account,
        org: orgList[0],
        count: deviceCount,
        orgCount: orgCount,
        increment: -delDevices.length
      }, session);

      // Now we can remove the device
      await devices.deleteMany(query).session(session);

      await session.commitTransaction();
      session = null;

      logger.info('Delete devices by filter success', {
        params: {
          ids: devIds,
          account: delDevices[0].account,
          org: orgList[0]
        }
      });

      return Service.successResponse(null, 204);
    } catch (e) {
      if (session) session.abortTransaction();
      logger.error('Delete devices by filter failed', {
        params: {
          org: orgList ? orgList[0] : 'unknown',
          request: devicesDeleteRequest
        }
      });
      return Service.rejectResponse(
        e.message || 'Internal Server Error',
        e.status || 500
      );
    }
  }

  /**
   * Delete device
   *
   * id String Numeric ID of the Device to delete
   * no response value expected for this operation
   **/
  static async devicesIdDELETE ({ id, org }, { user }) {
    let session;
    try {
      session = await mongoConns.getMainDB().startSession();
      await session.startTransaction();
      const orgList = await getAccessTokenOrgList(user, org, true);

      const delDevice = await devices.findOne({
        _id: mongoose.Types.ObjectId(id),
        org: { $in: orgList }
      }).session(session);

      if (!delDevice) {
        session.abortTransaction();
        return Service.rejectResponse('Device for deletion not found', 404);
      }

      const tunnelCount = await tunnelsModel.countDocuments({
        $or: [{ deviceA: id }, { deviceB: id }],
        isActive: true,
        org: { $in: orgList }
      }).session(session);

      if (tunnelCount > 0) {
        logger.debug('Tunnels found when deleting device',
          { params: { deviceId: id }, user: user });
        throw new Error('All device tunnels must be deleted before deleting a device');
      }

      connections.deviceDisconnect(delDevice.machineId);
      const deviceCount = await devices.countDocuments({
        account: delDevice.account
      }).session(session);

      const orgCount = await devices.countDocuments({
        account: delDevice.account, org: orgList[0]
      }).session(session);

      // Unregister a device (by adding -1)
      await flexibilling.registerDevice({
        account: delDevice.account,
        org: orgList[0],
        count: deviceCount,
        orgCount: orgCount,
        increment: -1
      }, session);

      // Now we can remove the device
      await devices.remove({
        _id: id,
        org: { $in: orgList }
      }).session(session);

      await session.commitTransaction();
      session = null;

      logger.info('Device by ID deleted successfully', {
        params: {
          _id: id.toString(),
          machineId: delDevice.machine_id,
          account: delDevice.account,
          org: orgList[0]
        }
      });

      return Service.successResponse(null, 204);
    } catch (e) {
      if (session) session.abortTransaction();
      return Service.rejectResponse(
        e.message || 'Internal Server Error',
        e.status || 500
      );
    }
  }

  /**
   * Modify device
   *
   * id String Numeric ID of the Device to modify
   * deviceRequest DeviceRequest  (optional)
   * returns Device
   **/
  static async devicesIdPUT ({ id, org, deviceRequest }, { user, server }, response) {
    let session;
    try {
      session = await mongoConns.getMainDB().startSession();
      await session.startTransaction();

      const orgList = await getAccessTokenOrgList(user, org, true);
      const origDevice = await devices.findOne({
        _id: id,
        org: { $in: orgList }
      })
        .session(session)
        .populate('policies.firewall.policy', '_id name rules')
        .populate('interfaces.pathlabels', '_id name description color type')
        .populate({
          path: 'applications.app',
          populate: {
            path: 'appStoreApp'
          }
        });

      if (!origDevice) {
        return Service.rejectResponse('Device not found', 404);
      }

      // Don't allow any changes if the device is not approved
      if (!origDevice.isApproved && !deviceRequest.isApproved) {
        throw new Error('Device must be first approved');
      }

      // check LAN subnet overlap if updated device is running
      const devStatus = deviceStatus.getDeviceStatus(origDevice.machineId);
      const isRunning = (devStatus && devStatus.state && devStatus.state === 'running');

      let orgSubnets = [];
      if (isRunning && configs.get('forbidLanSubnetOverlaps', 'boolean')) {
        orgSubnets = await getAllOrganizationSubnets(origDevice.org);
      }

      const origTunnels = await tunnelsModel.find({
        isActive: true,
        $or: [{ deviceA: origDevice._id }, { deviceB: origDevice._id }]
      }).lean();

      // Make sure interfaces are not deleted, only modified
      if (Array.isArray(deviceRequest.interfaces)) {
        // not allowed to assign path labels of a different organization
        let orgPathLabels = await pathLabelsModel.find({ org: origDevice.org }, '_id').lean();
        orgPathLabels = orgPathLabels.map(pl => pl._id.toString());
        const notAllowedPathLabels = deviceRequest.interfaces.map(intf =>
          !Array.isArray(intf.pathlabels) ? []
            : intf.pathlabels.map(pl => pl._id).filter(id => !orgPathLabels.includes(id))
        ).flat();
        if (notAllowedPathLabels.length) {
          logger.error('Not allowed path labels', { params: { notAllowedPathLabels } });
          throw new Error('Not allowed to assign path labels of a different organization');
        };
        deviceRequest.interfaces = await Promise.all(origDevice.interfaces.map(async origIntf => {
          const interfaceId = origIntf._id.toString();
          const updIntf = deviceRequest.interfaces.find(rif => interfaceId === rif._id);
          if (updIntf) {
            // if the user disabled the STUN for this interface
            // we release the high rate blockage if exists
            const isStunDisabledNow = origIntf.useStun === true && updIntf.useStun === false;

            // if the user changed the static IP/port for this interface
            // we release the high rate blockage if exists
            let isStaticPublicInfoChanged = false;
            if (updIntf.useStun === false) {
              const isPublicPortChanged = origIntf.PublicPort !== updIntf.PublicPort;
              const isPublicIpChanged = origIntf.PublicIP !== updIntf.PublicIP;
              if (isPublicPortChanged || isPublicIpChanged) {
                isStaticPublicInfoChanged = true;
              }
            }

            // if the user changed the portForwarding option
            // we release the high rate blockage if exists
            const isPortForwardingChanged =
              origIntf.useFixedPublicPort !== updIntf.useFixedPublicPort;

            if (isStunDisabledNow || isStaticPublicInfoChanged || isPortForwardingChanged) {
              const deviceId = origDevice._id.toString();
              await publicAddrInfoLimiter.release(`${deviceId}:${interfaceId}`);
            }

            // Public port and NAT type is assigned by system only
            updIntf.PublicPort = updIntf.useStun ? origIntf.PublicPort : configs.get('tunnelPort');
            updIntf.NatType = updIntf.useStun ? origIntf.NatType : 'Static';
            updIntf.internetAccess = origIntf.internetAccess;
            // Device type is assigned by system only
            updIntf.deviceType = origIntf.deviceType;

            // This field is set by changed to true by events logic only
            updIntf.hasIpOnDevice = origIntf.hasIpOnDevice;

            // Check tunnels connectivity
            if (origIntf.isAssigned) {
              // if interface unassigned make sure it's not used by any tunnel
              if (!updIntf.isAssigned) {
                const numTunnels = await tunnelsModel
                  .countDocuments({
                    isActive: true,
                    $or: [{ interfaceA: origIntf._id }, { interfaceB: origIntf._id }]
                  });
                if (numTunnels > 0) {
                  // eslint-disable-next-line max-len
                  throw new Error('Unassigned interface used by existing tunnels, please delete related tunnels before');
                }
              } else {
                // interface still assigned, check if removed path labels not used by any tunnel
                const pathlabels = (Array.isArray(updIntf.pathlabels))
                  ? updIntf.pathlabels.map(p => p._id.toString()) : [];
                const remLabels = (Array.isArray(origIntf.pathlabels))
                  ? origIntf.pathlabels.filter(
                    p => !pathlabels.includes(p._id.toString())
                  ) : [];
                if (remLabels.length > 0) {
                  const remLabelsArray = remLabels.map(p => p._id);
                  const numTunnels = await tunnelsModel
                    .countDocuments({
                      isActive: true,
                      $or: [{ interfaceA: origIntf._id }, { interfaceB: origIntf._id }],
                      pathlabel: { $in: remLabelsArray }
                    });
                  if (numTunnels > 0) {
                  // eslint-disable-next-line max-len
                    throw new Error('Removed label used by existing tunnels, please delete related tunnels before');
                  }
                }
              }
            }
            // check firewall rules
            if (deviceRequest.firewall) {
              let hadInbound = false;
              let hadOutbound = false;
              let hasInbound = false;
              let hasOutbound = false;
              for (const rule of deviceRequest.firewall.rules) {
                if (rule.direction === 'inbound') {
                  if (rule.classification.destination.ipProtoPort.interface === origIntf.devId) {
                    hadInbound = true;
                  }
                  if (rule.classification.destination.ipProtoPort.interface === updIntf.devId) {
                    hasInbound = true;
                  }
                }
                if (rule.direction === 'outbound') {
                  if (rule.interfaces.includes(origIntf.devId)) {
                    hadOutbound = true;
                  }
                  if (rule.interfaces.includes(updIntf.devId)) {
                    hasOutbound = true;
                  }
                }
              }
              if (origIntf.type !== updIntf.type) {
                if (hadInbound && updIntf.type !== 'WAN') {
                  throw new Error(
                    `WAN interface ${origIntf.name} \
                    has firewall rules. Please remove rules before modifying.`
                  );
                }
                if (hadOutbound && updIntf.type !== 'LAN') {
                  throw new Error(
                    `LAN Interface ${origIntf.name} \
                    has firewall rules. Please remove rules before modifying.`
                  );
                }
              }
              if ((hasOutbound || hasInbound) && !updIntf.isAssigned) {
                throw new Error(
                  `Installing firewall on unassigned interface ${origIntf.name} is not allowed`
                );
              }
              if (hasOutbound && updIntf.type !== 'LAN') {
                throw new Error(
                  `${updIntf.type} Interface ${origIntf.name} configured with outbound rules. \
                  Outbound rules are allowed on LAN only.`
                );
              }
              if (hasInbound && updIntf.type !== 'WAN') {
                throw new Error(
                  `${updIntf.type} Interface ${origIntf.name} configured with inbound rules. \
                  Inbound rules are allowed on WAN only.`
                );
              }
            }

            // Unassigned interfaces are not controlled from manage
            // we only get these parameters from the device itself.
            // It might be that the IP of the LTE interface is changed when a user
            // changes the unassigned LTE configuration.
            // In this case, we don't want to throw the below error
            if (!updIntf.isAssigned && updIntf.deviceType !== 'lte') {
              if ((updIntf.IPv4 && updIntf.IPv4 !== origIntf.IPv4) ||
                (updIntf.IPv4Mask && updIntf.IPv4Mask !== origIntf.IPv4Mask) ||
                (updIntf.gateway && updIntf.gateway !== origIntf.gateway)) {
                throw new Error(
                  `Not allowed to modify parameters of unassigned interfaces (${origIntf.name})`
                );
              }
            };
            // Not allowed to modify parameters of PPPoE interfaces
            if (updIntf.deviceType === 'pppoe') {
              if ((updIntf.IPv4 && updIntf.IPv4 !== origIntf.IPv4) ||
                (updIntf.IPv4Mask && updIntf.IPv4Mask !== origIntf.IPv4Mask) ||
                (updIntf.hasOwnProperty('dhcp') && updIntf.dhcp !== 'yes') ||
                (updIntf.hasOwnProperty('metric') && updIntf.metric !== origIntf.metric) ||
                (updIntf.hasOwnProperty('mtu') && updIntf.mtu !== origIntf.mtu) ||
                (updIntf.gateway && updIntf.gateway !== origIntf.gateway)) {
                throw new Error(
                  `Not allowed to modify parameters of PPPoE interfaces (${origIntf.name})`
                );
              }
              // For PPPoE interfaces we use linux network parameters
              updIntf.IPv4 = origIntf.IPv4;
              updIntf.IPv4Mask = origIntf.IPv4Mask;
              updIntf.gateway = origIntf.gateway;
              updIntf.dhcp = 'yes';
              updIntf.metric = origIntf.metric;
              updIntf.mtu = origIntf.mtu;
            };
            // For unasigned and non static interfaces we use linux network parameters
            if (!updIntf.isAssigned || updIntf.dhcp === 'yes') {
              updIntf.IPv4 = origIntf.IPv4;
              updIntf.IPv4Mask = origIntf.IPv4Mask;
              updIntf.gateway = origIntf.gateway;
            };
            // don't update metric on an unassigned interface,
            // except lte interface because we enable lte connection on it,
            // hence we need the metric fo it
            if (!updIntf.isAssigned && updIntf.deviceType !== 'lte') {
              if (updIntf.metric && updIntf.metric !== origIntf.metric) {
                throw new Error(
                  `Changing metric of unassigned interfaces (${origIntf.name}) is not allowed`
                );
              }
              updIntf.metric = origIntf.metric;
            };
            // don't update MTU on an unassigned interface,
            if (!updIntf.isAssigned && updIntf.mtu && updIntf.mtu !== origIntf.mtu) {
              throw new Error(
                `Changing MTU of unassigned interfaces (${origIntf.name}) is not allowed`
              );
            }

            // don't allow set OSPF keyID without key and vise versa
            const keyId = updIntf.ospf.keyId;
            const key = updIntf.ospf.key;
            if ((keyId && !key) || (!keyId && key)) {
              throw new Error(
                `(${origIntf.name}) Not allowed to save OSPF key ID without key and vice versa`
              );
            }

            if (updIntf.isAssigned && updIntf.type === 'WAN') {
              const dhcp = updIntf.dhcp;
              const servers = updIntf.dnsServers;
              const domains = updIntf.dnsDomains;

              // Prevent static IP without dns servers
              if (dhcp === 'no' && servers.length === 0) {
                throw new Error(`DNS ip address is required for ${origIntf.name}`);
              }

              // Prevent override dhcp DNS info without dns servers
              if (dhcp === 'yes' && !updIntf.useDhcpDnsServers && servers.length === 0) {
                throw new Error(`DNS ip address is required for ${origIntf.name}`);
              }

              const isValidIpList = servers.every(ip => net.isIPv4(ip));
              if (!isValidIpList) {
                throw new Error(`DNS ip addresses are not valid for (${origIntf.name})`);
              }

              const isValidDomainList = domains.every(domain => {
                return validator.isFQDN(domain, { require_tld: false });
              });
              if (!isValidDomainList) {
                throw new Error(`DNS domain list is not valid for (${origIntf.name})`);
              }
            }

            if (updIntf.isAssigned !== origIntf.isAssigned ||
              updIntf.type !== origIntf.type ||
              updIntf.dhcp !== origIntf.dhcp ||
              updIntf.IPv4 !== origIntf.IPv4 ||
              updIntf.IPv4Mask !== origIntf.IPv4Mask ||
              updIntf.gateway !== origIntf.gateway
            ) {
              updIntf.modified = true;
            }
            return updIntf;
          }
          return origIntf;
        }));
      };

      // add device id to device request
      const deviceToValidate = {
        ...deviceRequest,
        _id: origDevice._id
      };
      // unspecified 'interfaces' are allowed for backward compatibility of some integrations
      if (typeof deviceToValidate.interfaces === 'undefined') {
        deviceToValidate.interfaces = origDevice.interfaces;
      }

      const ver = getMajorVersion(origDevice.versions.agent);

      // Map dhcp config if needed
      if (Array.isArray(deviceRequest.dhcp)) {
        deviceRequest.dhcp = deviceRequest.dhcp.map(d => {
          const ifc = deviceRequest.interfaces.find(i => i.devId === d.interface);
          if (!ifc) return d;

          const origIfc = origDevice.interfaces.find(i => i.devId === ifc.devId);
          if (!origIfc) return d;

          if (origIfc.IPv4 === '' || origIfc.IPv4Mask === '') return d;

          const origIp = `${origIfc.IPv4}/${origIfc.IPv4Mask}`;

          const oldBridges = getBridges(origDevice.interfaces);
          const newBridges = getBridges(deviceRequest.interfaces);

          // ********************************************************* //
          // The following checks are relate to the bridged interface
          // if the orig interface wasn't in a bridge, skip the checks
          // ********************************************************* //
          if (!(origIp in oldBridges)) {
            return d;
          }

          // if the interface is going to be unassigned now but it was assigned
          // we check if we can re-associate the dhcp to another assigned interface in the bridge.
          // For example: eth3, eth4, eth5 was in a bridge and dhcp was configured to eth3.
          // now, the user unassigned the eth3. In this case we re-associate the dhcp to the eth4.
          if (!ifc.isAssigned && origIfc.isAssigned && origIp in newBridges) {
            const reassociatedBridgedIfc = newBridges[origIp][0];
            if (reassociatedBridgedIfc) {
              return { ...d, interface: reassociatedBridgedIfc };
            }
          }

          // if the IP of the interface is changed and its going to be removed from the bridge,
          // we check if we can re-associate the dhcp to one of the existing
          // bridged interfaces.
          // For example: eth3, eth4 and eth5 was in a bridge and dhcp was configured to eth3.
          // now, the user changed the eth3 IP. In this case we re-associate the dhcp to the eth4.
          if (ifc.isAssigned && ifc.IPv4 !== origIfc.IPv4 && origIp in newBridges) {
            const reassociatedBridgedIfc = newBridges[origIp][0];
            if (reassociatedBridgedIfc) {
              return { ...d, interface: reassociatedBridgedIfc };
            }
          }

          return d;
        });

        // validate DHCP info if it exists
        for (const dhcpRequest of deviceRequest.dhcp) {
          DevicesService.validateDhcpRequest(deviceToValidate, dhcpRequest);
        }
      }

      // validate static routes
      if (Array.isArray(deviceRequest.staticroutes)) {
        // if route is via a pending tunnel, set it as pending
        const incompleteTunnels = origTunnels.filter(t => t.isPending);
        const interfacesWithoutIp = deviceRequest.interfaces.filter(i => i.IPv4 === '');

        deviceRequest.staticroutes = deviceRequest.staticroutes.map(s => {
          // if _id exists in the orig device object - dont allow to change the pending fields
          const origRoute = origDevice.staticroutes.find(
            os => s._id && os._id.toString() === s._id);
          if (origRoute) {
            s.isPending = origRoute.isPending;
            s.pendingReason = origRoute.pendingReason;
          }

          for (const t of incompleteTunnels) {
            const { ip1, ip2 } = generateTunnelParams(t.num);
            if (ip1 === s.gateway || ip2 === s.gateway) {
              s.isPending = true;
              s.pendingReason = eventsReasons.tunnelIsPending(t.num);
              return s;
            }
          }

          // don't set as pending for old version since we don't sent the IP for bridged interface
          if (ver >= 5) {
            for (const ifc of interfacesWithoutIp) {
              if (ifc.IPv4 === s.gateway) {
                s.isPending = true;
                s.pendingReason = eventsReasons.interfaceHasNoIp(ifc.name, origDevice.name);
                return s;
              }
            }
          }

          return s;
        });

        const staticRoutesUniqueKeys = {};
        for (const route of deviceRequest.staticroutes) {
          const { valid, err } = validateStaticRoute(deviceToValidate, origTunnels, route);
          if (!valid) {
            logger.warn('Wrong static route parameters',
              {
                params: { route, err }
              });
            throw new Error(err);
          }
          const staticRouteKey = `${route.destination} via ${route.gateway}`;
          if (staticRoutesUniqueKeys.hasOwnProperty(staticRouteKey)) {
            const errorMsg = `Duplicated static routes detected: ${staticRouteKey}`;
            logger.warn(errorMsg, { params: { route } });
            throw new Error(errorMsg);
          }
          staticRoutesUniqueKeys[staticRouteKey] = true;
        }
      }

      // Don't allow to modify/assign/unassign
      // interfaces that are assigned with DHCP
      if (Array.isArray(deviceRequest.interfaces)) {
        let dhcp = [...origDevice.dhcp];
        if (Array.isArray(deviceRequest.dhcp)) {
          // check only for the remaining dhcp configs
          dhcp = dhcp.filter(orig =>
            deviceRequest.dhcp.find(upd => orig.interface === upd.interface)
          );
        }
        const modifiedInterfaces = deviceRequest.interfaces
          .filter(intf => intf.modified)
          .map(intf => {
            return {
              devId: intf.devId,
              type: intf.type,
              addr: intf.IPv4 && intf.IPv4Mask ? `${intf.IPv4}/${intf.IPv4Mask}` : '',
              gateway: intf.gateway
            };
          });
        const { valid, err } = validateDhcpConfig(
          { ...origDevice.toObject(), dhcp },
          modifiedInterfaces
        );
        if (!valid) {
          logger.warn('Device update failed',
            {
              params: { device: deviceRequest, err }
            });
          throw new Error(err);
        }
      }

      if ('firewall' in deviceRequest && Array.isArray(deviceRequest.firewall.rules)) {
        // make sure that system rules not deleted or modified
        const origSystemRules = origDevice.firewall.rules.filter(r => r.system);
        for (const origSystemRule of origSystemRules) {
          const origId = origSystemRule._id.toString();
          const idx = deviceRequest.firewall.rules.findIndex(r => r._id === origId);
          if (idx === -1) {
            // system rule doesn't exist in the incoming rules
            throw new Error('System rules cannot be deleted');
          } else {
            // system rule cannot be modified, set it to the orig rule
            deviceRequest.firewall.rules[idx] = origSystemRule.toObject();
          }
        }

        for (const newRule of deviceRequest.firewall.rules) {
          // prevent user to set negative value for non system rule
          if (!newRule.system && newRule.priority < 0) {
            throw new Error('A user\'s rule cannot have a priority lower than 0');
          }

          if (!newRule._id) {
            // don't allow to create new rule as system rule
            if (newRule.system) {
              throw new Error('Cannot mark user rule as system rule');
            }
          } else {
            // don't allow to change existing user rule to a system rule
            const newRuleId = newRule._id.toString();
            if (newRule.system && !origSystemRules.some(o => newRuleId === o._id.toString())) {
              throw new Error('Cannot mark user rule as system rule');
            }
          }
        };
      }

      // Need to validate device specific rules combined with global policy rules
      if (deviceToValidate.firewall) {
        deviceToValidate.policies = {
          firewall: origDevice.policies.firewall.toObject()
        };
      }
      const { valid, err } = validateDevice(deviceToValidate, isRunning, orgSubnets);

      if (!valid) {
        logger.warn('Device update failed',
          {
            params: { device: deviceRequest, devStatus, err }
          });
        throw new Error(err);
      }

      // If device changed to not approved disconnect it's socket
      if (deviceRequest.isApproved === false) connections.deviceDisconnect(origDevice.machineId);

      // TBD: Remove these fields from the yaml PUT request
      delete deviceRequest.machineId;
      delete deviceRequest.org;
      delete deviceRequest.hostname;
      delete deviceRequest.ipList;
      delete deviceRequest.fromToken;
      delete deviceRequest.deviceToken;
      delete deviceRequest.state;
      delete deviceRequest.emailTokens;
      delete deviceRequest.defaultAccount;
      delete deviceRequest.defaultOrg;
      delete deviceRequest.sync;

      const updDevice = await devices.findOneAndUpdate(
        { _id: id, org: { $in: orgList } },
        { ...deviceRequest },
        { new: true, upsert: false, runValidators: true }
      )
        .session(session)
        .populate('interfaces.pathlabels', '_id name description color type')
        .populate('policies.firewall.policy', '_id name description rules')
        .populate('policies.multilink.policy', '_id name description')
        .populate({
          path: 'applications.app',
          populate: {
            path: 'appStoreApp'
          }
        });
      await session.commitTransaction();
      session = null;

      // If the change made to the device fields requires a change on the
      // device itself, add a 'modify' job to the device's queue.
      const modifyDevResult = await dispatcher.apply([origDevice], 'modify', user, {
        org: orgList[0],
        newDevice: updDevice
      });

      const status = modifyDevResult.ids.length > 0 ? 202 : 200;
      DevicesService.setLocationHeader(server, response, modifyDevResult.ids, orgList[0]);
      const deviceObj = await DevicesService.selectDeviceParams(updDevice);
      return Service.successResponse(deviceObj, status);
    } catch (e) {
      if (session) session.abortTransaction();

      return Service.rejectResponse(
        e.message || 'Internal Server Error',
        e.status || 500
      );
    }
  }

  /**
   * Retrieve device routes information
   *
   * id String Numeric ID of the Device to fetch information about
   * offset Integer The number of items to skip before starting to collect the result set (optional)
   * limit Integer The numbers of items to return (optional)
   * returns List
   **/
  static async devicesIdRoutesGET ({ id, org, offset, limit }, { user }) {
    try {
      const orgList = await getAccessTokenOrgList(user, org, false);
      const device = await devices.find({
        _id: mongoose.Types.ObjectId(id),
        org: { $in: orgList }
      });
      if (!device || device.length === 0) {
        return Service.rejectResponse('Device not found', 404);
      }

      if (!connections.isConnected(device[0].machineId)) {
        return Service.successResponse({
          error: null,
          deviceStatus: 'disconnected',
          osRoutes: [],
          vppRoutes: []
        });
      }

      const deviceOsRoutes = await connections.deviceSendMessage(
        null,
        device[0].machineId,
        { entity: 'agent', message: 'get-device-os-routes' },
        configs.get('directMessageTimeout', 'number')
      );

      if (!deviceOsRoutes.ok) {
        logger.error('Failed to get device routes', {
          params: {
            deviceId: id,
            response: deviceOsRoutes.message
          },
          req: null
        });
        return Service.rejectResponse('Failed to get device routes');
      }
      const response = {
        error: null,
        deviceStatus: 'connected',
        osRoutes: deviceOsRoutes.message,
        vppRoutes: []
      };
      return Service.successResponse(response);
    } catch (e) {
      return DevicesService.handleRequestError(e,
        { deviceStatus: 'connected', osRoutes: [], vppRoutes: [] });
    }
  }

  /**
   * Retrieve device static routes information
   *
   * id String Numeric ID of the Device to fetch information about
   * offset Integer The number of items to skip before starting to collect the result set (optional)
   * limit Integer The numbers of items to return (optional)
   * returns StaticRoute
   **/
  static async devicesIdStaticroutesGET ({ id, org, offset, limit }, { user }) {
    try {
      const orgList = await getAccessTokenOrgList(user, org, false);
      const deviceObject = await devices.find({
        _id: mongoose.Types.ObjectId(id),
        org: { $in: orgList }
      });
      if (!deviceObject || deviceObject.length === 0) {
        return Service.rejectResponse('Device not found', 404);
      }

      const device = deviceObject[0];
      let routes = [];

      if (device.staticroutes.length) {
        routes = device.staticroutes;
      }

      routes = routes.map(value => {
        return {
          _id: value.id,
          destination: value.destination,
          gateway: value.gateway,
          ifname: value.ifname,
          metric: value.metric,
          status: value.status,
          redistributeViaOSPF: value.redistributeViaOSPF
        };
      });
      return Service.successResponse(routes);
    } catch (e) {
      return Service.rejectResponse(
        e.message || 'Internal Server Error',
        e.status || 500
      );
    }
  }

  /**
   * Delete static route
   *
   * id String Numeric ID of the Device
   * route String Numeric ID of the Route to delete
   * no response value expected for this operation
   **/
  static async devicesIdStaticroutesRouteDELETE ({ id, org, route }, { user, server }, response) {
    try {
      const orgList = await getAccessTokenOrgList(user, org, true);
      const device = await devices.findOne(
        {
          _id: mongoose.Types.ObjectId(id),
          org: { $in: orgList }
        }
      );

      if (!device) {
        return Service.rejectResponse('Device not found', 404);
      }

      const deleteRoute = device.staticroutes.filter((s) => {
        return (s.id === route);
      });
      if (deleteRoute.length !== 1) {
        return Service.rejectResponse('Static route not found', 404);
      }

      const copy = Object.assign({}, deleteRoute[0].toObject());
      copy.org = orgList[0];
      copy.method = 'staticroutes';
      copy._id = route;
      copy.action = 'del';
      const { ids } = await dispatcher.apply(device, copy.method, user, copy);
      DevicesService.setLocationHeader(server, response, ids, orgList[0]);
      return Service.successResponse(null, 204);
    } catch (e) {
      return Service.rejectResponse(
        e.message || 'Internal Server Error',
        e.status || 500
      );
    }
  }

  /**
   * Create new static route
   *
   * id String Numeric ID of the Device
   * staticRouteRequest StaticRouteRequest  (optional)
   * returns DeviceStaticRouteInformation
   **/
  static async devicesIdStaticroutesPOST (request, { user, server }, response) {
    const { id, org, staticRouteRequest } = request;
    try {
      const orgList = await getAccessTokenOrgList(user, org, true);
      let device = await devices.findOne({
        _id: mongoose.Types.ObjectId(id),
        org: { $in: orgList }
      });
      if (!device) {
        return Service.rejectResponse('Device not found', 404);
      }
      if (!device.isApproved && !staticRouteRequest.isApproved) {
        return Service.rejectResponse('Device must be first approved', 400);
      }

      // eslint-disable-next-line new-cap
      const route = new staticroutes({
        destination: staticRouteRequest.destination,
        gateway: staticRouteRequest.gateway,
        ifname: staticRouteRequest.ifname,
        metric: staticRouteRequest.metric
      });

      const error = route.validateSync();
      if (error) {
        logger.warn('static route validation failed',
          {
            params: { staticRouteRequest, error }
          });
        throw new Error(error.message);
      }

      const tunnels = await tunnelsModel.find({
        isActive: true,
        $or: [{ deviceA: device._id }, { deviceB: device._id }]
      }, { num: 1 });
      const { valid, err } = validateStaticRoute(device, tunnels, route);
      if (!valid) {
        logger.warn('Adding a new static route failed',
          {
            params: { staticRouteRequest, err }
          });
        throw new Error(err);
      }

      device = await devices.findOneAndUpdate(
        { _id: device._id },
        {
          $push: {
            staticroutes: route
          }
        },
        { new: true, runValidators: true }
      );

      const copy = Object.assign({}, staticRouteRequest);
      copy.org = orgList[0];
      copy.method = 'staticroutes';
      copy._id = route.id;
      const { ids } = await dispatcher.apply(device, copy.method, user, copy);
      DevicesService.setLocationHeader(server, response, ids, orgList[0]);
      const result = {
        _id: route._id.toString(),
        gateway: route.gateway,
        destination: route.destination,
        ifname: route.ifname,
        metric: route.metric
      };

      return Service.successResponse(result, 201);
    } catch (e) {
      return Service.rejectResponse(
        e.message || 'Internal Server Error',
        e.status || 500
      );
    }
  }

  /**
   * Modify static route
   *
   * id String Numeric ID of the Device
   * route String Numeric ID of the Route to modify
   * staticRouteRequest StaticRouteRequest  (optional)
   * returns StaticRoute
   **/
  static async devicesIdStaticroutesRoutePATCH (request, { user, server }, response) {
    const { id, org, staticRouteRequest } = request;
    try {
      const orgList = await getAccessTokenOrgList(user, org, true);
      const deviceObject = await devices.find({
        _id: mongoose.Types.ObjectId(id),
        org: { $in: orgList }
      });
      if (!deviceObject || deviceObject.length === 0) {
        return Service.rejectResponse('Device not found', 404);
      }
      if (!deviceObject[0].isApproved && !staticRouteRequest.isApproved) {
        return Service.rejectResponse('Device must be first approved', 400);
      }

      const device = deviceObject[0];
      const copy = Object.assign({}, staticRouteRequest);
      copy.org = orgList[0];
      copy.method = 'staticroutes';
      copy.action = staticRouteRequest.status === 'add-failed' ? 'add' : 'del';
      const { ids } = await dispatcher.apply(device, copy.method, user, copy);
      DevicesService.setLocationHeader(server, response, ids, orgList[0]);
      return Service.successResponse({ deviceId: device.id });
    } catch (e) {
      return Service.rejectResponse(
        e.message || 'Internal Server Error',
        e.status || 500
      );
    }
  }

  /**
   * Get device statistics from the database
   * @param {string} id      - device ID in mongodb, if not specified, get all devices stats
   * @param {string} ifNum   - device interface bus address
   *                           if not specified, get all device stats
   * @param {string} org     - organization ID in mongodb
   * @param {Date} startTime - start time to get stats, if not specified get all previous time
   * @param {Date} endTime   - end time to get stats, if not specified get to latest time
   * @return {Array} - Objects with device stats
   */
  static async queryDeviceStats ({ id, ifNum, org, startTime, endTime }) {
    const match = { org: mongoose.Types.ObjectId(org) };

    if (id) match.device = mongoose.Types.ObjectId(id);
    if (startTime && endTime) {
      match.$and = [{ time: { $gte: +startTime } }, { time: { $lte: +endTime } }];
    } else if (startTime) match.time = { $gte: +startTime };
    else if (endTime) match.time = { $lte: +endTime };

    const pipeline = [
      { $match: match },
      { $project: { time: 1, stats: { $objectToArray: '$stats' } } },
      { $unwind: '$stats' },
      ...(ifNum ? [{ $match: { 'stats.k': ifNum.replace('.', ':') } }] : []),
      {
        $group:
              {
                _id: { time: '$time', interface: (ifNum) || 'All' },
                rx_bps: { $sum: '$stats.v.rx_bps' },
                tx_bps: { $sum: '$stats.v.tx_bps' },
                rx_pps: { $sum: '$stats.v.rx_pps' },
                tx_pps: { $sum: '$stats.v.tx_pps' }
              }
      },
      {
        $project: {
          _id: 0,
          time: '$_id.time',
          interface: '$_id.interface',
          rx_bps: '$rx_bps',
          tx_bps: '$tx_bps',
          rx_pps: '$rx_pps',
          tx_pps: '$tx_pps'
        }
      },
      { $sort: { time: -1 } }
    ];

    const stats = await deviceStats.aggregate(pipeline).allowDiskUse(true);
    return stats;
  }

  /**
   * Get tunnel statistics from the database
   * @param {string} id          - device ID in mongodb, if not specified, get all stats
   * @param {string} tunnelnum   - tunnel number (usually a devId address)
   *                               if not specified, get all tunnels stats
   * @param {string} org         - organization ID in mongodb
   * @param {Date} startTime     - start time to get stats, if not specified get all previous time
   * @param {Date} endTime       - end time to get stats, if not specified get to latest time
   * @return {Array} - Objects with tunnel stats
   */
  static async queryDeviceTunnelStats ({ id, tunnelnum, org, startTime, endTime }) {
    const match = { org: mongoose.Types.ObjectId(org) };

    if (id) match.device = mongoose.Types.ObjectId(id);
    if (startTime && endTime) {
      match.$and = [{ time: { $gte: +startTime } }, { time: { $lte: +endTime } }];
    } else if (startTime) match.time = { $gte: +startTime };
    else if (endTime) match.time = { $lte: +endTime };

    const pipeline = [
      { $match: match },
      { $project: { time: 1, tunnels: { $objectToArray: '$tunnels' } } },
      { $unwind: '$tunnels' },
      ...(tunnelnum ? [{ $match: { 'tunnels.k': tunnelnum } }] : []),
      {
        $group:
              {
                _id: { time: '$time', tunnel: (tunnelnum) || 'All' },
                rx_bps: { $sum: '$tunnels.v.rx_bps' },
                tx_bps: { $sum: '$tunnels.v.tx_bps' },
                rx_pps: { $sum: '$tunnels.v.rx_pps' },
                tx_pps: { $sum: '$tunnels.v.tx_pps' },
                drop_rate: { $max: '$tunnels.v.drop_rate' },
                rtt: { $max: '$tunnels.v.rtt' },
                status: { $min: '$tunnels.v.status' }
              }
      },
      {
        $project: {
          _id: 0,
          time: '$_id.time',
          interface: '$_id.tunnel',
          rx_bps: '$rx_bps',
          tx_bps: '$tx_bps',
          rx_pps: '$rx_pps',
          tx_pps: '$tx_pps',
          drop_rate: '$drop_rate',
          rtt: '$rtt',
          status: '$status'
        }
      },
      { $sort: { time: -1 } }
    ];

    const stats = await deviceStats.aggregate(pipeline).allowDiskUse(true);
    return stats;
  }

  /**
   * Get device health from the database
   * @param {string} id      - device ID in mongodb, if not specified, get all devices stats
   * @param {string} org     - organization ID in mongodb
   * @param {Date} startTime - start time to get stats, if not specified get all previous time
   * @param {Date} endTime   - end time to get stats, if not specified get to latest time
   * @return {Array} - Objects with device stats
   */
  static async queryDeviceHealth ({ id, org, startTime, endTime }) {
    const match = { org: mongoose.Types.ObjectId(org) };
    if (id) match.device = mongoose.Types.ObjectId(id);
    if (startTime && endTime) {
      match.$and = [{ time: { $gte: +startTime } }, { time: { $lte: +endTime } }];
    } else if (startTime) match.time = { $gte: +startTime };
    else if (endTime) match.time = { $lte: +endTime };

    const pipeline = [
      { $match: match },
      {
        $project: {
          _id: 0,
          time: 1,
          cpu: '$health.cpu',
          disk: '$health.disk',
          mem: '$health.mem',
          temp: '$health.temp'
        }
      },
      { $sort: { time: -1 } }
    ];

    const stats = await deviceStats.aggregate(pipeline).allowDiskUse(true);
    return stats;
  }

  /**
   * Retrieve devices statistics information
   *
   * id Object Numeric ID of the Device to fetch information about
   * returns DeviceStatistics
   **/
  static async devicesStatisticsGET ({ org, startTime, endTime }, { user }) {
    try {
      const orgList = await getAccessTokenOrgList(user, org, true);
      const stats = await DevicesService.queryDeviceStats({
        org: orgList[0].toString(),
        ifNum: null, // null to get all interfaces stats
        id: null, // null get all devices stats
        startTime: startTime,
        endTime: endTime
      });
      return Service.successResponse(stats);
    } catch (e) {
      return Service.rejectResponse(
        e.message || 'Internal Server Error',
        e.status || 500
      );
    }
  }

  /**
   * Retrieve device statistics information
   *
   * id Object Numeric ID of the Device to fetch information about
   * returns DeviceStatistics
   **/
  static async devicesIdStatisticsGET ({ id, org, ifnum, startTime, endTime }, { user }) {
    try {
      const orgList = await getAccessTokenOrgList(user, org, true);
      const stats = await DevicesService.queryDeviceStats({
        org: orgList[0].toString(),
        id: id,
        ifNum: ifnum,
        startTime: startTime,
        endTime: endTime
      });
      return Service.successResponse(stats);
    } catch (e) {
      return Service.rejectResponse(
        e.message || 'Internal Server Error',
        e.status || 500
      );
    }
  }

  /**
   * Retrieve device tunnels
   *
   * id Object Numeric ID of the Device to fetch information about
   * returns List
   **/
  static async devicesIdTunnelsGET ({ id, org }, { user }) {
    try {
      const orgList = await getAccessTokenOrgList(user, org, true);

      const tunnels = await tunnelsModel.find({
        isActive: true,
        org: { $in: orgList },
        $or: [{ deviceA: id }, { deviceB: id }]
      }).populate('deviceA', 'name interfaces machineId')
        .populate('deviceB', 'name interfaces machineId')
        .populate('pathlabel')
        .populate('peer')
        .lean();

      const tunnelMap = tunnels.map((d) => {
        return TunnelsService.selectTunnelParams(d);
      });

      return Service.successResponse(tunnelMap);
    } catch (e) {
      return Service.rejectResponse(
        e.message || 'Internal Server Error',
        e.status || 500
      );
    }
  }

  /**
   * Retrieve device tunnel statistics information
   *
   * id Object Numeric ID of the Device to fetch information about
   * returns DeviceTunnelStatistics
   **/
  static async devicesIdTunnelStatisticsGET ({ id, org, tunnelnum, startTime, endTime }, { user }) {
    try {
      const orgList = await getAccessTokenOrgList(user, org, true);
      const stats = await DevicesService.queryDeviceTunnelStats({
        org: orgList[0].toString(),
        id: id,
        tunnelnum: tunnelnum,
        startTime: startTime,
        endTime: endTime
      });
      return Service.successResponse(stats);
    } catch (e) {
      return Service.rejectResponse(
        e.message || 'Internal Server Error',
        e.status || 500
      );
    }
  }

  /**
   * Retrieve device health information
   *
   * id Object Numeric ID of the Device to fetch information about
   * returns DeviceHealth
   **/
  static async devicesIdHealthGET ({ id, org, startTime, endTime }, { user }) {
    try {
      const orgList = await getAccessTokenOrgList(user, org, true);
      const stats = await DevicesService.queryDeviceHealth({
        org: orgList[0].toString(),
        id: id,
        startTime: startTime,
        endTime: endTime
      });
      return Service.successResponse(stats);
    } catch (e) {
      return Service.rejectResponse(
        e.message || 'Internal Server Error',
        e.status || 500
      );
    }
  }

  /**
   * Delete DHCP
   *
   * id String Numeric ID of the Device
   * dhcpId String Numeric ID of the DHCP to delete
   * org String Organization to be filtered by (optional)
   * no response value expected for this operation
   **/
  static async devicesIdDhcpDhcpIdDELETE ({ id, dhcpId, force, org }, { user, server }, response) {
    try {
      const isForce = (force === 'yes');
      const orgList = await getAccessTokenOrgList(user, org, true);
      const device = await devices.findOneAndUpdate(
        {
          _id: mongoose.Types.ObjectId(id),
          org: { $in: orgList }
        },
        { $set: { 'dhcp.$[elem].status': 'del-wait' } },
        {
          arrayFilters: [{ 'elem._id': mongoose.Types.ObjectId(dhcpId) }],
          new: false
        }
      );

      if (!device) return Service.rejectResponse('Device not found', 404);
      const deleteDhcp = device.dhcp.filter((s) => {
        return (s.id === dhcpId);
      });

      if (deleteDhcp.length !== 1) return Service.rejectResponse('DHCP ID not found', 404);

      const deleteDhcpObj = deleteDhcp[0].toObject();

      // If previous status was del-wait, no need to resend the job
      if (deleteDhcpObj.status !== 'del-wait') {
        const copy = Object.assign({}, deleteDhcpObj);
        copy.org = orgList[0];
        copy.method = 'dhcp';
        copy._id = dhcpId;
        copy.action = 'del';
        const { ids } = await dispatcher.apply(device, copy.method, user, copy);
        DevicesService.setLocationHeader(server, response, ids, orgList[0]);
      }

      // If force delete specified, delete the entry regardless of the job status
      if (isForce) {
        await devices.findOneAndUpdate(
          { _id: device._id },
          {
            $pull: {
              dhcp: {
                _id: mongoose.Types.ObjectId(dhcpId)
              }
            }
          }
        );
      }

      return Service.successResponse({}, 202);
    } catch (e) {
      return Service.rejectResponse(
        e.message || 'Internal Server Error',
        e.status || 500
      );
    }
  }

  /**
   * Get DHCP by ID
   *
   * id String Numeric ID of the Device
   * dhcpId String Numeric ID of the DHCP to get
   * org String Organization to be filtered by (optional)
   * returns Dhcp
   **/
  static async devicesIdDhcpDhcpIdGET ({ id, dhcpId, org }, { user }) {
    try {
      const orgList = await getAccessTokenOrgList(user, org, true);
      const device = await devices.findOne(
        {
          _id: mongoose.Types.ObjectId(id),
          org: { $in: orgList }
        }
      );

      if (!device) return Service.rejectResponse('Device not found', 404);
      const resultDhcp = device.dhcp.filter((s) => {
        return (s.id === dhcpId);
      });
      if (resultDhcp.length !== 1) return Service.rejectResponse('DHCP ID not found', 404);

      const result = {
        _id: resultDhcp[0].id,
        interface: resultDhcp[0].interface,
        rangeStart: resultDhcp[0].rangeStart,
        rangeEnd: resultDhcp[0].rangeEnd,
        dns: resultDhcp[0].dns,
        macAssign: resultDhcp[0].macAssign,
        status: resultDhcp[0].status
      };

      return Service.successResponse(result, 200);
    } catch (e) {
      return Service.rejectResponse(
        e.message || 'Internal Server Error',
        e.status || 500
      );
    }
  }

  /**
   * Modify DHCP
   *
   * id String Numeric ID of the Device
   * dhcpId String Numeric ID of the DHCP to modify
   * org String Organization to be filtered by (optional)
   * dhcpRequest DhcpRequest  (optional)
   * returns Dhcp
   **/
  static async devicesIdDhcpDhcpIdPUT ({ id, dhcpId, org, dhcpRequest }, { user, server }, res) {
    try {
      const orgList = await getAccessTokenOrgList(user, org, true);
      const deviceObject = await devices.findOne({
        _id: mongoose.Types.ObjectId(id),
        org: { $in: orgList }
      });
      if (!deviceObject) {
        return Service.rejectResponse('Device not found', 404);
      }
      if (!deviceObject.isApproved) {
        throw new Error('Device must be first approved');
      }
      // Currently we allow only one change at a time to the device
      if (deviceObject.dhcp.some(d => d.status.includes('wait'))) {
        throw new Error('Only one device change is allowed at any time');
      }
      const dhcpFiltered = deviceObject.dhcp.filter((s) => {
        return (s.id === dhcpId);
      });
      if (dhcpFiltered.length !== 1) return Service.rejectResponse('DHCP ID not found', 404);

      DevicesService.validateDhcpRequest(deviceObject, dhcpRequest);

      const dhcpData = {
        _id: dhcpId,
        interface: dhcpRequest.interface,
        rangeStart: dhcpRequest.rangeStart,
        rangeEnd: dhcpRequest.rangeEnd,
        dns: dhcpRequest.dns,
        macAssign: dhcpRequest.macAssign
      };

      const updDevice = await devices.findOneAndUpdate(
        { _id: deviceObject._id },
        { $set: { 'dhcp.$[elem]': dhcpData } },
        { arrayFilters: [{ 'elem._id': mongoose.Types.ObjectId(dhcpId) }], new: true }
      );

      const { ids } = await dispatcher.apply([deviceObject], 'modify', user, {
        org: orgList[0],
        newDevice: updDevice
      });
      DevicesService.setLocationHeader(server, res, ids, orgList[0]);
      return Service.successResponse(dhcpData, 202);
    } catch (e) {
      return Service.rejectResponse(
        e.message || 'Internal Server Error',
        e.status || 500
      );
    }
  }

  /**
   * ReApply DHCP
   *
   * id String Numeric ID of the Device
   * dhcpId String Numeric ID of the DHCP to modify
   * org String Organization to be filtered by (optional)
   * dhcpRequest DhcpRequest  (optional)
   * returns Dhcp
   **/
  static async devicesIdDhcpDhcpIdPATCH ({ id, dhcpId, org }, { user, server }, response) {
    try {
      const orgList = await getAccessTokenOrgList(user, org, true);
      const deviceObject = await devices.findOne({
        _id: mongoose.Types.ObjectId(id),
        org: { $in: orgList }
      });
      if (!deviceObject) {
        return Service.rejectResponse('Device not found', 404);
      }
      if (!deviceObject.isApproved) {
        throw new Error('Device must be first approved');
      }
      // Currently we allow only one change at a time to the device
      if (deviceObject.dhcp.some(d => d.status.includes('wait'))) {
        throw new Error('Only one device change is allowed at any time');
      }
      const dhcpFiltered = deviceObject.dhcp.filter((s) => {
        return (s.id === dhcpId);
      });
      if (dhcpFiltered.length !== 1) return Service.rejectResponse('DHCP ID not found', 404);
      const dhcpObject = dhcpFiltered[0].toObject();

      // allow to patch only in the case of failed
      if (dhcpObject.status !== 'add-failed' && dhcpObject.status !== 'remove-failed') {
        throw new Error('Only allowed for add or removed failed jobs');
      }

      const copy = Object.assign({}, dhcpObject);
      copy.org = orgList[0];
      copy.method = 'dhcp';
      copy.action = dhcpObject.status === 'add-failed' ? 'add' : 'del';
      const { ids } = await dispatcher.apply(deviceObject, copy.method, user, copy);
      DevicesService.setLocationHeader(server, response, ids, orgList[0]);
      const dhcpData = {
        _id: dhcpObject.id,
        interface: dhcpObject.interface,
        rangeStart: dhcpObject.rangeStart,
        rangeEnd: dhcpObject.rangeEnd,
        dns: dhcpObject.dns,
        macAssign: dhcpObject.macAssign,
        status: dhcpObject.status
      };

      return Service.successResponse(dhcpData, 202);
    } catch (e) {
      return Service.rejectResponse(
        e.message || 'Internal Server Error',
        e.status || 500
      );
    }
  }

  /**
   * Retrieve device DHCP information
   *
   * id String Numeric ID of the Device to fetch information about
   * offset Integer The number of items to skip before starting to collect the result set (optional)
   * limit Integer The numbers of items to return (optional)
   * org String Organization to be filtered by (optional)
   * returns List
   **/
  static async devicesIdDhcpGET ({ id, offset, limit, org }, { user }) {
    try {
      const orgList = await getAccessTokenOrgList(user, org, false);
      const device = await devices.findOne(
        {
          _id: mongoose.Types.ObjectId(id),
          org: { $in: orgList }
        }
      );

      if (!device) return Service.rejectResponse('Device not found', 404);
      let result = [];
      const start = offset || 0;
      const size = limit || device.dhcp.length;
      if (device.dhcp && device.dhcp.length > 0 && start < device.dhcp.length) {
        const end = Math.min(start + size, device.dhcp.length);
        result = device.dhcp.slice(start, end);
      }

      const mappedResult = result.map(r => {
        return {
          _id: r.id,
          interface: r.interface,
          rangeStart: r.rangeStart,
          rangeEnd: r.rangeEnd,
          dns: r.dns,
          macAssign: r.macAssign,
          status: r.status
        };
      });

      return Service.successResponse(mappedResult, 200);
    } catch (e) {
      return Service.rejectResponse(
        e.message || 'Internal Server Error',
        e.status || 500
      );
    }
  }

  /**
   * Validate that the dhcp request
   * @param {Object} device - the device object
   * @param {Object} dhcpRequest - request values
   * @throw error, if not valid
   */
  static validateDhcpRequest (device, dhcpRequest) {
    if (!dhcpRequest.interface || dhcpRequest.interface === '') {
      throw new Error('Interface is required to define DHCP');
    };
    const interfaceObj = device.interfaces.find(i => {
      return i.devId === dhcpRequest.interface;
    });
    if (!interfaceObj) {
      throw new Error(`Unknown interface: ${dhcpRequest.interface} in DHCP parameters`);
    }
    if (!interfaceObj.isAssigned) {
      throw new Error('DHCP can be defined only for assigned interfaces');
    }
    if (interfaceObj.type !== 'LAN') {
      throw new Error('DHCP can be defined only for LAN interfaces');
    }
    if (interfaceObj.IPv4 === '') {
      throw new Error(`DHCP cannot be defined for interface (${interfaceObj.name}) without IP`);
    }

    // check that DHCP Range Start/End IP are on the same subnet with interface IP
    if (!cidr.overlap(`${interfaceObj.IPv4}/${interfaceObj.IPv4Mask}`, dhcpRequest.rangeStart)) {
      throw new Error('DHCP Range Start IP address is not on the same subnet with interface IP');
    }
    if (!cidr.overlap(`${interfaceObj.IPv4}/${interfaceObj.IPv4Mask}`, dhcpRequest.rangeEnd)) {
      throw new Error('DHCP Range End IP address is not on the same subnet with interface IP');
    }
    // check that DHCP range End address IP is greater than Start IP address
    const ip2int = IP => IP.split('.')
      .reduce((res, val, idx) => res + (+val) * 256 ** (3 - idx), 0);
    if (ip2int(dhcpRequest.rangeStart) > ip2int(dhcpRequest.rangeEnd)) {
      throw new Error('DHCP Range End IP address must be greater than Start IP address');
    }
    // Check that no repeated mac, host or IP
    const macLen = dhcpRequest.macAssign.length;
    const uniqMacs = uniqBy(dhcpRequest.macAssign, 'mac');
    const uniqHosts = uniqBy(dhcpRequest.macAssign, 'host');
    const uniqIPs = uniqBy(dhcpRequest.macAssign, 'ipv4');
    if (uniqMacs.length !== macLen) throw new Error('MAC bindings MACs are not unique');
    if (uniqHosts.length !== macLen) throw new Error('MAC bindings hosts are not unique');
    if (uniqIPs.length !== macLen) throw new Error('MAC bindings IPs are not unique');
  }

  /**
   * Add DHCP server
   *
   * id String Numeric ID of the Device
   * org String Organization to be filtered by (optional)
   * dhcpRequest DhcpRequest  (optional)
   * returns Dhcp
   **/
  static async devicesIdDhcpPOST ({ id, org, dhcpRequest }, { user, server }, response) {
    let session;
    try {
      session = await mongoConns.getMainDB().startSession();
      await session.startTransaction();
      const orgList = await getAccessTokenOrgList(user, org, true);
      const deviceObject = await devices.findOne({
        _id: mongoose.Types.ObjectId(id),
        org: { $in: orgList }
      }).session(session);
      if (!deviceObject) {
        return Service.rejectResponse('Device not found', 404);
      }
      if (!deviceObject.isApproved) {
        throw new Error('Device must be first approved');
      }
      DevicesService.validateDhcpRequest(deviceObject, dhcpRequest);

      // Verify that no dhcp has been defined for the interface
      const dhcpObject = deviceObject.dhcp.filter((s) => {
        return (s.interface === dhcpRequest.interface);
      });
      if (dhcpObject.length > 0) throw new Error('DHCP already configured for that interface');

      // for bridge feature we allow to set only one dhcp config
      // for one of the interface in the bridge
      const interfaceObj = deviceObject.interfaces.find(i => i.devId === dhcpRequest.interface);
      const addr = interfaceObj.IPv4;
      const bridgedInterfacesIds = deviceObject.interfaces.filter(i => {
        return i.devId !== dhcpRequest.interface && i.isAssigned && i.IPv4 === addr;
      }).map(i => i.devId);

      if (bridgedInterfacesIds.length) {
        const dhcp = deviceObject.dhcp.map(d => d.interface);
        const dhcpConfigured = bridgedInterfacesIds.some(i => dhcp.includes(i));
        if (dhcpConfigured) {
          throw new Error(`DHCP already configured for an interface in ${addr} bridge`);
        }
      }

      const dhcpData = {
        interface: dhcpRequest.interface,
        rangeStart: dhcpRequest.rangeStart,
        rangeEnd: dhcpRequest.rangeEnd,
        dns: dhcpRequest.dns,
        macAssign: dhcpRequest.macAssign,
        status: 'add-wait'
      };

      // eslint-disable-next-line new-cap
      const dhcp = new dhcpModel(dhcpData);
      dhcp.$session(session);

      await devices.findOneAndUpdate(
        { _id: deviceObject._id },
        {
          $push: {
            dhcp: dhcp
          }
        },
        { new: true }
      ).session(session);

      await session.commitTransaction();
      session = null;

      const copy = Object.assign({}, dhcpRequest);
      copy.method = 'dhcp';
      copy._id = dhcp.id;
      copy.action = 'add';
      copy.org = orgList[0];
      const { ids } = await dispatcher.apply(deviceObject, copy.method, user, copy);
      const result = { ...dhcpData, _id: dhcp._id.toString() };
      DevicesService.setLocationHeader(server, response, ids, orgList[0]);
      return Service.successResponse(result, 202);
    } catch (e) {
      if (session) session.abortTransaction();
      return Service.rejectResponse(
        e.message || 'Internal Server Error',
        e.status || 500
      );
    }
  }

  static async devicesIdInterfacesIdActionPOST ({
    org, id, interfaceOperationReq, interfaceId
  }, { user }) {
    try {
      const orgList = await getAccessTokenOrgList(user, org, false);

      const deviceObject = await devices.findOne({
        _id: id,
        org: { $in: orgList },
        'interfaces._id': interfaceId
      }).lean();

      if (!deviceObject) {
        return Service.rejectResponse('Device or Interface not found', 404);
      };

      const selectedIf = deviceObject.interfaces.find(i => i._id.toString() === interfaceId);
      const { valid, err } = validateOperations(selectedIf, interfaceOperationReq);

      if (!valid) {
        logger.warn('interface perform operation failed',
          {
            params: { body: interfaceOperationReq, err: err }
          });
        return Service.rejectResponse(err, 500);
      }

      const interfaceType = selectedIf.deviceType;

      const actions = {
        lte: {
          reset: {
            job: true,
            message: 'reset-lte',
            title: 'Reset LTE modem'
          },
          pin: {
            job: false,
            message: 'modify-lte-pin',
            onError: async (jobId, err) => {
              try {
                err = JSON.parse(err.replace(/'/g, '"'));
                const data = mapLteNames(err.data);
                await devices.updateOne(
                  { _id: id, org: { $in: orgList }, 'interfaces._id': interfaceId },
                  {
                    $set: {
                      'interfaces.$.deviceParams.initial_pin1_state': data
                    }
                  }
                );
                return JSON.stringify({ err_msg: err.err_msg, data: data });
              } catch (err) { }
            },
            onComplete: async (jobId, response) => {
              if (response.message && response.message.data) {
                const data = mapLteNames(response.message.data);
                response.message.data = data;
                // update pin state
                await devices.updateOne(
                  { _id: id, org: { $in: orgList }, 'interfaces._id': interfaceId },
                  {
                    $set: {
                      'interfaces.$.deviceParams.initial_pin1_state': data
                    }
                  }
                );

                return data;
              }
            }
          }
        }
      };

      const agentAction = actions[interfaceType]
        ? actions[interfaceType][interfaceOperationReq.op]
          ? actions[interfaceType][interfaceOperationReq.op] : null : null;

      if (agentAction) {
        const params = interfaceOperationReq.params || {};
        params.dev_id = selectedIf.devId;

        if (agentAction.validate) {
          const { valid, err } = agentAction.validate();

          if (!valid) {
            logger.warn('interface perform operation failed',
              {
                params: { body: interfaceOperationReq, err: err }
              });
            return Service.rejectResponse(err, 500);
          }
        }

        if (agentAction.job) {
          const tasks = [{ entity: 'agent', message: agentAction.message, params: params }];
          const callback = agentAction.onComplete ? agentAction.onComplete : null;
          try {
            const job = await deviceQueues
              .addJob(
                deviceObject.machineId,
                user.username,
                orgList[0],
                // Data
                {
                  title: agentAction.title,
                  tasks: tasks
                },
                // Response data
                {
                  method: agentAction.message,
                  data: {
                    device: deviceObject._id,
                    org: orgList[0],
                    shouldUpdateTunnel: false
                  }
                },
                // Metadata
                { priority: 'normal', attempts: 1, removeOnComplete: false },
                // Complete callback
                callback
              );
            logger.info('Interface action job queued', { params: { job } });
          } catch (err) {
            logger.error('Interface action job failed', {
              params: { machineId: deviceObject.machineId, error: err.message }
            });
            return Service.rejectResponse(err.message, 500);
          }
        } else {
          const isConnected = connections.isConnected(deviceObject.machineId);
          if (!isConnected) {
            return Service.successResponse({
              error: null,
              deviceStatus: 'disconnected'
            });
          }

          let response = {};
          try {
            response = await connections.deviceSendMessage(
              null,
              deviceObject.machineId,
              {
                entity: 'agent',
                message: agentAction.message,
                params: params
              },
              configs.get('directMessageTimeout', 'number')
            );
          } catch (e) {
            return DevicesService.handleRequestError(e, { deviceStatus: 'connected' });
          }

          if (!response.ok) {
            logger.error('Failed to perform interface operation', {
              params: {
                deviceId: id, response: response.message
              }
            });

            const regex = new RegExp(/(?<=failed: ).+?(?=\()/g);
            let err = response.message.match(regex).join(',');

            if (agentAction.onError) {
              err = await agentAction.onError(null, err);
            }

            return Service.rejectResponse(err, 500);
          }

          if (agentAction.onComplete) {
            await agentAction.onComplete(null, response);
          }

          return Service.successResponse({
            ...response,
            deviceStatus: 'connected',
            error: null
          }, 200);
        }
      }

      return Service.successResponse({ deviceStatus: 'connected', error: null }, 200);
    } catch (e) {
      return Service.rejectResponse(
        e.message || 'Invalid input',
        e.status || 500
      );
    }
  };

  /**
   * Get Device Status Information
   *
   * id String Numeric ID of the Device to retrieve configuration
   * org String Organization to be filtered by (optional)
   * returns DeviceStatus
   **/
  static async devicesIdStatusGET ({ id, org }, { user }) {
    try {
      const orgList = await getAccessTokenOrgList(user, org, false);
      const device = await devices.findOne(
        { _id: id, org: { $in: orgList } },
        'sync machineId isApproved interfaces.devId interfaces.internetAccess'
      ).lean();
      if (!device) {
        return Service.rejectResponse('Device not found', 404);
      }
      const { sync, machineId, isApproved, interfaces } = device;
      const isConnected = connections.isConnected(machineId);

      const status = deviceStatus.getDeviceStatus(machineId) || {};
      const lteStatus = status.lteStatus;
      const wifiStatus = status.wifiStatus;

      return Service.successResponse({
        sync,
        isApproved,
        connection: `${isConnected ? '' : 'dis'}connected`,
        interfaces,
        lteStatus,
        wifiStatus
      });
    } catch (e) {
      return Service.rejectResponse(
        e.message || 'Invalid input',
        e.status || 500
      );
    }
  }

  /**
   * Send Linux Command to Device
   *
   * id String Numeric ID of the Device
   * org String Organization to be filtered by
   * sendRequest Send Command Request
   * returns Command Output Result
   **/
  static async devicesIdSendPOST ({ id, org, deviceSendRequest }, { user }, response) {
    try {
      if (!deviceSendRequest.api || !deviceSendRequest.entity) {
        throw new Error('Request must include entity and api fields');
      }
      const orgList = await getAccessTokenOrgList(user, org, false);
      const deviceObject = await devices.findOne({
        _id: mongoose.Types.ObjectId(id),
        org: { $in: orgList }
      });
      if (!deviceObject) {
        return Service.rejectResponse('Device not found', 404);
      }
      if (!deviceObject.isApproved) {
        throw new Error('Device must be first approved');
      }
      if (!connections.isConnected(deviceObject.machineId)) {
        return Service.successResponse({
          error: null,
          deviceStatus: 'disconnected'
        });
      }

      const request = {
        entity: deviceSendRequest.entity,
        message: deviceSendRequest.api
      };
      if (deviceSendRequest.params) {
        request.params = deviceSendRequest.params;
      }

      const result = await connections.deviceSendMessage(
        null,
        deviceObject.machineId,
        request,
        100000 // 100 sec
      );

      return Service.successResponse({ ...result, error: null }, 200);
    } catch (e) {
      return DevicesService.handleRequestError(e, { deviceStatus: 'connected' });
    }
  }

  /**
   * Get OSPF configuration
   *
   * id String Numeric ID of the Device
   * org String Organization to be filtered by (optional)
   * returns OSPF configuration
   **/
  static async devicesIdRoutingOSPFGET ({ id, org }, { user }) {
    try {
      const orgList = await getAccessTokenOrgList(user, org, false);
      const device = await devices.findOne(
        {
          _id: mongoose.Types.ObjectId(id),
          org: { $in: orgList }
        }
      );

      if (!device) return Service.rejectResponse('Device not found', 404);

      return Service.successResponse(device.ospf, 200);
    } catch (e) {
      return Service.rejectResponse(
        e.message || 'Internal Server Error',
        e.status || 500
      );
    }
  }

  /**
   * Modify OSPF configuration
   *
   * id String Numeric ID of the Device
   * org String Organization to be filtered by
   * ospfConfigs ospfConfigs
   * returns OSPF configuration
   **/
  static async devicesIdRoutingOSPFPUT ({ id, org, ospfConfigs }, { user, server }, response) {
    try {
      const orgList = await getAccessTokenOrgList(user, org, true);
      const deviceObject = await devices.findOne({
        _id: mongoose.Types.ObjectId(id),
        org: { $in: orgList }
      });
      if (!deviceObject) {
        return Service.rejectResponse('Device not found', 404);
      }
      if (!deviceObject.isApproved) {
        throw new Error('Device must be first approved');
      }

      const updDevice = await devices.findOneAndUpdate(
        { _id: deviceObject._id },
        { $set: { ospf: ospfConfigs } },
        { new: true, runValidators: true }
      );

      const { ids } = await dispatcher.apply([deviceObject], 'modify', user, {
        org: orgList[0],
        newDevice: updDevice
      });
      DevicesService.setLocationHeader(server, response, ids, orgList[0]);
      return Service.successResponse(ospfConfigs, 202);
    } catch (e) {
      return Service.rejectResponse(
        e.message || 'Internal Server Error',
        e.status || 500
      );
    }
  }

  /**
   * Sets Location header of the response, used in some integrations
   * @param {Object} response - response to http request
   * @param {Array} jobsIds - array of jobs ids
   * @param {string} orgId - ID of the organization
   */
  static setLocationHeader (server, response, jobsIds, orgId) {
    if (jobsIds.length) {
      const locationHeader = `${server}/api/jobs?status=all&ids=${
        jobsIds.join('%2C')}&org=${orgId}`;
      response.setHeader('Location', locationHeader);
    }
  }

  static handleRequestError (e, payload, code = 200) {
    if (e instanceof TypedError && e.code === ErrorTypes.TIMEOUT.code) {
      return Service.successResponse({ ...payload, error: 'timeout' }, code);
    } else {
      return Service.rejectResponse(
        e.message || 'Internal Server Error',
        e.status || 500
      );
    }
  }
}

module.exports = DevicesService;<|MERGE_RESOLUTION|>--- conflicted
+++ resolved
@@ -44,11 +44,7 @@
   validateStaticRoute
 } = require('../deviceLogic/validators');
 const {
-<<<<<<< HEAD
-  mapLteNames, mapWifiNames, getBridges
-=======
-  getAllOrganizationLanSubnets, mapLteNames, mapWifiNames, getBridges, parseLteStatus
->>>>>>> ab837b1b
+  mapLteNames, mapWifiNames, getBridges, parseLteStatus
 } = require('../utils/deviceUtils');
 const { getAllOrganizationSubnets } = require('../utils/orgUtils');
 const { getAccessTokenOrgList } = require('../utils/membershipUtils');
@@ -687,7 +683,6 @@
       const result = await devices.findOne({ _id: id, org: { $in: orgList } })
         .populate('interfaces.pathlabels', '_id name description color type')
         .populate('policies.firewall.policy', '_id name description rules')
-<<<<<<< HEAD
         .populate('policies.multilink.policy', '_id name description')
         .populate({
           path: 'applications.app',
@@ -695,13 +690,11 @@
             path: 'appStoreApp'
           }
         });
-=======
-        .populate('policies.multilink.policy', '_id name description');
 
       if (!result) {
         return Service.rejectResponse('Device not found', 404);
       }
->>>>>>> ab837b1b
+
       const device = await DevicesService.selectDeviceParams(result);
 
       return Service.successResponse([device]);
