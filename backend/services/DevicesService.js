--- conflicted
+++ resolved
@@ -638,12 +638,8 @@
       // device itself, add a 'modify' job to the device's queue.
       let modifyDevResult = [];
       if (origDevice) {
-<<<<<<< HEAD
         modifyDevResult = await dispatcher.apply([origDevice], 'modify', user, {
-=======
-        await dispatcher.apply([origDevice], 'modify', user, {
           org: orgList[0],
->>>>>>> 12ac3825
           newDevice: updDevice
         });
       }
