--- conflicted
+++ resolved
@@ -27,59 +27,6 @@
    *
    * @param {mongo Tunnel Object} item
    */
-<<<<<<< HEAD
-  static selectTunnelParams (item) {
-    // Pick relevant fields
-    const retTunnel = pick(item, [
-      'num',
-      'isActive',
-      'interfaceA',
-      'interfaceB',
-      'deviceA',
-      'deviceAconf',
-      'deviceB',
-      'deviceBconf',
-      'encryptionMethod',
-      '_id',
-      'pathlabel']);
-
-    retTunnel.interfaceADetails = {};
-    retTunnel.interfaceBDetails = null;
-
-    retTunnel.tunnelStatusA = {};
-    retTunnel.tunnelStatusB = {};
-
-    const tunnelId = retTunnel.num;
-
-    retTunnel.interfaceADetails =
-      retTunnel.deviceA.interfaces.filter((ifc) => {
-        return ifc._id.toString() === '' + retTunnel.interfaceA;
-      })[0];
-
-    retTunnel.tunnelStatusA =
-      deviceStatus.getTunnelStatus(retTunnel.deviceA.machineId, tunnelId) || {};
-
-    retTunnel.deviceA = pick(retTunnel.deviceA, ['_id', 'name']);
-
-    // fill remote side if not peer tunnel
-    if (!item.peer) {
-      retTunnel.interfaceBDetails =
-        retTunnel.deviceB.interfaces.filter((ifc) => {
-          return ifc._id.toString() === '' + retTunnel.interfaceB;
-        })[0];
-
-      retTunnel.tunnelStatusB =
-        deviceStatus.getTunnelStatus(retTunnel.deviceB.machineId, tunnelId) || {};
-
-      retTunnel.deviceB = pick(retTunnel.deviceB, ['_id', 'name']);
-    } else {
-      retTunnel.deviceB = {};
-      retTunnel.peer = {
-        _id: item.peer._id,
-        name: item.peer.name
-      };
-    }
-=======
   static selectTunnelParams (retTunnel) {
     const tunnelId = retTunnel.num;
     // Add tunnel status
@@ -87,9 +34,9 @@
       deviceStatus.getTunnelStatus(retTunnel.deviceA.machineId, tunnelId) || {};
 
     // Add tunnel status
-    retTunnel.tunnelStatusB =
-      deviceStatus.getTunnelStatus(retTunnel.deviceB.machineId, tunnelId) || {};
->>>>>>> 9640e298
+    retTunnel.tunnelStatusB = retTunnel.peer
+      ? null
+      : deviceStatus.getTunnelStatus(retTunnel.deviceB.machineId, tunnelId) || {};
 
     retTunnel._id = retTunnel._id.toString();
 
@@ -141,18 +88,6 @@
     const { org, offset, limit, sortField, sortOrder, filters } = requestParams;
     try {
       const orgList = await getAccessTokenOrgList(user, org, false);
-<<<<<<< HEAD
-      const response = await Tunnels.find({
-        org: { $in: orgList },
-        isActive: true
-      })
-        .skip(offset)
-        .limit(limit)
-        .populate('deviceA', 'name interfaces machineId')
-        .populate('deviceB', 'name interfaces machineId')
-        .populate('pathlabel')
-        .populate('peer');
-=======
       const connectedTunnels = [];
       for (const machineId in deviceStatus.status) {
         if (deviceStatus.status[machineId].tunnelStatus) {
@@ -185,7 +120,12 @@
             as: 'deviceB'
           }
         },
-        { $unwind: '$deviceB' },
+        {
+          $unwind: {
+            path: '$deviceB',
+            preserveNullAndEmptyArrays: true // for peers we don't use deviceB
+          }
+        },
         {
           $lookup: {
             from: 'pathlabels',
@@ -223,13 +163,33 @@
           }
         },
         { $unwind: '$interfaceADetails' },
-        { $unwind: '$interfaceBDetails' },
+        {
+          $unwind: {
+            path: '$interfaceBDetails',
+            preserveNullAndEmptyArrays: true
+          }
+        },
+        {
+          $lookup: {
+            from: 'peers',
+            localField: 'peer',
+            foreignField: '_id',
+            as: 'peer'
+          }
+        },
+        {
+          $unwind: {
+            path: '$peer',
+            preserveNullAndEmptyArrays: true
+          }
+        },
         {
           $project: {
             num: 1,
             isActive: 1,
             'interfaceADetails.name': 1,
             'interfaceBDetails.name': 1,
+            peer: 1,
             'deviceA.name': 1,
             'deviceA.machineId': 1,
             'deviceA._id': 1,
@@ -242,21 +202,34 @@
             'pathlabel.name': 1,
             'pathlabel.color': 1,
             tunnelStatus: {
-              $cond: [{
-                $and: [{
-                  $in: [
+              $cond: [
+                {
+                  $and: [
                     {
-                      $concat: [{ $toString: '$num' }, ':', '$deviceA.machineId']
-                    }, connectedTunnels
+                      $in: [
+                        {
+                          $concat: [{ $toString: '$num' }, ':', '$deviceA.machineId']
+                        }, connectedTunnels
+                      ]
+                    },
+                    {
+                      $or: [
+                        // in case of peer, there is no deviceB to check connection for
+                        {
+                          $ne: ['$peer', null]
+                        },
+                        {
+                          $in: [
+                            {
+                              $concat: [{ $toString: '$num' }, ':', '$deviceB.machineId']
+                            }, connectedTunnels
+                          ]
+                        }
+                      ]
+                    }
                   ]
-                }, {
-                  $in: [
-                    {
-                      $concat: [{ $toString: '$num' }, ':', '$deviceB.machineId']
-                    }, connectedTunnels
-                  ]
-                }]
-              }, 'Connected', 'Not Connected']
+                }, 'Connected', 'Not Connected'
+              ]
             }
           }
         }
@@ -314,7 +287,6 @@
       if (paginated[0].meta.length > 0) {
         response.setHeader('records-total', paginated[0].meta[0].total);
       };
->>>>>>> 9640e298
 
       const tunnelMap = paginated[0].records.map((d) => {
         return TunnelsService.selectTunnelParams(d);
