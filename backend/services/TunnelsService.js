--- conflicted
+++ resolved
@@ -37,14 +37,13 @@
 
     // Add tunnel status
     retTunnel.tunnelStatusB = retTunnel.peer
-      ? null
+      ? {}
       : deviceStatus.getTunnelStatus(retTunnel.deviceB.machineId, tunnelId) || {};
 
     // if no filter or ordering by status then db can be not updated,
     // we get the status directly from memory
-    retTunnel.tunnelStatus =
-      retTunnel.tunnelStatusA.status === 'up' && retTunnel.tunnelStatusB.status === 'up'
-        ? 'Connected' : 'Not Connected';
+    retTunnel.tunnelStatus = (retTunnel.peer || retTunnel.tunnelStatusB.status === 'up') &&
+      retTunnel.tunnelStatusA.status === 'up' ? 'Connected' : 'Not Connected';
 
     retTunnel._id = retTunnel._id.toString();
 
@@ -215,43 +214,19 @@
             'pathlabel.name': 1,
             'pathlabel.color': 1,
             tunnelStatus: {
-<<<<<<< HEAD
               $cond: [{
                 $and: [
+                  { $eq: ['$status', 'up'] },
                   { $eq: ['$deviceA.isConnected', true] },
-                  { $eq: ['$deviceB.isConnected', true] },
-                  { $eq: ['$status', 'up'] }]
+                  {
+                    $or: [
+                      // in case of peer, there is no deviceB to check connection for
+                      { $ne: ['$peer', null] },
+                      { $eq: ['$deviceB.isConnected', true] }
+                    ]
+                  }
+                ]
               }, 'Connected', 'Not Connected']
-=======
-              $cond: [
-                {
-                  $and: [
-                    {
-                      $in: [
-                        {
-                          $concat: [{ $toString: '$num' }, ':', '$deviceA.machineId']
-                        }, connectedTunnels
-                      ]
-                    },
-                    {
-                      $or: [
-                        // in case of peer, there is no deviceB to check connection for
-                        {
-                          $ne: ['$peer', null]
-                        },
-                        {
-                          $in: [
-                            {
-                              $concat: [{ $toString: '$num' }, ':', '$deviceB.machineId']
-                            }, connectedTunnels
-                          ]
-                        }
-                      ]
-                    }
-                  ]
-                }, 'Connected', 'Not Connected'
-              ]
->>>>>>> ce9e0557
             }
           }
         }
@@ -295,15 +270,16 @@
         response.setHeader('records-total', paginated[0].meta[0].total);
       };
 
-      const tunnelMap = paginated[0].records.map((d) => {
-        // get the actual status from memory if it was not updated in DB
-        // or if status is Connected we need to get tunnels statistics
-        if (!updateStatusInDb || d.tunnelStatus !== 'Connected') {
-          return TunnelsService.selectTunnelParams(d, updateStatusInDb);
-        }
+      const tunnelsMap = paginated[0].records.map((d) => {
+        const retTunnel = TunnelsService.selectTunnelParams(d);
+        // get the status from db if it was updated
+        if (updateStatusInDb) {
+          retTunnel.tunnelStatus = d.tunnelStatus;
+        }
+        return retTunnel;
       });
 
-      return Service.successResponse(tunnelMap);
+      return Service.successResponse(tunnelsMap);
     } catch (e) {
       return Service.rejectResponse(
         e.message || 'Internal Server Error',
