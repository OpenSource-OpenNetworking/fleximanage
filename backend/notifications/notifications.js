--- conflicted
+++ resolved
@@ -436,12 +436,12 @@
     const urlSchema = new URL(uiServerUrl[0]);
     const urlToDisplay = `${urlSchema.protocol}//${urlSchema.hostname}`;
 
-    const serverInfo = uiServerUrl.length > 1 ? '' : `<p><b>Server:</b>
-      <a href="${uiServerUrl[0]}">${urlToDisplay}</a></p>`;
+    const notificationsPageInfo = uiServerUrl.length > 1 ? '' : `<p><b>Notifications page:</b>
+    <a href="${uiServerUrl[0]}/notifications">${urlToDisplay}</a></p>`;
     const orgWithAccount = await this.getOrgWithAccount(orgId);
     const orgInfo = `<p><b>Organization:</b> ${orgWithAccount[0].name}</p>`;
     const accountInfo = `<p><b>Account:</b> ${orgWithAccount[0].accountDetails.name}</p>`;
-    return { serverInfo, orgInfo, accountInfo };
+    return { notificationsPageInfo, orgInfo, accountInfo };
   }
 
   /**
@@ -536,8 +536,6 @@
     return query;
   }
 
-<<<<<<< HEAD
-=======
   /**
   * Checks the existence of an alert in the database based on specific criteria
   *
@@ -547,7 +545,6 @@
   * @param {String} severity - The severity level of the event.
   * @returns {Boolean} - True if the alert exists, false otherwise.
   */
->>>>>>> a2719959
   async checkAlertExistence (eventType, targets, org, severity) {
     try {
       let query = await this.getQueryForExistingAlert(
@@ -590,7 +587,6 @@
   }
 
   /**
-<<<<<<< HEAD
  * Checks for active child notifications after a parent notification has been resolved.
  *
  * This function iterates through all suppressed notifications to check if any are associated
@@ -645,7 +641,9 @@
     }
   }
 
-=======
+
+
+  /**
  * Activate and Increases the count of a given notification
  *
  * @param {String} notificationId - The notification to activate and increase count
@@ -677,7 +675,6 @@
    * @param {String} org - The organization associated with the notification.
    * @param {String} severity - The severity level of the event.
   */
->>>>>>> a2719959
   async resolveAnAlert (eventType, targets, severity, org) {
     try {
       const query = await this.getQueryForExistingAlert(
@@ -776,11 +773,7 @@
         if (existingAlertSet.has(alertUniqueKey)) {
           existingUnresolvedAlert = true;
         } else {
-<<<<<<< HEAD
-          existingUnresolvedAlert = await this.checkAlertExistence(
-=======
           existingAlert = await this.checkAlertExistence(
->>>>>>> a2719959
             eventType, targets, org, severity || currentSeverity);
           if (existingAlert?.exists) {
             if (!existingAlert.resolved) {
@@ -805,19 +798,12 @@
 
         // Send an alert only if one of the both is true:
         // 1. This isn't a resolved alert and there is no existing alert
-<<<<<<< HEAD
-        // 2. This is a resolved alert, there is unresolved alert in the db,
-        // and the user has defined to send resolved alerts
-        const conditionToSend = ((!resolved && !existingUnresolvedAlert) ||
-              (resolved && sendResolvedAlert && existingUnresolvedAlert));
-=======
         // 2. This is a resolved alert, there was an unresolved alert in the db,
         // the user has defined to send resolved alerts and the unresolved alert's count = 1
         // 3. This is an info alert
         const conditionToSend = ((!resolved && !existingUnresolvedAlert) ||
           (resolved && sendResolvedAlert && existingUnresolvedAlert && existingAlert.count === 1) ||
           (isInfo));
->>>>>>> a2719959
         logger.debug('Step 1: Initial check for sending alert. Decision: ' +
               (conditionToSend ? 'proceed to step 2' : 'do not send'), {
           params: {
