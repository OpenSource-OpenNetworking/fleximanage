--- conflicted
+++ resolved
@@ -282,11 +282,7 @@
 
   async getQueryForExistingAlert (eventType, targets, resolved, severity, org) {
     const query = {
-<<<<<<< HEAD
       eventType,
-=======
-      eventType: eventType,
->>>>>>> dc38b938
       resolved,
       org: mongoose.Types.ObjectId(org),
       severity
@@ -387,7 +383,6 @@
           currentSeverity = rules[eventType].severity;
           notification.severity = currentSeverity;
         }
-<<<<<<< HEAD
         let existingUnresolvedAlert = false;
         const alertUniqueKey = eventType + '_' + org + '_' + JSON.stringify(targets) +
               '_' + severity;
@@ -398,28 +393,11 @@
             eventType, targets, org, severity || currentSeverity);
           if (existingUnresolvedAlert) {
             existingAlertSet.add(alertUniqueKey);
-=======
-        const existingAlert = await this.findExistingAlert(
-          eventType,
-          targets,
-          org,
-          severity || currentSeverity
-        );
+          }
+        }
+
         // If this is a resolved alert: resolve the existing notification
-        if (resolved && !isInfo && existingAlert) {
-          const resolvedExisting = await this.resolveAnAlert(eventType,
-            targets,
-            severity || currentSeverity,
-            org);
-          if (resolvedExisting) {
-            logger.debug('Resolved existing notification',
-              { params: { idOfResolvedNotification: resolvedExisting._id } });
->>>>>>> dc38b938
-          }
-        }
-
-        // If this is a resolved alert: resolve the existing notification
-        if (resolved && !isAlwaysResolved && existingUnresolvedAlert) {
+        if (resolved && !isInfo && existingUnresolvedAlert) {
           await this.resolveAnAlert(eventType, targets, severity || currentSeverity, org);
         }
 
