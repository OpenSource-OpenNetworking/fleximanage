// flexiWAN SD-WAN software - flexiEdge, flexiManage.
// For more information go to https://flexiwan.com
// Copyright (C) 2019  flexiWAN Ltd.

// This program is free software: you can redistribute it and/or modify
// it under the terms of the GNU Affero General Public License as
// published by the Free Software Foundation, either version 3 of the
// License, or (at your option) any later version.

// This program is distributed in the hope that it will be useful,
// but WITHOUT ANY WARRANTY; without even the implied warranty of
// MERCHANTABILITY or FITNESS FOR A PARTICULAR PURPOSE.  See the
// GNU Affero General Public License for more details.

// You should have received a copy of the GNU Affero General Public License
// along with this program.  If not, see <https://www.gnu.org/licenses/>.

const configs = require('../configs')();
const notificationsDb = require('../models/notifications');
const organizations = require('../models/organizations');
const tunnels = require('../models/tunnels');
const devicesModel = require('../models/devices').devices;
const notificationsConf = require('../models/notificationsConf');
const notifications = require('../models/notifications');
const users = require('../models/users');
const logger = require('../logging/logging')({ module: module.filename, type: 'notifications' });
const mailer = require('../utils/mailer')(
  configs.get('mailerHost'),
  configs.get('mailerPort'),
  configs.get('mailerBypassCert', 'boolean')
);
const mongoose = require('mongoose');
const webHooks = require('../utils/webhooks')();

/**
 * Notification events hierarchy class
 * Represents a general event with a name and associated parent events.
 * It includes methods to retrieve all parent names and construct queries based on event targets.
 * This class is intended to be extended by specific event types.
 *
 * @param {string} eventName - The name of the event.
 * @param {array} parents - An array of parent events.
 */
// Initialize the events hierarchy
const hierarchyMap = {};

class Event {
  constructor (eventName, parents) {
    this.eventName = eventName;
    this.parents = parents;

    hierarchyMap[eventName] = this;
  }

  getAllParents () {
    const parentNames = new Set();
    for (const parent of this.parents) {
      parentNames.add(parent.eventName);
      for (const grandParentName of parent.getAllParents()) {
        parentNames.add(grandParentName);
      }
    }
    return [...parentNames];
  }

  getTarget (deviceId, interfaceId, tunnelId) {
    // MUST BE IMPLEMENTED IN CHILD CLASSES
  }

  getQuery (deviceId, interfaceId, tunnelId) {
    const query = [];
    const parentNames = this.getAllParents();
    if (parentNames.length === 0) {
      query.push(this.getTarget(deviceId, interfaceId, tunnelId));
    }
    for (const parentName of parentNames) {
      const parent = hierarchyMap[parentName]; // Get the instance of the parent event
      query.push(parent.getTarget(deviceId, interfaceId, tunnelId));
    }
    return query;
  }
}

class DeviceConnectionEventClass extends Event {
  getTarget (deviceId, interfaceId, tunnelId) {
    return {
      eventType: this.eventName,
      'targets.deviceId': deviceId
    };
  }
}

class RunningRouterEventClass extends Event {
  getTarget (deviceId, interfaceId, tunnelId) {
    return {
      eventType: this.eventName,
      'targets.deviceId': deviceId
    };
  }
}

class InternetConnectionEventClass extends Event {
  getTarget (deviceId, interfaceId, tunnelId) {
    return {
      eventType: this.eventName,
      'targets.deviceId': deviceId,
      'targets.interfaceId': interfaceId
    };
  }
}

class MissingInterfaceIPEventClass extends Event {
  getTarget (deviceId, interfaceId, tunnelId) {
    return {
      eventType: this.eventName,
      'targets.deviceId': deviceId,
      'targets.interfaceId': interfaceId
    };
  }
}

class TunnelStateChangeEventClass extends Event {
  getTarget (deviceId, interfaceId, tunnelId) {
    return {
      eventType: this.eventName,
      'targets.tunnelId': tunnelId
    };
  }
}

class LinkStatusEventClass extends Event {
  getTarget (deviceId, interfaceId, tunnelId) {
    return {
      eventType: this.eventName,
      'targets.deviceId': deviceId,
      'targets.interfaceId': interfaceId
    };
  }
}

const DeviceConnectionEvent = new DeviceConnectionEventClass('Device connection', []);
const RunningRouterEvent = new RunningRouterEventClass('Running router', [DeviceConnectionEvent]);
const LinkStatusEvent = new LinkStatusEventClass('Link status', [
  RunningRouterEvent
]);
const InterfaceIpChangeEvent = new MissingInterfaceIPEventClass('Missing interface ip', [
  LinkStatusEvent
]);
const InternetConnectionEvent = new InternetConnectionEventClass('Internet connection', [
  InterfaceIpChangeEvent
]);
// eslint-disable-next-line no-unused-vars
const PendingTunnelEvent = new TunnelStateChangeEventClass('Pending tunnel', [
  InterfaceIpChangeEvent
]);
const TunnelConnectionEvent = new TunnelStateChangeEventClass('Tunnel connection', [
  InternetConnectionEvent
]);
// eslint-disable-next-line no-unused-vars
const RttEvent = new Event('Link/Tunnel round trip time',
  [TunnelConnectionEvent]);
// eslint-disable-next-line no-unused-vars
const DropRateEvent = new Event('Link/Tunnel default drop rate',
  [TunnelConnectionEvent]);

/**
 * Notification Manager class
 */
class NotificationsManager {
  /**
   * Retrieves default notification settings for a specified account. If the account does not have
   * specific settings, it retrieves the system's default notification settings.
   *
   * @param {String} account - The account identifier for which to retrieve notification settings.
   * @returns {Object} - An object containing sorted notification rules
   *  for the specified account or the system default settings.
  */
  async getDefaultNotificationsSettings (account) {
    let response;
    if (account) {
      response = await notificationsConf.find({ account: account }, { rules: 1, _id: 0 }).lean();
      if (response.length > 0) {
        const sortedRules = Object.fromEntries(
          Object.entries(response[0].rules).sort(([keyA], [keyB]) => keyA.localeCompare(keyB))
        );
        return sortedRules;
      }
    // If the account doesn't have a default or the user asked the system default
    // retrieve the system default
    }
    if (!account || response.length === 0) {
      response = await notificationsConf.find({ name: 'Default notifications settings' },
        { rules: 1, _id: 0 }).lean();
      const sortedRules = Object.fromEntries(
        Object.entries(response[0].rules).sort(([keyA], [keyB]) => keyA.localeCompare(keyB))
      );
      return sortedRules;
    }
  }

  /**
   * Fetches email addresses for a given list of user IDs.
   *
   * @param {Array} userIds - An array of user IDs for which email addresses are to be retrieved.
   * @returns {Array} - An array of email addresses corresponding to the provided user IDs.
  */
  async getUsersEmail (userIds) {
    const usersData = await users.find({ _id: { $in: userIds } });
    return usersData.map(u => u.email);
  }

  /**
   * Retrieves organization details along with associated account information
   * for a given organization ID.
   *
   * @param {String} orgId - The ID of the organization for which details are needed.
   * @returns {Object} - An object containing organization details and associated account info.
  */
  async getOrgWithAccount (orgId) {
    const orgDetails = await organizations.aggregate([
      {
        $match: { _id: mongoose.Types.ObjectId(orgId) }
      },
      {
        $lookup: {
          from: 'accounts',
          localField: 'account',
          foreignField: '_id',
          as: 'accountDetails'
        }
      },
      {
        $project: {
          name: 1,
          accountDetails: {
            $arrayElemAt: ['$accountDetails', 0]
          }
        }
      }
    ]);
    return orgDetails;
  }

  /**
   * Compiles information necessary for constructing an email.
   *
   * @param {String} orgId - The ID of the organization for which the email information is required.
   * @returns {Object} - An object containing server, organization, and account info for the email.
  */
  async getInfoForEmail (orgId) {
    const uiServerUrl = configs.get('uiServerUrl', 'list');

    // Use the URL object to extract the domain from the URL, excluding the port.
    const urlSchema = new URL(uiServerUrl[0]);
    const urlToDisplay = `${urlSchema.protocol}//${urlSchema.hostname}/notifications`;

    const notificationsPageInfo = uiServerUrl.length > 1 ? '' : `<p><b>Notifications page:</b>
      <a href="${uiServerUrl[0]}/notifications">${urlToDisplay}</a></p>`;
    const orgWithAccount = await this.getOrgWithAccount(orgId);
    const orgInfo = `<p><b>Organization:</b> ${orgWithAccount[0].name}</p>`;
    const accountInfo = `<p><b>Account:</b> ${orgWithAccount[0].accountDetails.name}</p>`;
    return { notificationsPageInfo, orgInfo, accountInfo };
  }

  /**
   * Sends an email notification based on given parameters
   * @param {String} title - The title of the notification.
   * @param {Object} orgNotificationsConf - The notifications settings of the organization
   * @param {String} severity - The severity level of the alert (e.g., 'warning', 'critical').
   * @param {String} alertDetails - The detailed information about the alert.
   * @returns {Date} - The date and time when the email was sent, or null if no email was sent.
  */
  async sendEmailNotification (title, orgNotificationsConf, severity, alertDetails) {
    try {
      const uiServerUrl = configs.get('uiServerUrl', 'list');
      const userIds = severity === 'warning' ? orgNotificationsConf.signedToWarning
        : orgNotificationsConf.signedToCritical;
      const emailAddresses = await this.getUsersEmail(userIds);
      if (emailAddresses.length === 0) return null;

      const { notificationsPageInfo, orgInfo, accountInfo } = await this.getInfoForEmail(
        orgNotificationsConf.org);

      const notificationLink = uiServerUrl.length > 1 ? ' Notifications '
        : `<a href="${uiServerUrl[0]}/notifications-config">Notifications settings</a>`;

      const emailBody = `
        <h2>${configs.get('companyName')} new notification</h2>
        <p><b>Notification details:</b> ${alertDetails}</p>
        ${notificationsPageInfo}
        ${accountInfo}
        ${orgInfo}
        <b>Note: This event will not be reported again unless
         it remains unobserved for at least 1 hour.</b>
        <p>To make changes to the notification settings in flexiManage,
        please access the ${notificationLink} page in your flexiMange account.</p>
      `;

      await mailer.sendMailHTML(
        configs.get('mailerEnvelopeFromAddress'),
        configs.get('mailerFromAddress'),
        emailAddresses,
        '[flexiWAN Alert] ' + title,
        emailBody
      );

      logger.debug('An immediate notification email has been sent', {
        params: { emailAddresses, notificationDetails: emailBody, org: orgNotificationsConf.org }
      });

      return new Date();
    } catch (err) {
      logger.error('Failed to send an immediate email notification', {
        params: { err: err.message, alertDetails }
      });
    }
  }

  /**
   * Constructs a query to find an existing alert based on given parameters.
   *
   * @param {String} eventType - The name of the alert.
   * @param {Object} targets - The targets of the alert (deviceId, tunnelId etc.)
   * @param {Boolean} resolved - The resolution status of the alert.
   * @param {String} severity - The severity level of the event.
   * @param {String} org - The organization associated with the alert.
   * @returns {Object} - A query object for searching the alert in the database.
  */
  async getQueryForExistingAlert (eventType, targets, resolved, severity, org) {
    const query = {
      eventType,
      resolved,
      org: mongoose.Types.ObjectId(org),
      severity
    };
    // Different devices can trigger an alert for the same tunnel
    // So we want to include only the tunnelId and organization when searching for tunnel alerts
    if (targets.tunnelId) {
      query['targets.tunnelId'] = targets.tunnelId;
    } else {
      for (const targetKey in targets) {
        if (!targets[targetKey]) {
          continue;
        }
        query[`targets.${targetKey}`] = targets[targetKey];
      }
    }

    return query;
  }

<<<<<<< HEAD
  /**
  * Checks the existence of an alert in the database based on specific criteria
  *
  * @param {String} eventType - The name of the notification.
  * @param {Object} targets - The targets of the notification (deviceId, tunnelId etc.)
  * @param {String} org - The organization associated with the notification.
  * @param {String} severity - The severity level of the event.
  * @param {Boolean} [resolved=false] - The resolution status of the alert to be searched.
  * @returns {Boolean} - True if the alert exists, false otherwise.
  */
  async checkAlertExistence (eventType, targets, org, severity, resolved = false) {
=======
  async checkUnresolvedAlertExistence (eventType, targets, org, severity) {
>>>>>>> bd5d0241
    try {
      const query = await this.getQueryForExistingAlert(
        eventType, targets, resolved, severity, org);
      const existingAlert = await notifications.findOne(query);
      return Boolean(existingAlert);
    } catch (err) {
      logger.warn(`Failed to search for notification ${eventType} in database`, {
        params: { notifications: notifications, err: err.message }
      });
      return false;
    }
  }

  /**
 * Increases the count of notification if the last resolved notification has been created
 * within the cool down period.
 * It also deletes any corresponding [resolved] alert (in case the user has asked to get a separate
 * alert in case of resolution).
 *
 * @param {String} eventType - The name of the notification.
 * @param {Object} targets - The targets of the notification (deviceId, tunnelId etc.)
 * @param {String} org - The organization associated with the notification.
 * @param {String} severity - The severity level of the event.
 *
 * @returns {Promise<boolean>} - Returns true if the count was increased, false otherwise.
 */
  async increaseCountIfNeeded (eventType, targets, org, severity) {
    const notificationWindowStart = new Date(
      Date.now() - configs.get('notificationCoolDownPeriod'));

    try {
      const query = await this.getQueryForExistingAlert(eventType, targets, true, severity, org);
      query.createdAt = { $gte: notificationWindowStart };
      query.title = { $not: /^(\[resolved\])/i };
      const update = {
        $set: { resolved: false },
        $inc: { count: 1 }
      };

      const increasedCount = await notifications.findOneAndUpdate(query, update, { lean: true });

      if (increasedCount) {
        // Since the query object is already constructed, modify it for deletion of the
        // corresponding [resolved] alert
        query.title = /^\[resolved\]/i;
        await notifications.deleteOne(query);
      }

      return Boolean(increasedCount);
    } catch (error) {
      logger.error('Error in increasing count process:', error);
      return false;
    }
  }

  /**
   * Resolves a notification in the db
   *
   * @param {String} eventType - The name of the notification.
   * @param {Object} targets - The targets of the notification (deviceId, tunnelId etc.)
   * @param {String} org - The organization associated with the notification.
   * @param {String} severity - The severity level of the event.
  */
  async resolveAnAlert (eventType, targets, severity, org) {
    try {
      const query = await this.getQueryForExistingAlert(
        eventType, targets, false, severity, org);
      const updatedAlert = await notifications.findOneAndUpdate(
        query,
        { $set: { resolved: true } },
        { new: true }
      );
      logger.debug('Resolved existing notification',
        { params: { idOfResolvedNotification: updatedAlert._id } });
    } catch (err) {
      logger.error(`Failed to resolve the notification ${eventType} in database`, {
        params: { notifications: notifications, err: err.message }
      });
    }
  }

  /**
   * Sends a webhook notification with provided details if needed.
   * It checks the organization's notification configuration to determine if a webhook
   * should be sent based on the severity of the event.
   *
   * @param {String} title - The title of the notification.
   * @param {String} details - The details of the notification.
   * @param {String} severity - The severity level of the event (e.g., 'warning', 'critical').
   * @param {object} orgNotificationsConf - The organization's notification configuration
   *  (including webhook settings).
 */
  async sendWebHook (title, details, severity, orgNotificationsConf) {
    const webHookMessage = {
      title,
      details,
      severity
    };
    const { webhookURL, sendCriticalAlerts, sendWarningAlerts } =
    orgNotificationsConf.webHookSettings;
    if ((severity === 'warning' && sendWarningAlerts) ||
    (severity === 'critical' && sendCriticalAlerts)) {
      const title = `New ${configs.get('companyName')} notification`;
      if (!await webHooks.sendToWebHook(webhookURL, webHookMessage, '',
        title)) {
        logger.error('Failed to send an immediate webhook notification', {
          params: { message: webHookMessage }
        });
      } else {
        logger.debug('An immediate webhook notification has been sent', {
          params: { message: webHookMessage }
        });
      }
    }
  }

  /**
   * Processes and sends notifications based on a set of rules and conditions.
   * This function handles a variety of tasks including checking for existing alerts,
   * resolving alerts, sending webhooks and emails, and storing notifications in the database.
   *
   * @param {Array} notifications - An array of notification objects to be processed.
  */
  async sendNotifications (notifications) {
    try {
      const parentsQueryToNotification = new Map();
      const existingAlertSet = new Set();
      const tunnelsDataMap = new Map();

      const orgsMap = new Map();
      const orgNotificationsMap = new Map();
      for (const notification of notifications) {
        logger.debug('Processing notification', { params: { notification } });
        const {
          org, details, eventType, title, severity = null,
          targets, resolved = false, isInfo = false
        } = notification;
        let orgNotificationsConf = orgNotificationsMap.get(org);
        if (!orgNotificationsConf) {
          orgNotificationsConf = await notificationsConf.findOne({ org: org }).lean();
          orgNotificationsMap.set(org, orgNotificationsConf);
        }

        const rules = orgNotificationsMap.get(org).rules;
        const sendResolvedAlert = rules[eventType].resolvedAlert;
        let currentSeverity;
        if (!severity) {
          currentSeverity = rules[eventType].severity;
          notification.severity = currentSeverity;
        }
        let existingUnresolvedAlert = false;
        const alertUniqueKey = eventType + '_' + org + '_' + JSON.stringify(targets) +
          '_' + severity;
        if (existingAlertSet.has(alertUniqueKey)) {
          existingUnresolvedAlert = true;
        } else {
          existingUnresolvedAlert = await this.checkUnresolvedAlertExistence(
            eventType, targets, org, severity || currentSeverity);
          if (existingUnresolvedAlert) {
            existingAlertSet.add(alertUniqueKey);
          } else if (!resolved) {
            const shouldContinue = await this.increaseCountIfNeeded(
              eventType, targets, org, severity || currentSeverity);
            if (shouldContinue) {
              logger.debug(
                'Found, activate and increased count of the last resolved notification. Continue.',
                { params: { notification } });
              continue; // Continue to process the next notification
            }
          }
        }

        // If this is a resolved alert: resolve the existing notification
        if (resolved && !isInfo && existingUnresolvedAlert) {
          await this.resolveAnAlert(eventType, targets, severity || currentSeverity, org);
        }

        // Send an alert only if one of the both is true:
        // 1. This isn't a resolved alert and there is no existing alert
        // 2. This is a resolved alert, there is unresolved alert in the db,
        // and the user has defined to send resolved alerts
        // 3. This is an info alert
        const conditionToSend = ((!resolved && !existingUnresolvedAlert) ||
          (resolved && sendResolvedAlert && existingUnresolvedAlert) ||
          (isInfo));
        logger.debug('Step 1: Initial check for sending alert. Decision: ' +
          (conditionToSend ? 'proceed to step 2' : 'do not send'), {
          params: {
            details: {
              'Notification content': notification,
              'Is there an existing alert?': existingUnresolvedAlert,
              'Is sending resolved alerts defined for this type?': sendResolvedAlert
            }
          }
        });

        // If this is a new notification or a resolved one
        // which we want to notify about it's resolution
        if (conditionToSend) {
          const event = hierarchyMap[eventType];
          // If the event exists in the hierarchy check if there is already a parent event in the db
          // Exclude resolved alerts, as an unresolved alert is guaranteed to exist,
          // having been created once its parent alerts were resolved.
          if (event && !resolved) {
            logger.debug('Step 2: Event exists in hierarchy. Checking for parent notifications.');
            let interfaceId, deviceId;
            if (targets.tunnelId) {
              let tunnel;
              const tunnelKey = org + '_' + targets.tunnelId;
              if (tunnelsDataMap.has(tunnelKey)) {
                tunnel = tunnelsDataMap.get(tunnelKey);
              } else {
                tunnel = await tunnels.findOne({
                  org,
                  num: targets.tunnelId,
                  $or: [
                    { deviceA: targets.deviceId },
                    { deviceB: targets.deviceId }
                  ],
                  isActive: true
                }).lean();
                tunnelsDataMap.set(tunnelKey, tunnel);
              }
              if (tunnel) {
                const interfaces = [tunnel.interfaceA];
                if (!tunnel.peer) {
                  interfaces.push(tunnel.interfaceB);
                }
                interfaceId = {
                  $in: interfaces
                };
                const devices = [tunnel.deviceA, tunnel.deviceB];
                deviceId = {
                  $in: devices
                };
              }
            }
            const eventParents = event.getAllParents();
            if (eventParents.length > 0) {
              const parentsQuery = event.getQuery(deviceId || targets.deviceId, interfaceId ||
                   targets.interfaceId, targets.tunnelId);
              const queryKey = JSON.stringify({ org, parentsQuery });
              let parentNotification;

              if (parentsQueryToNotification.has(queryKey)) {
                parentNotification = parentsQueryToNotification.get(queryKey);
              } else {
                parentNotification = await notificationsDb.find(
                  { resolved: false, org, $or: parentsQuery });
                parentsQueryToNotification.set(queryKey, parentNotification);
              }

              if (parentNotification.length > 0) {
                logger.debug('Step 3: Parent notifications found. Skipping notification sending.',
                  { params: { notification } });
                continue; // Ignore since there is a parent event
              }

              logger.debug(
                'Step 3: No parent notifications found. Proceeding to send notification.',
                { params: { notification } });

              // Since the RTT and the drop rate remains high for a few mins after the parent alert
              // Has been resolved, we would like to ignore these alerts
              if (['Link/Tunnel round trip time',
                'Link/Tunnel default drop rate'].includes(eventType)) {
                const fiveMinutesAgo = new Date(new Date() - 5 * 60 * 1000);
                const resolvedParentNotification = await notificationsDb.find(
                  { resolved: true, org, updatedAt: { $gte: fiveMinutesAgo }, $or: parentsQuery });
                if (resolvedParentNotification.length > 0) {
                  continue; // Ignore since there is a recently resolved parent event
                }
              }
            }
          } else {
            logger.debug('Step 2: No need to check hierarchy. Proceeding to send notification.');
          }
          if (rules[eventType].immediateEmail) {
            // Check if there is already an event like this for the same device(for device alerts)
            const emailSentForPreviousAlert = !targets.deviceId ? null
              : await notificationsDb.findOne({
                eventType: eventType,
                title: title, // ensures that we will send email for resolved alerts,
                'targets.deviceId': targets.deviceId,
                'targets.tunnelId': null,
                'targets.interfaceId': null,
                // 'targets.policyId': null,
                'emailSent.sendingTime': { $exists: true, $ne: null }
              }).lean();

            let shouldSendEmail = false;
            if (emailSentForPreviousAlert) {
              const emailRateLimitPerDevice = configs.get('emailRateLimitPerDevice');
              const timeSinceLastEmail = new Date() -
                 emailSentForPreviousAlert.emailSent.sendingTime;
              const timeSinceLastEmailInMinutes = Math.ceil(timeSinceLastEmail / (1000 * 60));
              // Send an email if 60 minutes have passed since the last one (for the event+device)
              if (emailRateLimitPerDevice < timeSinceLastEmailInMinutes) {
                shouldSendEmail = true;
              } else {
                // Increment the rate limit count if not sending an email
                await notificationsDb.findOneAndUpdate(
                  {
                    eventType: eventType,
                    'targets.deviceId': targets.deviceId,
                    'targets.tunnelId': null,
                    'targets.interfaceId': null,
                    'emailSent.sendingTime': { $exists: true, $ne: null }
                  },
                  { $inc: { 'emailSent.rateLimitedCount': 1 } }
                );
              }
            } else {
              shouldSendEmail = true;
            }

            // Send the email if necessary
            if (shouldSendEmail) {
              const emailSent = await this.sendEmailNotification(
                title,
                orgNotificationsConf,
                severity || notification.severity,
                details
              );
              if (!notification.emailSent) {
                notification.emailSent = {
                  sendingTime: null,
                  rateLimitedCount: 0
                };
              }
              // Update notification details if an email was sent
              notification.emailSent.sendingTime = emailSent;
            }
          }
          if (rules[eventType].sendWebHook) {
            await this.sendWebHook(title, details,
              severity || notification.severity, orgNotificationsConf);
          }
          const key = notification.org.toString();
          const notificationList = orgsMap.get(key);
          if (!notificationList) orgsMap.set(key, []);
          orgsMap.get(key).push(notification);
        }
      }
      // Get the accounts of the notifications by the organization
      // Since we can have notification with different organization IDs
      // We have to first create a map that maps an organization to all
      // the notifications that belongs to it, which we'll use later
      // to add the proper account ID to each of the notifications.
      // Create an array of org ID and account ID pairs
      const orgIDs = Array.from(orgsMap.keys()).map(key => {
        return mongoose.Types.ObjectId(key);
      });
      const orgsWithAccounts = await organizations.aggregate([
        { $match: { _id: { $in: orgIDs } } },
        {
          $group: {
            _id: '$_id',
            accountID: { $push: '$$ROOT.account' }
          }
        }
      ]);
      const bulkWriteOps = [];

      let notificationList;

      // Go over all accounts and update all notifications that
      // belong to the organization to which the account belongs.
      orgsWithAccounts.forEach(org => {
        notificationList = orgsMap.get(org._id.toString());
        const currentTime = new Date();
        notificationList.forEach(notification => {
          notification.account = org.accountID;
          notification.time = currentTime;
          bulkWriteOps.push({ insertOne: { document: notification } });
        });
      });

      if (bulkWriteOps.length > 0) {
        await notificationsDb.bulkWrite(bulkWriteOps);
        // Log notification for logging systems
        logger.info('New notifications', { params: { notifications: notificationList } });
      }
    } catch (err) {
      logger.error('Failed to store notifications in database', {
        params: { notifications: notifications, err: err.message }
      });
    }
  }

  /**
     * Sends daily emails to notify subscribed users with
     * pending unread notifications.
     * @async
     * @return {void}
     */
  async sendDailySummaryEmail () {
    let orgIDs = [];
    try {
      orgIDs = await notificationsDb.distinct('org', { status: 'unread' });
    } catch (err) {
      logger.warn('Failed to get organization IDs with pending notifications', {
        params: { err: err.message }
      });
    }
    // Notify users only if there are unread notifications
    for (const orgID of orgIDs) {
      try {
        const orgNotificationsConf = await notificationsConf.findOne({ org: orgID }).lean();
        if (!orgNotificationsConf) continue;

        const emailAddresses = await this.getUsersEmail(orgNotificationsConf.signedToDaily);
        if (emailAddresses.length === 0) continue;

        const messages = await notificationsDb.find({ org: orgID, status: 'unread' }
          , 'time targets.deviceId details')
          .sort({ time: -1 })
          .limit(configs.get('unreadNotificationsMaxSent', 'number'))
          .populate('targets.deviceId', 'name -_id', devicesModel)
          .lean();

        // Filter out notifications where the device has been deleted
        const existingDevicesMessages = messages.filter(message => message.targets.deviceId);

        const uiServerUrl = configs.get('uiServerUrl', 'list');
        const { notificationsPageInfo, orgInfo, accountInfo } = await this.getInfoForEmail(
          orgID);

        const emailBody = `
          <h2>${configs.get('companyName')} Notifications Reminder</h2>
          <p style="font-size:16px">This email was sent to you
          since you have pending unread notifications.</p>
          <i><small>
            <ul>
              ${existingDevicesMessages.map(message => `
                <li>
                  ${message.time.toISOString().replace(/T/, ' ').replace(/\..+/, '')}
                  device ${message.targets.deviceId.name}
                  - ${message.details}
                </li>
              `).join('')}
            </ul>
          </small></i>
          ${notificationsPageInfo}
          ${accountInfo}
          ${orgInfo}
          <p style="font-size:16px"> Further to this email,
          all Notifications in your Account have been set to status Read.
          <br>To view the notifications, please check the
          ${uiServerUrl.length > 1
            ? ' Notifications '
            : `<a href="${uiServerUrl[0]}/notifications">Notifications</a>`
          }
           page in your flexiMange account.</br>
          </p>
          <p style="font-size:16px;color:gray">Note: Unread notification email alerts
           are sent only to the subscribed users.
            You can change the subscription in the
            ${uiServerUrl.length > 1
              ? ' email notifications section in the '
              : `<a href="${uiServerUrl[0]}/notifications-config">notification settings </a>`
            }
             page in your flexiManage account.
             More about notifications
             <a href="https://docs.flexiwan.com/troubleshoot/notifications.html">here</a>.</p>
          <p style="font-size:16px">Your friends @ ${configs.get('companyName')}</p>`;

        await mailer.sendMailHTML(
          configs.get('mailerEnvelopeFromAddress'),
          configs.get('mailerFromAddress'),
          emailAddresses,
          'Pending unread notifications',
          emailBody
        );

        logger.info('A daily notifications summary email has been sent', {
          params: { emailAddresses: emailAddresses }
        });
      } catch (err) {
        logger.warn('Failed to notify users about pending notifications', {
          params: { err: err.message, organization: orgID }
        });
      }
    }
    try {
      // Set status 'read' to all notifications
      await notificationsDb.updateMany(
        { status: 'unread' },
        { $set: { status: 'read' } }
      );
    } catch (err) {
      logger.warn('Failed to set status read to all notifications', {
        params: { err: err.message }
      });
    }
  }

  /**
 * Asynchronously resolves notifications associated with deleted tunnels.
 * It updates notifications by setting their 'resolved' field to true.
 *
 * @param {Array} entityIds - The identifiers of the deleted tunnels (tunnel numbers).
 * @param {String} orgId - Organization id.
 * @returns {Promise<void>} - A promise that resolves when the operation is complete.
 *
 * @throws Will throw an error if the database operation fails.
 */
  async resolveNotificationsOfDeletedTunnels (tunnelIds, orgId) {
    const bulkOperations = tunnelIds.map(id => ({
      updateOne: {
        filter: {
          'targets.tunnelId': id,
          org: orgId,
          resolved: false
        },
        update: { $set: { resolved: true } }
      }
    }));

    try {
      const updateResult = await notifications.bulkWrite(bulkOperations);

      if (updateResult.nModified > 0) {
        logger.debug('Resolved notifications of deleted tunnels', {
          params: { count: updateResult.nModified }
        });
      } else {
        logger.debug('No notifications found to resolve');
      }
    } catch (err) {
      logger.error('Failed to resolve notifications in database of deleted tunnels', {
        params: { error: err.message, ids: tunnelIds }
      });
    }
  }
}

let notificationsMgr = null;
module.exports = function () {
  if (notificationsMgr) return notificationsMgr;
  notificationsMgr = new NotificationsManager();
  return notificationsMgr;
};<|MERGE_RESOLUTION|>--- conflicted
+++ resolved
@@ -349,7 +349,6 @@
     return query;
   }
 
-<<<<<<< HEAD
   /**
   * Checks the existence of an alert in the database based on specific criteria
   *
@@ -357,16 +356,12 @@
   * @param {Object} targets - The targets of the notification (deviceId, tunnelId etc.)
   * @param {String} org - The organization associated with the notification.
   * @param {String} severity - The severity level of the event.
-  * @param {Boolean} [resolved=false] - The resolution status of the alert to be searched.
   * @returns {Boolean} - True if the alert exists, false otherwise.
   */
-  async checkAlertExistence (eventType, targets, org, severity, resolved = false) {
-=======
   async checkUnresolvedAlertExistence (eventType, targets, org, severity) {
->>>>>>> bd5d0241
     try {
       const query = await this.getQueryForExistingAlert(
-        eventType, targets, resolved, severity, org);
+        eventType, targets, false, severity, org);
       const existingAlert = await notifications.findOne(query);
       return Boolean(existingAlert);
     } catch (err) {
