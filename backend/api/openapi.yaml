--- conflicted
+++ resolved
@@ -8622,15 +8622,12 @@
           type: object
         tunnelStatusB:
           type: object
-<<<<<<< HEAD
           nullable: true
-=======
         tunnelStatus:
           enum:
             - Connected
             - Not Connected
           type: string
->>>>>>> 9640e298
       type: object
     StaticRouteRequest:
       example:
