openapi: 3.0.1
info:
  contact:
    email: yourfriends@flexiwan.com
    name: API support
    url: https://flexiwan.com
  description: This is the REST API for flexiWAN management.
  license:
    name: AGPLv3
    url: https://www.gnu.org/licenses/agpl-3.0.en.html
  termsOfService: https://flexiwan.com/legal/terms-of-service/
  title: FlexiWAN API
  version: 1.0.0
servers:
- description: Main server
  url: https://manage.flexiwan.com:443/api
paths:
  /tokens:
    get:
      operationId: tokensGET
      parameters:
      - description: The number of items to skip before starting to collect the result
          set
        explode: true
        in: query
        name: offset
        required: false
        schema:
          type: integer
        style: form
      - description: The numbers of items to return
        explode: true
        in: query
        name: limit
        required: false
        schema:
          type: integer
        style: form
      - description: Organization to be filtered by
        explode: true
        in: query
        name: org
        required: false
        schema:
          type: string

      responses:
        "200":
          content:
            application/json:
              schema:
                items:
                  $ref: '#/components/schemas/Token'
                type: array
                x-content-type: application/json
          description: Successful operation
        "401":
          content:
            application/json:
              schema:
                $ref: '#/components/schemas/Error'
          description: Unauthorized
        "403":
          content:
            application/json:
              schema:
                $ref: '#/components/schemas/Error'
          description: Forbidden
        "500":
          content:
            application/json:
              schema:
                $ref: '#/components/schemas/Error'
          description: Internal server error
        default:
          content:
            application/json:
              schema:
                $ref: '#/components/schemas/Error'
          description: Unexpected error
      security:
      - apiKey: []
      - bearerAuth: []
      summary: Get all Tokens
      tags:
      - Tokens
      x-swagger-router-controller: Tokens
      x-openapi-router-controller: TokensController
      x-openapi-router-service: TokensService
    post:
      operationId: tokensPOST
      parameters:
      - description: Organization to be filtered by
        explode: true
        in: query
        name: org
        required: false
        schema:
          type: string
      requestBody:
        content:
          application/json:
            schema:
              $ref: '#/components/schemas/TokenRequest'
      responses:
        "201":
          content:
            application/json:
              schema:
                $ref: '#/components/schemas/Token'
          description: Created
          headers:
            Location:
              description: Location of a new resource created
              explode: false
              required: true
              schema:
                type: string
              style: simple
        "400":
          content:
            application/json:
              schema:
                $ref: '#/components/schemas/Error'
          description: Bad Request
        "401":
          content:
            application/json:
              schema:
                $ref: '#/components/schemas/Error'
          description: Unauthorized
        "403":
          content:
            application/json:
              schema:
                $ref: '#/components/schemas/Error'
          description: Forbidden
        "500":
          content:
            application/json:
              schema:
                $ref: '#/components/schemas/Error'
          description: Internal server error
        default:
          content:
            application/json:
              schema:
                $ref: '#/components/schemas/Error'
          description: Unexpected error
      security:
      - apiKey: []
      - bearerAuth: []
      summary: Create new access token
      tags:
      - Tokens
      x-swagger-router-controller: Tokens
      x-openapi-router-controller: TokensController
      x-openapi-router-service: TokensService
  /tokens/{id}:
    get:
      operationId: tokensIdGET
      parameters:
      - description: Numeric ID of the Token to retrieve
        explode: false
        in: path
        name: id
        required: true
        schema:
          type: string
        style: simple
      - description: Organization to be filtered by
        explode: true
        in: query
        name: org
        required: false
        schema:
          type: string
      responses:
        "200":
          content:
            application/json:
              schema:
                $ref: '#/components/schemas/Token'
          description: Successful operation
        "401":
          content:
            application/json:
              schema:
                $ref: '#/components/schemas/Error'
          description: Unauthorized
        "403":
          content:
            application/json:
              schema:
                $ref: '#/components/schemas/Error'
          description: Forbidden
        "500":
          content:
            application/json:
              schema:
                $ref: '#/components/schemas/Error'
          description: Internal server error
        default:
          content:
            application/json:
              schema:
                $ref: '#/components/schemas/Error'
          description: Unexpected error
      security:
      - apiKey: []
      - bearerAuth: []
      summary: Get all Tokens
      tags:
      - Tokens
      x-swagger-router-controller: Tokens
      x-openapi-router-controller: TokensController
      x-openapi-router-service: TokensService
    delete:
      operationId: tokensIdDELETE
      parameters:
      - description: Numeric ID of the Token to delete
        explode: false
        in: path
        name: id
        required: true
        schema:
          type: string
        style: simple
      - description: Organization to be filtered by
        explode: true
        in: query
        name: org
        required: false
        schema:
          type: string
      responses:
        "204":
          description: Successful operation
        "401":
          content:
            application/json:
              schema:
                $ref: '#/components/schemas/Error'
          description: Unauthorized
        "403":
          content:
            application/json:
              schema:
                $ref: '#/components/schemas/Error'
          description: Forbidden
        "404":
          content:
            application/json:
              schema:
                $ref: '#/components/schemas/Error'
          description: The specified resource was not found
        "500":
          content:
            application/json:
              schema:
                $ref: '#/components/schemas/Error'
          description: Internal server error
        default:
          content:
            application/json:
              schema:
                $ref: '#/components/schemas/Error'
          description: Unexpected error
      security:
      - apiKey: []
      - bearerAuth: []
      summary: Delete token
      tags:
      - Tokens
      x-swagger-router-controller: Tokens
      x-openapi-router-controller: TokensController
      x-openapi-router-service: TokensService
    put:
      operationId: tokensIdPUT
      parameters:
      - description: Numeric ID of the Token to modify
        explode: false
        in: path
        name: id
        required: true
        schema:
          type: string
        style: simple
      - description: Organization to be filtered by
        explode: true
        in: query
        name: org
        required: false
        schema:
          type: string
      requestBody:
        content:
          application/json:
            schema:
              $ref: '#/components/schemas/TokenRequest'
      responses:
        "201":
          content:
            application/json:
              schema:
                $ref: '#/components/schemas/Token'
          description: Created
        "400":
          description: Bad Request
        "401":
          content:
            application/json:
              schema:
                $ref: '#/components/schemas/Error'
          description: Unauthorized
        "403":
          content:
            application/json:
              schema:
                $ref: '#/components/schemas/Error'
          description: Forbidden
        "404":
          content:
            application/json:
              schema:
                $ref: '#/components/schemas/Error'
          description: The specified resource was not found
        "500":
          content:
            application/json:
              schema:
                $ref: '#/components/schemas/Error'
          description: Internal server error
        default:
          content:
            application/json:
              schema:
                $ref: '#/components/schemas/Error'
          description: Unexpected error
      security:
      - apiKey: []
      - bearerAuth: []
      summary: Modify a token
      tags:
      - Tokens
      x-swagger-router-controller: Tokens
      x-openapi-router-controller: TokensController
      x-openapi-router-service: TokensService
  /accesstokens:
    get:
      operationId: accesstokensGET
      parameters:
      - description: The number of items to skip before starting to collect the result
          set
        explode: true
        in: query
        name: offset
        required: false
        schema:
          type: integer
        style: form
      - description: The numbers of items to return
        explode: true
        in: query
        name: limit
        required: false
        schema:
          type: integer
        style: form
      - description: Organization to be filtered by
        explode: true
        in: query
        name: org
        required: false
        schema:
          type: string
      responses:
        "200":
          content:
            application/json:
              schema:
                items:
                  $ref: '#/components/schemas/AccessToken'
                type: array
                x-content-type: application/json
          description: Successful operation
        "401":
          content:
            application/json:
              schema:
                $ref: '#/components/schemas/Error'
          description: Unauthorized
        "403":
          content:
            application/json:
              schema:
                $ref: '#/components/schemas/Error'
          description: Forbidden
        "500":
          content:
            application/json:
              schema:
                $ref: '#/components/schemas/Error'
          description: Internal server error
        default:
          content:
            application/json:
              schema:
                $ref: '#/components/schemas/Error'
          description: Unexpected error
      security:
      - apiKey: []
      - bearerAuth: []
      summary: Get all AccessTokens
      tags:
      - Access Tokens
      x-swagger-router-controller: AccessTokens
      x-openapi-router-controller: AccessTokensController
      x-openapi-router-service: AccessTokensService
    post:
      operationId: accesstokensPOST
      parameters:
      - description: Organization to be filtered by
        explode: true
        in: query
        name: org
        required: false
        schema:
          type: string
      requestBody:
        content:
          application/json:
            schema:
              $ref: '#/components/schemas/AccessTokenRequest'
      responses:
        "201":
          content:
            application/json:
              schema:
                $ref: '#/components/schemas/AccessToken'
          description: Created
          headers:
            Location:
              description: Location of a new resource created
              explode: false
              required: true
              schema:
                type: string
              style: simple
        "400":
          description: Bad Request
        "401":
          content:
            application/json:
              schema:
                $ref: '#/components/schemas/Error'
          description: Unauthorized
        "403":
          content:
            application/json:
              schema:
                $ref: '#/components/schemas/Error'
          description: Forbidden
        "500":
          content:
            application/json:
              schema:
                $ref: '#/components/schemas/Error'
          description: Internal server error
        default:
          content:
            application/json:
              schema:
                $ref: '#/components/schemas/Error'
          description: Unexpected error
      security:
      - apiKey: []
      - bearerAuth: []
      summary: Create new access token
      tags:
      - Access Tokens
      x-swagger-router-controller: AccessTokens
      x-openapi-router-controller: AccessTokensController
      x-openapi-router-service: AccessTokensService
  /accesstokens/{id}:
    delete:
      operationId: accesstokensIdDELETE
      parameters:
      - description: Numeric ID of the Access token to delete
        explode: false
        in: path
        name: id
        required: true
        schema:
          type: string
        style: simple
      - description: Organization to be filtered by
        explode: true
        in: query
        name: org
        required: false
        schema:
          type: string
      responses:
        "204":
          description: Successful operation
        "401":
          content:
            application/json:
              schema:
                $ref: '#/components/schemas/Error'
          description: Unauthorized
        "403":
          content:
            application/json:
              schema:
                $ref: '#/components/schemas/Error'
          description: Forbidden
        "404":
          content:
            application/json:
              schema:
                $ref: '#/components/schemas/Error'
          description: The specified resource was not found
        "500":
          content:
            application/json:
              schema:
                $ref: '#/components/schemas/Error'
          description: Internal server error
        default:
          content:
            application/json:
              schema:
                $ref: '#/components/schemas/Error'
          description: Unexpected error
      security:
      - apiKey: []
      - bearerAuth: []
      summary: Delete access token
      tags:
      - Access Tokens
      x-swagger-router-controller: AccessTokens
      x-openapi-router-controller: AccessTokensController
      x-openapi-router-service: AccessTokensService
  /devices:
    get:
      operationId: devicesGET
      parameters:
      - description: The number of items to skip before starting to collect the result
          set
        explode: true
        in: query
        name: offset
        required: false
        schema:
          type: integer
        style: form
      - description: The numbers of items to return
        explode: true
        in: query
        name: limit
        required: false
        schema:
          type: integer
        style: form
      - description: Organization to be filtered by
        explode: true
        in: query
        name: org
        required: false
        schema:
          type: string
      responses:
        "200":
          content:
            application/json:
              schema:
                items:
                  $ref: '#/components/schemas/Device'
                type: array
                x-content-type: application/json
          description: Successful operation
        "401":
          content:
            application/json:
              schema:
                $ref: '#/components/schemas/Error'
          description: Unauthorized
        "403":
          content:
            application/json:
              schema:
                $ref: '#/components/schemas/Error'
          description: Forbidden
        "404":
          content:
            application/json:
              schema:
                $ref: '#/components/schemas/Error'
          description: The specified resource was not found
        "500":
          content:
            application/json:
              schema:
                $ref: '#/components/schemas/Error'
          description: Internal server error
        default:
          content:
            application/json:
              schema:
                $ref: '#/components/schemas/Error'
          description: Unexpected error
      security:
      - apiKey: []
      - bearerAuth: []
      summary: Get all registered devices
      tags:
      - Devices
      x-swagger-router-controller: Devices
      x-openapi-router-controller: DevicesController
      x-openapi-router-service: DevicesService
  /devices/latestVersions:
    get:
      operationId: devicesLatestVersionsGET
      responses:
       "200":
         content:
           application/json:
             schema:
               $ref: '#/components/schemas/DeviceLatestVersion'
         description: Successful operation
       "401":
         content:
           application/json:
             schema:
               $ref: '#/components/schemas/Error'
         description: Unauthorized
       "403":
         content:
           application/json:
             schema:
               $ref: '#/components/schemas/Error'
         description: Forbidden
       "404":
         content:
           application/json:
             schema:
               $ref: '#/components/schemas/Error'
         description: The specified resource was not found
       "500":
         content:
           application/json:
             schema:
               $ref: '#/components/schemas/Error'
         description: Internal server error
       default:
         content:
           application/json:
             schema:
               $ref: '#/components/schemas/Error'
         description: Unexpected error
      security:
      - apiKey: []
      - bearerAuth: []
      summary: Get devices latest available version
      tags:
      - Devices
      x-swagger-router-controller: Devices
      x-openapi-router-controller: DevicesController
      x-openapi-router-service: DevicesService
  /devices/apply:
    post:
      operationId: devicesApplyPOST
      parameters:
      - description: Organization to be filtered by
        explode: true
        in: query
        name: org
        required: false
        schema:
          type: string
      requestBody:
        content:
          application/json:
            schema:
              $ref: '#/components/schemas/DeviceCommand'
      responses:
        "202":
          content:
            application/json:
              schema:
                $ref: '#/components/schemas/ApplyJobsResponse'
          description: Job IDs Created
          headers:
            Location:
              description: Location of a new resource created
              explode: false
              required: true
              schema:
                type: string
              style: simple
        "401":
          content:
            application/json:
              schema:
                $ref: '#/components/schemas/Error'
          description: Unauthorized
        "403":
          content:
            application/json:
              schema:
                $ref: '#/components/schemas/Error'
          description: Forbidden
        "500":
          content:
            application/json:
              schema:
                $ref: '#/components/schemas/Error'
          description: Internal server error
        default:
          content:
            application/json:
              schema:
                $ref: '#/components/schemas/Error'
          description: Unexpected error
      security:
      - apiKey: []
      - bearerAuth: []
      summary: Execute an action on the device side
      tags:
      - Devices
      x-swagger-router-controller: Devices
      x-openapi-router-controller: DevicesController
      x-openapi-router-service: DevicesService
  /devices/upgdSched:
    post:
      operationId: devicesUpgdSchedPOST
      requestBody:
        content:
          application/json:
            schema:
              $ref: '#/components/schemas/DevicesUpgradeRequest'
      parameters: 
      - description: Organization to be filtered by
        explode: true
        in: query
        name: org
        required: false
        schema:
          type: string
      responses:
        "201":
          content:
            application/json:
              schema:
                type: object
          description: Created
          headers:
            Location:
              description: Location of a new resource created
              explode: false
              required: true
              schema:
                type: string
              style: simple
        "400":
          description: Bad Request
        "401":
          content:
            application/json:
              schema:
                $ref: '#/components/schemas/Error'
          description: Unauthorized
        "403":
          content:
            application/json:
              schema:
                $ref: '#/components/schemas/Error'
          description: Forbidden
        "500":
          content:
            application/json:
              schema:
                $ref: '#/components/schemas/Error'
          description: Internal server error
        default:
          content:
            application/json:
              schema:
                $ref: '#/components/schemas/Error'
          description: Unexpected error
      security:
      - apiKey: []
      - bearerAuth: []
      summary: Schedule upgrade of devices
      tags:
      - Devices
      x-swagger-router-controller: Devices
      x-openapi-router-controller: DevicesController
      x-openapi-router-service: DevicesService
  /devices/{id}:
    get:
      operationId: devicesIdGET
      parameters:
      - description: Numeric ID of the Device to retrieve
        explode: false
        in: path
        name: id
        required: true
        schema:
          type: string
        style: simple
      - description: Organization to be filtered by
        explode: true
        in: query
        name: org
        required: false
        schema:
          type: string
      responses:
        "200":
          content:
            application/json:
              schema:
                items:
                  $ref: '#/components/schemas/Device'
                type: array
                x-content-type: application/json
          description: Successful operation
        "401":
          content:
            application/json:
              schema:
                $ref: '#/components/schemas/Error'
          description: Unauthorized
        "403":
          content:
            application/json:
              schema:
                $ref: '#/components/schemas/Error'
          description: Forbidden
        "404":
          content:
            application/json:
              schema:
                $ref: '#/components/schemas/Error'
          description: The specified resource was not found
        "500":
          content:
            application/json:
              schema:
                $ref: '#/components/schemas/Error'
          description: Internal server error
        default:
          content:
            application/json:
              schema:
                $ref: '#/components/schemas/Error'
          description: Unexpected error
      security:
      - apiKey: []
      - bearerAuth: []
      summary: Get device by ID
      tags:
      - Devices
      x-swagger-router-controller: Devices
      x-openapi-router-controller: DevicesController
      x-openapi-router-service: DevicesService
    delete:
      operationId: devicesIdDELETE
      parameters:
      - description: Numeric ID of the Device to delete
        explode: false
        in: path
        name: id
        required: true
        schema:
          type: string
        style: simple
      - description: Organization to be filtered by
        explode: true
        in: query
        name: org
        required: false
        schema:
          type: string
      responses:
       "204":
         description: Successful operation
       "401":
         content:
           application/json:
             schema:
               $ref: '#/components/schemas/Error'
         description: Unauthorized
       "403":
         content:
           application/json:
             schema:
               $ref: '#/components/schemas/Error'
         description: Forbidden
       "404":
         content:
           application/json:
             schema:
               $ref: '#/components/schemas/Error'
         description: The specified resource was not found
       "500":
         content:
           application/json:
             schema:
               $ref: '#/components/schemas/Error'
         description: Internal server error
       default:
         content:
           application/json:
             schema:
               $ref: '#/components/schemas/Error'
         description: Unexpected error
      security:
      - apiKey: []
      - bearerAuth: []
      summary: Delete device
      tags:
      - Devices
      x-swagger-router-controller: Devices
      x-openapi-router-controller: DevicesController
      x-openapi-router-service: DevicesService
    put:
      operationId: devicesIdPUT
      parameters:
      - description: Numeric ID of the Device to modify
        explode: false
        in: path
        name: id
        required: true
        schema:
          type: string
        style: simple
      - description: Organization to be filtered by
        explode: true
        in: query
        name: org
        required: false
        schema:
          type: string
      requestBody:
       content:
         application/json:
           schema:
             $ref: '#/components/schemas/DeviceRequest'
      responses:
       "200":
         content:
           application/json:
             schema:
               $ref: '#/components/schemas/Device'
         description: Successful operation
       "401":
         content:
           application/json:
             schema:
               $ref: '#/components/schemas/Error'
         description: Unauthorized
       "403":
         content:
           application/json:
             schema:
               $ref: '#/components/schemas/Error'
         description: Forbidden
       "404":
         content:
           application/json:
             schema:
               $ref: '#/components/schemas/Error'
         description: The specified resource was not found
       "500":
         content:
           application/json:
             schema:
               $ref: '#/components/schemas/Error'
         description: Internal server error
       default:
         content:
           application/json:
             schema:
               $ref: '#/components/schemas/Error'
         description: Unexpected error
      security:
      - apiKey: []
      - bearerAuth: []
      summary: Modify device
      tags:
      - Devices
      x-swagger-router-controller: Devices
      x-openapi-router-controller: DevicesController
      x-openapi-router-service: DevicesService
  /devices/{id}/upgdSched:
    post:
      operationId: devicesIdUpgdSchedPOST
      parameters:
      - description: Numeric ID of the Device to be upgraded
        explode: false
        in: path
        name: id
        required: true
        schema:
          type: string
        style: simple
      - description: Organization to be filtered by
        explode: true
        in: query
        name: org
        required: false
        schema:
          type: string
      requestBody:
        content:
          application/json:
            schema:
              $ref: '#/components/schemas/DeviceUpgradeRequest'
      responses:
        "201":
          content:
            application/json:
              schema:
                type: object
          description: Created
          headers:
            Location:
              description: Location of a new resource created
              explode: false
              required: true
              schema:
                type: string
              style: simple
        "400":
          description: Bad Request
        "401":
          content:
            application/json:
              schema:
                $ref: '#/components/schemas/Error'
          description: Unauthorized
        "403":
          content:
            application/json:
              schema:
                $ref: '#/components/schemas/Error'
          description: Forbidden
        "500":
          content:
            application/json:
              schema:
                $ref: '#/components/schemas/Error'
          description: Internal server error
        default:
          content:
            application/json:
              schema:
                $ref: '#/components/schemas/Error'
          description: Unexpected error
      security:
      - apiKey: []
      - bearerAuth: []
      summary: Create new access token
      tags:
      - Devices
      x-swagger-router-controller: Devices
      x-openapi-router-controller: DevicesController
      x-openapi-router-service: DevicesService
  /devices/{id}/configuration:
    get:
      operationId: devicesIdConfigurationGET
      parameters:
      - description: Numeric ID of the Device to retrieve configuration
        explode: false
        in: path
        name: id
        required: true
        schema:
          type: string
        style: simple
      - description: Organization to be filtered by
        explode: true
        in: query
        name: org
        required: false
        schema:
          type: string
      responses:
        "200":
          content:
            application/json:
              schema:
                $ref: '#/components/schemas/DeviceConfiguration'
          description: Successful operation
        "401":
          content:
            application/json:
              schema:
                $ref: '#/components/schemas/Error'
          description: Unauthorized
        "403":
          content:
            application/json:
              schema:
                $ref: '#/components/schemas/Error'
          description: Forbidden
        "404":
          content:
            application/json:
              schema:
                $ref: '#/components/schemas/Error'
          description: The specified resource was not found
        "500":
          content:
            application/json:
              schema:
                $ref: '#/components/schemas/Error'
          description: Internal server error
        default:
          content:
            application/json:
              schema:
                $ref: '#/components/schemas/Error'
          description: Unexpected error
      security:
      - apiKey: []
      - bearerAuth: []
      summary: Get Device
      tags:
      - Devices
      x-swagger-router-controller: Devices
      x-openapi-router-controller: DevicesController
      x-openapi-router-service: DevicesService
#
#  /devices/register:
#    post:
#      operationId: devicesRegisterPOST
#      responses:
#        "204":
#          description: No Content
#        "400":
#          description: Bad Request
#        "401":
#          content:
#            application/json:
#              schema:
#                $ref: '#/components/schemas/Error'
#          description: Unauthorized
#        "402":
#          content:
#            application/json:
#              schema:
#                $ref: "#/components/schemas/Error"
#          description: Payment needed
#        "403":
#          content:
#            application/json:
#              schema:
#                $ref: '#/components/schemas/Error'
#          description: Forbidden
#        "500":
#          content:
#            application/json:
#              schema:
#                $ref: '#/components/schemas/Error'
#          description: Internal server error
#        default:
#          content:
#            application/json:
#              schema:
#                $ref: '#/components/schemas/Error'
#          description: Unexpected error
#      security:
#      - apiKey: []
#      - bearerAuth: []
#      summary: Execute an action on the device side
#      tags:
#      - Devices
#      x-swagger-router-controller: Devices
#      x-openapi-router-controller: DevicesController
#      x-openapi-router-service: DevicesService
#  /devices/execute:
#    post:
#      operationId: devicesExecutePOST
#      parameters:
#      - description: Command to execute
#        explode: true
#        in: query
#        name: action
#        required: true
#        schema:
#          type: string
#        style: form
#      requestBody:
#        content:
#          application/json:
#            schema:
#              $ref: '#/components/schemas/CommandRequest'
#      responses:
#        "204":
#          description: No Content
#        "400":
#          description: Bad Request
#        "401":
#          content:
#            application/json:
#              schema:
#                $ref: '#/components/schemas/Error'
#          description: Unauthorized
#        "403":
#          content:
#            application/json:
#              schema:
#                $ref: '#/components/schemas/Error'
#          description: Forbidden
#        "500":
#          content:
#            application/json:
#              schema:
#                $ref: '#/components/schemas/Error'
#          description: Internal server error
#        default:
#          content:
#            application/json:
#              schema:
#                $ref: '#/components/schemas/Error'
#          description: Unexpected error
#      security:
#      - apiKey: []
#      - bearerAuth: []
#      summary: Execute an action on the device side
#      tags:
#      - Devices
#      x-swagger-router-controller: Devices
#      x-openapi-router-controller: DevicesController
#      x-openapi-router-service: DevicesService

  /tunnels:
    get:
      operationId: tunnelsGET
      parameters:
      - description: The number of items to skip before starting to collect the result
          set
        explode: true
        in: query
        name: offset
        required: false
        schema:
          type: integer
        style: form
      - description: The numbers of items to return
        explode: true
        in: query
        name: limit
        required: false
        schema:
          type: integer
        style: form
      - description: Organization to be filtered by
        explode: true
        in: query
        name: org
        required: false
        schema:
          type: string
      responses:
        "200":
          content:
            application/json:
              schema:
                items:
                  $ref: '#/components/schemas/Tunnel'
                type: array
          description: Successful operation
        "401":
          content:
            application/json:
              schema:
                $ref: '#/components/schemas/Error'
          description: Unauthorized
        "403":
          content:
            application/json:
              schema:
                $ref: '#/components/schemas/Error'
          description: Forbidden
        "404":
          content:
            application/json:
              schema:
                $ref: '#/components/schemas/Error'
          description: The specified resource was not found
        "500":
          content:
            application/json:
              schema:
                $ref: '#/components/schemas/Error'
          description: Internal server error
        default:
          content:
            application/json:
              schema:
                $ref: '#/components/schemas/Error'
          description: Unexpected error
      security:
      - apiKey: []
      - bearerAuth: []
      summary: Retrieve device tunnels information
      tags:
      - Tunnels
      x-swagger-router-controller: Routes
      x-openapi-router-controller: TunnelsController
      x-openapi-router-service: TunnelsService
  /tunnels/{id}:
    delete:
      operationId: TunnelsIdDELETE
      parameters:
      - description: Numeric ID of the Tunnel to delete
        explode: false
        in: path
        name: id
        required: true
        schema:
          type: integer
        style: simple
      - description: Organization to be filtered by
        explode: true
        in: query
        name: org
        required: false
        schema:
          type: string
      responses:
        "204":
          description: Successful operation
        "401":
          content:
            application/json:
              schema:
                $ref: '#/components/schemas/Error'
          description: Unauthorized
        "403":
          content:
            application/json:
              schema:
                $ref: '#/components/schemas/Error'
          description: Forbidden
        "404":
          content:
            application/json:
              schema:
                $ref: '#/components/schemas/Error'
          description: The specified resource was not found
        "500":
          content:
            application/json:
              schema:
                $ref: '#/components/schemas/Error'
          description: Internal server error
        default:
          content:
            application/json:
              schema:
                $ref: '#/components/schemas/Error'
          description: Unexpected error
      security:
      - apiKey: []
      - bearerAuth: []
      summary: Delete a tunnel
      tags:
      - Tunnels
      x-swagger-router-controller: Tunnels
      x-openapi-router-controller: TunnelsController
      x-openapi-router-service: TunnelsService
  /devices/{id}/routes:
    get:
      operationId: devicesIdRoutesGET
      parameters:
      - description: Numeric ID of the Device to fetch information about
        explode: false
        in: path
        name: id
        required: true
        schema:
          type: string
        style: simple
      - description: The number of items to skip before starting to collect the result
          set
        explode: true
        in: query
        name: offset
        required: false
        schema:
          type: integer
        style: form
      - description: The numbers of items to return
        explode: true
        in: query
        name: limit
        required: false
        schema:
          type: integer
        style: form
      responses:
        "200":
          content:
            application/json:
              schema:
                $ref: '#/components/schemas/DeviceRouteInformation'
          description: Successful operation
        "401":
          content:
            application/json:
              schema:
                $ref: '#/components/schemas/Error'
          description: Unauthorized
        "403":
          content:
            application/json:
              schema:
                $ref: '#/components/schemas/Error'
          description: Forbidden
        "404":
          content:
            application/json:
              schema:
                $ref: '#/components/schemas/Error'
          description: The specified resource was not found
        "500":
          content:
            application/json:
              schema:
                $ref: '#/components/schemas/Error'
          description: Internal server error
        default:
          content:
            application/json:
              schema:
                $ref: '#/components/schemas/Error'
          description: Unexpected error
      security:
      - apiKey: []
      - bearerAuth: []
      summary: Retrieve device routes information
      tags:
      - Routes
      x-swagger-router-controller: Devices
      x-openapi-router-controller: DevicesController
      x-openapi-router-service: DevicesService
  /devices/{id}/staticroutes:
    post:
      operationId: devicesIdStaticroutesPOST
      parameters:
      - description: Numeric ID of the Device
        explode: false
        in: path
        name: id
        required: true
        schema:
          type: string
        style: simple
      - description: Organization to be filtered by
        explode: true
        in: query
        name: org
        required: false
        schema:
          type: string
      requestBody:
        content:
          application/json:
            schema:
              $ref: '#/components/schemas/StaticRouteRequest'
      responses:
        "201":
          content:
            application/json:
              schema:
                $ref: '#/components/schemas/StaticRoute'
          description: Created
          headers:
            Location:
              description: Location of a new resource created
              explode: false
              required: true
              schema:
                type: string
              style: simple
        "400":
          content:
            application/json:
              schema:
                $ref: '#/components/schemas/Error'
          description: Bad Request
        "401":
          content:
            application/json:
              schema:
                $ref: '#/components/schemas/Error'
          description: Unauthorized
        "403":
          content:
            application/json:
              schema:
                $ref: '#/components/schemas/Error'
          description: Forbidden
        "500":
          content:
            application/json:
              schema:
                $ref: '#/components/schemas/Error'
          description: Internal server error
        default:
          content:
            application/json:
              schema:
                $ref: '#/components/schemas/Error'
          description: Unexpected error
      security:
      - apiKey: []
      - bearerAuth: []
      summary: Create new static route
      tags:
      - Static Routes
      x-swagger-router-controller: Devices
      x-openapi-router-controller: DevicesController
      x-openapi-router-service: DevicesService
    get:
      operationId: devicesIdStaticroutesGET
      parameters:
      - description: Numeric ID of the Device to fetch information about
        explode: false
        in: path
        name: id
        required: true
        schema:
          type: string
        style: simple
      - description: The number of items to skip before starting to collect the result
          set
        explode: true
        in: query
        name: offset
        required: false
        schema:
          type: integer
        style: form
      - description: The numbers of items to return
        explode: true
        in: query
        name: limit
        required: false
        schema:
          type: integer
        style: form
      - description: Organization to be filtered by
        explode: true
        in: query
        name: org
        required: false
        schema:
          type: string
      responses:
        "200":
          content:
            application/json:
              schema:
                items:
                  $ref: '#/components/schemas/StaticRoute'
                type: array
          description: Successful operation
        "401":
          content:
            application/json:
              schema:
                $ref: '#/components/schemas/Error'
          description: Unauthorized
        "403":
          content:
            application/json:
              schema:
                $ref: '#/components/schemas/Error'
          description: Forbidden
        "404":
          content:
            application/json:
              schema:
                $ref: '#/components/schemas/Error'
          description: The specified resource was not found
        "500":
          content:
            application/json:
              schema:
                $ref: '#/components/schemas/Error'
          description: Internal server error
        default:
          content:
            application/json:
              schema:
                $ref: '#/components/schemas/Error'
          description: Unexpected error
      security:
      - apiKey: []
      - bearerAuth: []
      summary: Retrieve device static routes information
      tags:
      - Static Routes
      x-swagger-router-controller: Devices
      x-openapi-router-controller: DevicesController
      x-openapi-router-service: DevicesService
  /devices/{id}/staticroutes/{route}:
    delete:
      operationId: devicesIdStaticroutesRouteDELETE
      parameters:
      - description: Numeric ID of the Device
        explode: false
        in: path
        name: id
        required: true
        schema:
          type: string
        style: simple
      - description: Numeric ID of the Route to delete
        explode: false
        in: path
        name: route
        required: true
        schema:
          type: string
        style: simple
      - description: Organization to be filtered by
        explode: true
        in: query
        name: org
        required: false
        schema:
          type: string
      responses:
        "204":
          description: Successful operation
        "401":
          content:
            application/json:
              schema:
                $ref: '#/components/schemas/Error'
          description: Unauthorized
        "403":
          content:
            application/json:
              schema:
                $ref: '#/components/schemas/Error'
          description: Forbidden
        "404":
          content:
            application/json:
              schema:
                $ref: '#/components/schemas/Error'
          description: The specified resource was not found
        "500":
          content:
            application/json:
              schema:
                $ref: '#/components/schemas/Error'
          description: Internal server error
        default:
          content:
            application/json:
              schema:
                $ref: '#/components/schemas/Error'
          description: Unexpected error
      security:
      - apiKey: []
      - bearerAuth: []
      summary: Delete static route
      tags:
      - Static Routes
      x-swagger-router-controller: Devices
      x-openapi-router-controller: DevicesController
      x-openapi-router-service: DevicesService
    patch:
      operationId: devicesIdStaticroutesRoutePATCH
      parameters:
      - description: Numeric ID of the Device
        explode: false
        in: path
        name: id
        required: true
        schema:
          type: string
        style: simple
      - description: Numeric ID of the Route to modify
        explode: false
        in: path
        name: route
        required: true
        schema:
          type: string
        style: simple
      - description: Organization to be filtered by
        explode: true
        in: query
        name: org
        required: false
        schema:
          type: string
      requestBody:
        content:
          application/json:
            schema:
              $ref: '#/components/schemas/StaticRouteRequest'
      responses:
        "200":
          content:
            application/json:
              schema:
                $ref: '#/components/schemas/StaticRoute'
          description: Successful operation
        "400":
          description: Bad Request
        "401":
          content:
            application/json:
              schema:
                $ref: '#/components/schemas/Error'
          description: Unauthorized
        "403":
          content:
            application/json:
              schema:
                $ref: '#/components/schemas/Error'
          description: Forbidden
        "404":
          content:
            application/json:
              schema:
                $ref: '#/components/schemas/Error'
          description: The specified resource was not found
        "500":
          content:
            application/json:
              schema:
                $ref: '#/components/schemas/Error'
          description: Internal server error
        default:
          content:
            application/json:
              schema:
                $ref: '#/components/schemas/Error'
          description: Unexpected error
      security:
      - apiKey: []
      - bearerAuth: []
      summary: Modify static route
      tags:
      - Static Routes
      x-swagger-router-controller: Devices
      x-openapi-router-controller: DevicesController
      x-openapi-router-service: DevicesService
  /devices/{id}/dhcp:
    post:
      operationId: devicesIdDhcpPOST
      parameters:
      - description: Numeric ID of the Device
        explode: false
        in: path
        name: id
        required: true
        schema:
          type: string
        style: simple
      - description: Organization to be filtered by
        explode: true
        in: query
        name: org
        required: false
        schema:
          type: string
      requestBody:
        content:
          application/json:
            schema:
              $ref: '#/components/schemas/DhcpRequest'
      responses:
        "202":
          content:
            application/json:
              schema:
                $ref: '#/components/schemas/Dhcp'
          description: Created
          headers:
            Location:
              description: Location of a new resource created
              explode: false
              required: true
              schema:
                type: string
              style: simple
        "400":
          content:
            application/json:
              schema:
                $ref: '#/components/schemas/Error'
          description: Bad Request
        "401":
          content:
            application/json:
              schema:
                $ref: '#/components/schemas/Error'
          description: Unauthorized
        "403":
          content:
            application/json:
              schema:
                $ref: '#/components/schemas/Error'
          description: Forbidden
        "500":
          content:
            application/json:
              schema:
                $ref: '#/components/schemas/Error'
          description: Internal server error
        default:
          content:
            application/json:
              schema:
                $ref: '#/components/schemas/Error'
          description: Unexpected error
      security:
      - apiKey: []
      - bearerAuth: []
      summary: Add DHCP server
      tags:
      - Devices
      x-swagger-router-controller: Devices
      x-openapi-router-controller: DevicesController
      x-openapi-router-service: DevicesService
    get:
      operationId: devicesIdDhcpGET
      parameters:
      - description: Numeric ID of the Device to fetch information about
        explode: false
        in: path
        name: id
        required: true
        schema:
          type: string
        style: simple
      - description: The number of items to skip before starting to collect the result
          set
        explode: true
        in: query
        name: offset
        required: false
        schema:
          type: integer
        style: form
      - description: The numbers of items to return
        explode: true
        in: query
        name: limit
        required: false
        schema:
          type: integer
        style: form
      - description: Organization to be filtered by
        explode: true
        in: query
        name: org
        required: false
        schema:
          type: string
      responses:
        "200":
          content:
            application/json:
              schema:
                items:
                  $ref: '#/components/schemas/Dhcp'
                type: array
          description: Successful operation
        "401":
          content:
            application/json:
              schema:
                $ref: '#/components/schemas/Error'
          description: Unauthorized
        "403":
          content:
            application/json:
              schema:
                $ref: '#/components/schemas/Error'
          description: Forbidden
        "404":
          content:
            application/json:
              schema:
                $ref: '#/components/schemas/Error'
          description: The specified resource was not found
        "500":
          content:
            application/json:
              schema:
                $ref: '#/components/schemas/Error'
          description: Internal server error
        default:
          content:
            application/json:
              schema:
                $ref: '#/components/schemas/Error'
          description: Unexpected error
      security:
      - apiKey: []
      - bearerAuth: []
      summary: Retrieve device DHCP information
      tags:
      - Devices
      x-swagger-router-controller: Devices
      x-openapi-router-controller: DevicesController
      x-openapi-router-service: DevicesService
  /devices/{id}/dhcp/{dhcpId}:
    get:
      operationId: devicesIdDhcpDhcpIdGET
      parameters:
      - description: Numeric ID of the Device
        explode: false
        in: path
        name: id
        required: true
        schema:
          type: string
        style: simple
      - description: Numeric ID of the DHCP to get
        explode: false
        in: path
        name: dhcpId
        required: true
        schema:
          type: string
        style: simple
      - description: Organization to be filtered by
        explode: true
        in: query
        name: org
        required: false
        schema:
          type: string
      responses:
        "200":
          content:
            application/json:
              schema:
                $ref: '#/components/schemas/Dhcp'
          description: Successful operation
        "401":
          content:
            application/json:
              schema:
                $ref: '#/components/schemas/Error'
          description: Unauthorized
        "403":
          content:
            application/json:
              schema:
                $ref: '#/components/schemas/Error'
          description: Forbidden
        "404":
          content:
            application/json:
              schema:
                $ref: '#/components/schemas/Error'
          description: The specified resource was not found
        "500":
          content:
            application/json:
              schema:
                $ref: '#/components/schemas/Error'
          description: Internal server error
        default:
          content:
            application/json:
              schema:
                $ref: '#/components/schemas/Error'
          description: Unexpected error
      security:
      - apiKey: []
      - bearerAuth: []
      summary: Get DHCP by ID
      tags:
      - Devices
      x-swagger-router-controller: Devices
      x-openapi-router-controller: DevicesController
      x-openapi-router-service: DevicesService
    delete:
      operationId: devicesIdDhcpDhcpIdDELETE
      parameters:
      - description: Numeric ID of the Device
        explode: false
        in: path
        name: id
        required: true
        schema:
          type: string
        style: simple
      - description: Numeric ID of the DHCP to delete
        explode: false
        in: path
        name: dhcpId
        required: true
        schema:
          type: string
        style: simple
      - description: Force delete
        explode: false
        in: query
        name: force
        required: false
        schema:
          enum:
          - yes
          - no
          type: string
      - description: Organization to be filtered by
        explode: true
        in: query
        name: org
        required: false
        schema:
          type: string
      responses:
        "202":
          description: Successful operation
          headers:
            Location:
              description: Location of a new resource created
              explode: false
              required: true
              schema:
                type: string
              style: simple
        "401":
          content:
            application/json:
              schema:
                $ref: '#/components/schemas/Error'
          description: Unauthorized
        "403":
          content:
            application/json:
              schema:
                $ref: '#/components/schemas/Error'
          description: Forbidden
        "404":
          content:
            application/json:
              schema:
                $ref: '#/components/schemas/Error'
          description: The specified resource was not found
        "500":
          content:
            application/json:
              schema:
                $ref: '#/components/schemas/Error'
          description: Internal server error
        default:
          content:
            application/json:
              schema:
                $ref: '#/components/schemas/Error'
          description: Unexpected error
      security:
      - apiKey: []
      - bearerAuth: []
      summary: Delete DHCP
      tags:
      - Devices
      x-swagger-router-controller: Devices
      x-openapi-router-controller: DevicesController
      x-openapi-router-service: DevicesService
    put:
      operationId: devicesIdDhcpDhcpIdPUT
      parameters:
      - description: Numeric ID of the Device
        explode: false
        in: path
        name: id
        required: true
        schema:
          type: string
        style: simple
      - description: Numeric ID of the DHCP to modify
        explode: false
        in: path
        name: dhcpId
        required: true
        schema:
          type: string
        style: simple
      - description: Organization to be filtered by
        explode: true
        in: query
        name: org
        required: false
        schema:
          type: string
      requestBody:
        content:
          application/json:
            schema:
              $ref: '#/components/schemas/DhcpRequest'
      responses:
        "202":
          content:
            application/json:
              schema:
                $ref: '#/components/schemas/Dhcp'
          description: Successful operation
          headers:
            Location:
              description: Location of a new resource created
              explode: false
              required: true
              schema:
                type: string
              style: simple
        "400":
          description: Bad Request
        "401":
          content:
            application/json:
              schema:
                $ref: '#/components/schemas/Error'
          description: Unauthorized
        "403":
          content:
            application/json:
              schema:
                $ref: '#/components/schemas/Error'
          description: Forbidden
        "404":
          content:
            application/json:
              schema:
                $ref: '#/components/schemas/Error'
          description: The specified resource was not found
        "500":
          content:
            application/json:
              schema:
                $ref: '#/components/schemas/Error'
          description: Internal server error
        default:
          content:
            application/json:
              schema:
                $ref: '#/components/schemas/Error'
          description: Unexpected error
      security:
      - apiKey: []
      - bearerAuth: []
      summary: Modify DHCP
      tags:
      - Devices
      x-swagger-router-controller: Devices
      x-openapi-router-controller: DevicesController
      x-openapi-router-service: DevicesService
    patch:
      operationId: devicesIdDhcpDhcpIdPATCH
      parameters:
      - description: Numeric ID of the Device
        explode: false
        in: path
        name: id
        required: true
        schema:
          type: string
        style: simple
      - description: Numeric ID of the DHCP to modify
        explode: false
        in: path
        name: dhcpId
        required: true
        schema:
          type: string
        style: simple
      - description: Organization to be filtered by
        explode: true
        in: query
        name: org
        required: false
        schema:
          type: string
      responses:
        "202":
          content:
            application/json:
              schema:
                $ref: '#/components/schemas/Dhcp'
          description: Successful operation
          headers:
            Location:
              description: Location of a new resource created
              explode: false
              required: true
              schema:
                type: string
              style: simple
        "400":
          description: Bad Request
        "401":
          content:
            application/json:
              schema:
                $ref: '#/components/schemas/Error'
          description: Unauthorized
        "403":
          content:
            application/json:
              schema:
                $ref: '#/components/schemas/Error'
          description: Forbidden
        "404":
          content:
            application/json:
              schema:
                $ref: '#/components/schemas/Error'
          description: The specified resource was not found
        "500":
          content:
            application/json:
              schema:
                $ref: '#/components/schemas/Error'
          description: Internal server error
        default:
          content:
            application/json:
              schema:
                $ref: '#/components/schemas/Error'
          description: Unexpected error
      security:
      - apiKey: []
      - bearerAuth: []
      summary: ReApply DHCP
      tags:
      - Devices
      x-swagger-router-controller: Devices
      x-openapi-router-controller: DevicesController
      x-openapi-router-service: DevicesService
  /devices/statistics:
    get:
      operationId: devicesStatisticsGET
      parameters:
      - description: Organization to be filtered by
        explode: true
        in: query
        name: org
        required: false
        schema:
          type: string
      responses:
        "200":
          content:
            application/json:
              schema:
                items:
                  $ref: '#/components/schemas/DeviceStatistics'
                type: array
                x-content-type: application/json
          description: Successful operation
        "401":
          content:
            application/json:
              schema:
                $ref: '#/components/schemas/Error'
          description: Unauthorized
        "403":
          content:
            application/json:
              schema:
                $ref: '#/components/schemas/Error'
          description: Forbidden
        "404":
          content:
            application/json:
              schema:
                $ref: '#/components/schemas/Error'
          description: The specified resource was not found
        "500":
          content:
            application/json:
              schema:
                $ref: '#/components/schemas/Error'
          description: Internal server error
        default:
          content:
            application/json:
              schema:
                $ref: '#/components/schemas/Error'
          description: Unexpected error
      security:
      - apiKey: []
      - bearerAuth: []
      summary: Retrieve devices statistics information
      tags:
      - Statistics
      x-swagger-router-controller: Devices
      x-openapi-router-controller: DevicesController
      x-openapi-router-service: DevicesService
  /devices/{id}/statistics:
    get:
      operationId: devicesIdStatisticsGET
      parameters:
      - description: Numeric ID of the Device to fetch information about
        explode: false
        in: path
        name: id
        required: true
        schema:
          type: string
        style: simple
      responses:
        "200":
          content:
            application/json:
              schema:
                items:
                  $ref: '#/components/schemas/DeviceStatistics'
                type: array
                x-content-type: application/json
          description: Successful operation
        "401":
          content:
            application/json:
              schema:
                $ref: '#/components/schemas/Error'
          description: Unauthorized
        "403":
          content:
            application/json:
              schema:
                $ref: '#/components/schemas/Error'
          description: Forbidden
        "404":
          content:
            application/json:
              schema:
                $ref: '#/components/schemas/Error'
          description: The specified resource was not found
        "500":
          content:
            application/json:
              schema:
                $ref: '#/components/schemas/Error'
          description: Internal server error
        default:
          content:
            application/json:
              schema:
                $ref: '#/components/schemas/Error'
          description: Unexpected error
      security:
      - apiKey: []
      - bearerAuth: []
      summary: Retrieve device statistics information
      tags:
      - Statistics
      x-swagger-router-controller: Devices
      x-openapi-router-controller: DevicesController
      x-openapi-router-service: DevicesService
  /devices/{id}/logs:
    get:
      operationId: devicesIdLogsGET
      parameters:
      - description: Numeric ID of the Device to fetch information about
        explode: false
        in: path
        name: id
        required: true
        schema:
          type: string
        style: simple
      - description: The number of items to skip before starting to collect the result
          set
        explode: true
        in: query
        name: offset
        required: false
        schema:
          type: integer
        style: form
      - description: The numbers of items to return
        explode: true
        in: query
        name: limit
        required: false
        schema:
          type: integer
        style: form
      - description: Filter to be applied
        explode: true
        in: query
        name: filter
        required: false
        schema:
          type: string
        style: form
      responses:
        "200":
          content:
            application/json:
              schema:
                $ref: '#/components/schemas/DeviceLog'
          description: Successful operation
        "401":
          content:
            application/json:
              schema:
                $ref: '#/components/schemas/Error'
          description: Unauthorized
        "403":
          content:
            application/json:
              schema:
                $ref: '#/components/schemas/Error'
          description: Forbidden
        "404":
          content:
            application/json:
              schema:
                $ref: '#/components/schemas/Error'
          description: The specified resource was not found
        "500":
          content:
            application/json:
              schema:
                $ref: '#/components/schemas/Error'
          description: Internal server error
        default:
          content:
            application/json:
              schema:
                $ref: '#/components/schemas/Error'
          description: Unexpected error
      security:
      - apiKey: []
      - bearerAuth: []
      summary: Retrieve device logs information
      tags:
      - Logs
      x-swagger-router-controller: Devices
      x-openapi-router-controller: DevicesController
      x-openapi-router-service: DevicesService
  /devices/{id}/apply:
    post:
      operationId: devicesIdApplyPOST
      parameters:
      - description: Numeric ID of the Device to start
        explode: false
        in: path
        name: id
        required: true
        schema:
          type: string
        style: simple
      - description: Organization to be filtered by
        explode: true
        in: query
        name: org
        required: false
        schema:
          type: string
      requestBody:
        content:
          application/json:
            schema:
              $ref: '#/components/schemas/DeviceCommand'
      responses:
        "202":
          content:
            application/json:
              schema:
                $ref: '#/components/schemas/ApplyJobsResponse'
          description: Created
          headers:
            Location:
              description: Location of a new resource created
              explode: false
              required: true
              schema:
                type: string
              style: simple
        "401":
          content:
            application/json:
              schema:
                $ref: '#/components/schemas/Error'
          description: Unauthorized
        "403":
          content:
            application/json:
              schema:
                $ref: '#/components/schemas/Error'
          description: Forbidden
        "500":
          content:
            application/json:
              schema:
                $ref: '#/components/schemas/Error'
          description: Internal server error
        default:
          content:
            application/json:
              schema:
                $ref: '#/components/schemas/Error'
          description: Unexpected error
      security:
      - apiKey: []
      - bearerAuth: []
      summary: Execute an action on the device side
      tags:
      - Devices
      x-swagger-router-controller: Devices
      x-openapi-router-controller: DevicesController
      x-openapi-router-service: DevicesService
  /jobs:
    get:
      operationId: jobsGET
      parameters:
      - description: A filter on the job status
        explode: true
        in: query
        name: status
        required: true
        schema:
          enum:
          - all
          - complete
          - failed
          - inactive
          - delayed
          - active
          type: string
        style: form
      - description: The number of items to skip before starting to collect the result
          set
        explode: true
        in: query
        name: offset
        required: false
        schema:
          type: integer
        style: form
      - description: The numbers of items to return
        explode: true
        in: query
        name: limit
        required: false
        schema:
          type: integer
        style: form
      - description: A filter on specific job ids (comma separated)
        explode: true
        in: query
        name: ids
        required: false
        schema:
          type: string
      - description: Organization to be filtered by
        explode: true
        in: query
        name: org
        required: false
        schema:
          type: string
      responses:
        "200":
          content:
            application/json:
              schema:
                items:
                  $ref: '#/components/schemas/Job'
                type: array
                x-content-type: application/json
          description: Successful operation
        "400":
          description: Bad Request
        "401":
          content:
            application/json:
              schema:
                $ref: '#/components/schemas/Error'
          description: Unauthorized
        "403":
          content:
            application/json:
              schema:
                $ref: '#/components/schemas/Error'
          description: Forbidden
        "404":
          content:
            application/json:
              schema:
                $ref: '#/components/schemas/Error'
          description: The specified resource was not found
        "500":
          content:
            application/json:
              schema:
                $ref: '#/components/schemas/Error'
          description: Internal server error
        default:
          content:
            application/json:
              schema:
                $ref: '#/components/schemas/Error'
          description: Unexpected error
      security:
      - bearerAuth: []
      - apiKey: []
      summary: Get all Jobs
      tags:
      - Jobs
      x-swagger-router-controller: Jobs
      x-openapi-router-controller: JobsController
      x-openapi-router-service: JobsService
    delete:
      operationId: jobsDELETE
      parameters:
      - description: Organization to be filtered by
        explode: true
        in: query
        name: org
        required: false
        schema:
          type: string
      requestBody:
        content:
          application/json:
            schema:
              $ref: '#/components/schemas/JobsDeleteRequest'
      responses:
        "204":
          description: Successful operation
        "401":
          content:
            application/json:
              schema:
                $ref: '#/components/schemas/Error'
          description: Unauthorized
        "403":
          content:
            application/json:
              schema:
                $ref: '#/components/schemas/Error'
          description: Forbidden
        "404":
          content:
            application/json:
              schema:
                $ref: '#/components/schemas/Error'
          description: The specified resource was not found
        "500":
          content:
            application/json:
              schema:
                $ref: '#/components/schemas/Error'
          description: Internal server error
        default:
          content:
            application/json:
              schema:
                $ref: '#/components/schemas/Error'
          description: Unexpected error
      security:
      - apiKey: []
      - bearerAuth: []
      summary: Delete a job
      tags:
      - Jobs
      x-swagger-router-controller: Jobs
      x-openapi-router-controller: JobsController
      x-openapi-router-service: JobsService
  /jobs/{id}:
    get:
      operationId: jobsIdGET
      parameters:
      - description: Numeric ID of the Job to get
        explode: true
        in: path
        name: id
        required: true
        schema:
          type: integer
        style: simple
      - description: Organization to be filtered by
        explode: true
        in: query
        name: org
        required: false
        schema:
          type: string
      responses:
        "200":
          content:
            application/json:
              schema:
                $ref: '#/components/schemas/Job'
          description: Successful operation
        "401":
          content:
            application/json:
              schema:
                $ref: '#/components/schemas/Error'
          description: Unauthorized
        "403":
          content:
            application/json:
              schema:
                $ref: '#/components/schemas/Error'
          description: Forbidden
        "404":
          content:
            application/json:
              schema:
                $ref: '#/components/schemas/Error'
          description: The specified resource was not found
        "500":
          content:
            application/json:
              schema:
                $ref: '#/components/schemas/Error'
          description: Internal server error
        default:
          content:
            application/json:
              schema:
                $ref: '#/components/schemas/Error'
          description: Unexpected error
      security:
      - bearerAuth: []
      - apiKey: []
      summary: Get Job by ID
      tags:
      - Jobs
      x-swagger-router-controller: Jobs
      x-openapi-router-controller: JobsController
      x-openapi-router-service: JobsService
    delete:
      operationId: jobsIdDELETE
      parameters:
      - description: Numeric ID of the Job to delete
        explode: false
        in: path
        name: id
        required: true
        schema:
          type: integer
        style: simple
      - description: Organization to be filtered by
        explode: true
        in: query
        name: org
        required: false
        schema:
          type: string
      responses:
        "204":
          description: Successful operation
        "401":
          content:
            application/json:
              schema:
                $ref: '#/components/schemas/Error'
          description: Unauthorized
        "403":
          content:
            application/json:
              schema:
                $ref: '#/components/schemas/Error'
          description: Forbidden
        "404":
          content:
            application/json:
              schema:
                $ref: '#/components/schemas/Error'
          description: The specified resource was not found
        "500":
          content:
            application/json:
              schema:
                $ref: '#/components/schemas/Error'
          description: Internal server error
        default:
          content:
            application/json:
              schema:
                $ref: '#/components/schemas/Error'
          description: Unexpected error
      security:
      - apiKey: []
      - bearerAuth: []
      summary: Delete a job
      tags:
      - Jobs
      x-swagger-router-controller: Jobs
      x-openapi-router-controller: JobsController
      x-openapi-router-service: JobsService
  /notifications:
    get:
      operationId: notificationsGET
      parameters:
      - description: The number of items to skip before starting to collect the result
          set
        explode: true
        in: query
        name: offset
        required: false
        schema:
          type: integer
        style: form
      - description: The numbers of items to return
        explode: true
        in: query
        name: limit
        required: false
        schema:
          type: integer
        style: form
      - description: Organization to be filtered by
        explode: true
        in: query
        name: org
        required: false
        schema:
          type: string
      - description: Operation to be executed
        explode: true
        in: query
        name: op
        required: false
        schema:
          type: string
      - description: Filter by status to be executed
        explode: true
        in: query
        name: status
        required: false
        schema:
          type: string
      responses:
        "200":
          content:
            application/json:
              schema:
                items:
                  $ref: '#/components/schemas/Notification'
                type: array
                x-content-type: application/json
          description: Successful operation
        "401":
          content:
            application/json:
              schema:
                $ref: '#/components/schemas/Error'
          description: Unauthorized
        "403":
          content:
            application/json:
              schema:
                $ref: '#/components/schemas/Error'
          description: Forbidden
        "404":
          content:
            application/json:
              schema:
                $ref: '#/components/schemas/Error'
          description: The specified resource was not found
        "500":
          content:
            application/json:
              schema:
                $ref: '#/components/schemas/Error'
          description: Internal server error
        default:
          content:
            application/json:
              schema:
                $ref: '#/components/schemas/Error'
          description: Unexpected error
      security:
      - bearerAuth: []
      - apiKey: []
      summary: Get all Notifications
      tags:
      - Notifications
      x-swagger-router-controller: Notifications
      x-openapi-router-controller: NotificationsController
      x-openapi-router-service: NotificationsService
    put:
      operationId: notificationsPUT
      parameters:
      - description: Organization to be filtered by
        explode: true
        in: query
        name: org
        required: false
        schema:
          type: string
      requestBody:
        content:
          application/json:
            schema:
              $ref: '#/components/schemas/NotificationsPutRequest'
      responses:
        "204":
          description: Successful operation
        "400":
          description: Bad Request
        "401":
          content:
            application/json:
              schema:
                $ref: '#/components/schemas/Error'
          description: Unauthorized
        "403":
          content:
            application/json:
              schema:
                $ref: '#/components/schemas/Error'
          description: Forbidden
        "404":
          content:
            application/json:
              schema:
                $ref: '#/components/schemas/Error'
          description: The specified resource was not found
        "500":
          content:
            application/json:
              schema:
                $ref: '#/components/schemas/Error'
          description: Internal server error
        default:
          content:
            application/json:
              schema:
                $ref: '#/components/schemas/Error'
          description: Unexpected error
      security:
      - apiKey: []
      - bearerAuth: []
      summary: Modify notifications
      tags:
      - Notifications
      x-swagger-router-controller: Notifications
      x-openapi-router-controller: NotificationsController
      x-openapi-router-service: NotificationsService
  /notifications/{id}:
    put:
      operationId: notificationsIdPUT
      parameters:
      - description: Numeric ID of the notification to modify
        explode: false
        in: path
        name: id
        required: true
        schema:
          type: string
        style: simple
      - description: Organization to be filtered by
        explode: true
        in: query
        name: org
        required: false
        schema:
          type: string
      requestBody:
        content:
          application/json:
            schema:
              $ref: '#/components/schemas/NotificationsIDPutRequest'
      responses:
        "200":
          content:
            application/json:
              schema:
                $ref: '#/components/schemas/Notification'
          description: Successful operation
        "400":
          description: Bad Request
        "401":
          content:
            application/json:
              schema:
                $ref: '#/components/schemas/Error'
          description: Unauthorized
        "403":
          content:
            application/json:
              schema:
                $ref: '#/components/schemas/Error'
          description: Forbidden
        "404":
          content:
            application/json:
              schema:
                $ref: '#/components/schemas/Error'
          description: The specified resource was not found
        "500":
          content:
            application/json:
              schema:
                $ref: '#/components/schemas/Error'
          description: Internal server error
        default:
          content:
            application/json:
              schema:
                $ref: '#/components/schemas/Error'
          description: Unexpected error
      security:
      - apiKey: []
      - bearerAuth: []
      summary: Modify notification
      tags:
      - Notifications
      x-swagger-router-controller: Notifications
      x-openapi-router-controller: NotificationsController
      x-openapi-router-service: NotificationsService
  /members:
    get:
      operationId: membersGET
      parameters:
      - description: The number of items to skip before starting to collect the result
          set
        explode: true
        in: query
        name: offset
        required: false
        schema:
          type: integer
        style: form
      - description: The numbers of items to return
        explode: true
        in: query
        name: limit
        required: false
        schema:
          type: integer
        style: form
      responses:
        "200":
          content:
            application/json:
              schema:
                items:
                  $ref: '#/components/schemas/Member'
                type: array
                x-content-type: application/json
          description: Successful operation
        "401":
          content:
            application/json:
              schema:
                $ref: '#/components/schemas/Error'
          description: Unauthorized
        "403":
          content:
            application/json:
              schema:
                $ref: '#/components/schemas/Error'
          description: Forbidden
        "404":
          content:
            application/json:
              schema:
                $ref: '#/components/schemas/Error'
          description: The specified resource was not found
        "500":
          content:
            application/json:
              schema:
                $ref: '#/components/schemas/Error'
          description: Internal server error
        default:
          content:
            application/json:
              schema:
                $ref: '#/components/schemas/Error'
          description: Unexpected error
      security:
      - bearerAuth: []
      - apiKey: []
      summary: Get all Members
      tags:
      - Members
      x-swagger-router-controller: Members
      x-openapi-router-controller: MembersController
      x-openapi-router-service: MembersService
    post:
      operationId: membersPOST
      requestBody:
        content:
          application/json:
            schema:
              $ref: '#/components/schemas/MemberRequest'
      responses:
        "201":
          content:
            application/json:
              schema:
                $ref: '#/components/schemas/Member'
          description: Member has been added
          headers:
            Location:
              description: Location of a new resource created
              explode: false
              required: true
              schema:
                type: string
              style: simple
        "400":
          content:
            application/json:
              schema:
                $ref: '#/components/schemas/Error'
          description: Bad Request
        "401":
          content:
            application/json:
              schema:
                $ref: '#/components/schemas/Error'
          description: Unauthorized
        "403":
          content:
            application/json:
              schema:
                $ref: '#/components/schemas/Error'
          description: Forbidden
        "500":
          content:
            application/json:
              schema:
                $ref: '#/components/schemas/Error'
          description: Internal server error
        default:
          content:
            application/json:
              schema:
                $ref: '#/components/schemas/Error'
          description: Unexpected error
      security:
      - bearerAuth: []
      - apiKey: []
      summary: Create new member
      tags:
      - Members
      x-swagger-router-controller: Members
      x-openapi-router-controller: MembersController
      x-openapi-router-service: MembersService
  /members/{id}:
    get:
      operationId: membersIdGET
      parameters:
      - description: Numeric ID of the Member to retrieve
        explode: false
        in: path
        name: id
        required: true
        schema:
          type: string
        style: simple
      responses:
        "200":
          content:
            application/json:
              schema:
                items:
                  $ref: '#/components/schemas/Member'
                type: array
                x-content-type: application/json
          description: Successful operation
        "401":
          content:
            application/json:
              schema:
                $ref: '#/components/schemas/Error'
          description: Unauthorized
        "403":
          content:
            application/json:
              schema:
                $ref: '#/components/schemas/Error'
          description: Forbidden
        "404":
          content:
            application/json:
              schema:
                $ref: '#/components/schemas/Error'
          description: The specified resource was not found
        "500":
          content:
            application/json:
              schema:
                $ref: '#/components/schemas/Error'
          description: Internal server error
        default:
          content:
            application/json:
              schema:
                $ref: '#/components/schemas/Error'
          description: Unexpected error
      security:
      - bearerAuth: []
      - apiKey: []
      summary: Get Member
      tags:
      - Members
      x-swagger-router-controller: Members
      x-openapi-router-controller: MembersController
      x-openapi-router-service: MembersService
    put:
      operationId: membersIdPUT
      parameters:
      - description: Numeric ID of the account to modify
        explode: false
        in: path
        name: id
        required: true
        schema:
          type: string
        style: simple
      requestBody:
        content:
          application/json:
            schema:
              $ref: '#/components/schemas/MemberRequest'
      responses:
        "200":
          content:
            application/json:
              schema:
                $ref: '#/components/schemas/Member'
          description: Successful operation
        "400":
          description: Bad Request
        "401":
          content:
            application/json:
              schema:
                $ref: '#/components/schemas/Error'
          description: Unauthorized
        "403":
          content:
            application/json:
              schema:
                $ref: '#/components/schemas/Error'
          description: Forbidden
        "404":
          content:
            application/json:
              schema:
                $ref: '#/components/schemas/Error'
          description: The specified resource was not found
        "500":
          content:
            application/json:
              schema:
                $ref: '#/components/schemas/Error'
          description: Internal server error
        default:
          content:
            application/json:
              schema:
                $ref: '#/components/schemas/Error'
          description: Unexpected error
      security:
      - apiKey: []
      - bearerAuth: []
      summary: Modify member
      tags:
      - Members
      x-swagger-router-controller: Members
      x-openapi-router-controller: MembersController
      x-openapi-router-service: MembersService
    delete:
      operationId: membersIdDELETE
      parameters:
      - description: Numeric ID of the Member to delete
        explode: false
        in: path
        name: id
        required: true
        schema:
          type: string
        style: simple
      responses:
        "204":
          description: Successful operation
        "401":
          content:
            application/json:
              schema:
                $ref: '#/components/schemas/Error'
          description: Unauthorized
        "403":
          content:
            application/json:
              schema:
                $ref: '#/components/schemas/Error'
          description: Forbidden
        "404":
          content:
            application/json:
              schema:
                $ref: '#/components/schemas/Error'
          description: The specified resource was not found
        "500":
          content:
            application/json:
              schema:
                $ref: '#/components/schemas/Error'
          description: Internal server error
        default:
          content:
            application/json:
              schema:
                $ref: '#/components/schemas/Error'
          description: Unexpected error
      security:
      - apiKey: []
      - bearerAuth: []
      summary: Delete member
      tags:
      - Members
      x-swagger-router-controller: Members
      x-openapi-router-controller: MembersController
      x-openapi-router-service: MembersService
  /members/options/{type}:
    get:
      operationId: membersOptionsTypeGET
      parameters:
      - description: Numeric ID of the Member to retrieve
        explode: false
        in: path
        name: type
        required: true
        schema:
          type: string
        style: simple
      responses:
        "200":
          content:
            application/json:
              schema:
                items:
                  $ref: '#/components/schemas/Member'
                type: array
                x-content-type: application/json
          description: Successful operation
        "401":
          content:
            application/json:
              schema:
                $ref: '#/components/schemas/Error'
          description: Unauthorized
        "403":
          content:
            application/json:
              schema:
                $ref: '#/components/schemas/Error'
          description: Forbidden
        "404":
          content:
            application/json:
              schema:
                $ref: '#/components/schemas/Error'
          description: The specified resource was not found
        "500":
          content:
            application/json:
              schema:
                $ref: '#/components/schemas/Error'
          description: Internal server error
        default:
          content:
            application/json:
              schema:
                $ref: '#/components/schemas/Error'
          description: Unexpected error
      security:
      - bearerAuth: []
      - apiKey: []
      summary: Get Member
      tags:
      - Members
      x-swagger-router-controller: Members
      x-openapi-router-controller: MembersController
      x-openapi-router-service: MembersService
  /accounts:
    get:
      operationId: accountsGET
      parameters:
        - description: The number of items to skip before starting to collect the result
            set
          explode: true
          in: query
          name: offset
          required: false
          schema:
            type: integer
          style: form
        - description: The numbers of items to return
          explode: true
          in: query
          name: limit
          required: false
          schema:
            type: integer
          style: form
      responses:
        "200":
          content:
            application/json:
              schema:
                items:
                  $ref: '#/components/schemas/Account'
                type: array
                x-content-type: application/json
          description: Successful operation
        "401":
          content:
            application/json:
              schema:
                $ref: '#/components/schemas/Error'
          description: Unauthorized
        "403":
          content:
            application/json:
              schema:
                $ref: '#/components/schemas/Error'
          description: Forbidden
        "404":
          content:
            application/json:
              schema:
                $ref: '#/components/schemas/Error'
          description: The specified resource was not found
        "500":
          content:
            application/json:
              schema:
                $ref: '#/components/schemas/Error'
          description: Internal server error
        default:
          content:
            application/json:
              schema:
                $ref: '#/components/schemas/Error'
          description: Unexpected error
      security:
      - bearerAuth: []
      - apiKey: []
      summary: Get all Accounts
      tags:
      - Accounts
      x-swagger-router-controller: Accounts
      x-openapi-router-controller: AccountsController
      x-openapi-router-service: AccountsService
  /accounts/select:
    post:
      operationId: accountsSelectPOST
      requestBody:
        content:
          application/json:
            schema:
              $ref: '#/components/schemas/AccountSelectRequest'
      responses:
        "201":
          content:
            application/json:
              schema:
                $ref: '#/components/schemas/Account'
          description: Account has been selected
          headers:
            Location:
              description: Location of a new resource created
              explode: false
              required: true
              schema:
                type: string
              style: simple
        "400":
          content:
            application/json:
              schema:
                $ref: '#/components/schemas/Error'
          description: Bad Request
        "401":
          content:
            application/json:
              schema:
                $ref: '#/components/schemas/Error'
          description: Unauthorized
        "403":
          content:
            application/json:
              schema:
                $ref: '#/components/schemas/Error'
          description: Forbidden
        "500":
          content:
            application/json:
              schema:
                $ref: '#/components/schemas/Error'
          description: Internal server error
        default:
          content:
            application/json:
              schema:
                $ref: '#/components/schemas/Error'
          description: Unexpected error
      security:
      - bearerAuth: []
      - apiKey: []
      summary: Select account
      tags:
      - Accounts
      x-swagger-router-controller: Accounts
      x-openapi-router-controller: AccountsController
      x-openapi-router-service: AccountsService
  /accounts/{id}:
    get:
      operationId: accountsIdGET
      parameters:
      - description: Numeric ID of the Account to retrieve information
        explode: false
        in: path
        name: id
        required: true
        schema:
          type: string
        style: simple
      responses:
        "200":
          content:
            application/json:
              schema:
                $ref: '#/components/schemas/Account'
          description: Successful operation
        "400":
          description: Bad Request
        "401":
          content:
            application/json:
              schema:
                $ref: '#/components/schemas/Error'
          description: Unauthorized
        "403":
          content:
            application/json:
              schema:
                $ref: '#/components/schemas/Error'
          description: Forbidden
        "500":
          content:
            application/json:
              schema:
                $ref: '#/components/schemas/Error'
          description: Internal server error
      security:
      - bearerAuth: []
      - apiKey: []
      summary: Retrieve account information
      tags:
      - Accounts
      x-swagger-router-controller: Accounts
      x-openapi-router-controller: AccountsController
      x-openapi-router-service: AccountsService
    put:
      operationId: accountsIdPUT
      parameters:
      - description: Numeric ID of the Account to modify
        explode: false
        in: path
        name: id
        required: true
        schema:
          type: string
        style: simple
      requestBody:
        content:
          application/json:
            schema:
              $ref: '#/components/schemas/AccountRequest'
      responses:
        "200":
          content:
            application/json:
              schema:
                $ref: '#/components/schemas/Account'
          description: Successful operation
        "400":
          description: Bad Request
        "401":
          content:
            application/json:
              schema:
                $ref: '#/components/schemas/Error'
          description: Unauthorized
        "403":
          content:
            application/json:
              schema:
                $ref: '#/components/schemas/Error'
          description: Forbidden
        "404":
          content:
            application/json:
              schema:
                $ref: '#/components/schemas/Error'
          description: The specified resource was not found
        "500":
          content:
            application/json:
              schema:
                $ref: '#/components/schemas/Error'
          description: Internal server error
        default:
          content:
            application/json:
              schema:
                $ref: '#/components/schemas/Error'
          description: Unexpected error
      security:
      - bearerAuth: []
      - apiKey: []
      summary: Modify account information
      tags:
      - Accounts
      x-swagger-router-controller: Accounts
      x-openapi-router-controller: AccountsController
      x-openapi-router-service: AccountsService
  /organizations:
    get:
      operationId: organizationsGET
      parameters:
      - description: The number of items to skip before starting to collect the result
          set
        explode: true
        in: query
        name: offset
        required: false
        schema:
          type: integer
        style: form
      - description: The numbers of items to return
        explode: true
        in: query
        name: limit
        required: false
        schema:
          type: integer
        style: form
      responses:
        "200":
          content:
            application/json:
              schema:
                items:
                  $ref: '#/components/schemas/Organization'
                type: array
                x-content-type: application/json
          description: Successful operation
        "401":
          content:
            application/json:
              schema:
                $ref: '#/components/schemas/Error'
          description: Unauthorized
        "403":
          content:
            application/json:
              schema:
                $ref: '#/components/schemas/Error'
          description: Forbidden
        "500":
          content:
            application/json:
              schema:
                $ref: '#/components/schemas/Error'
          description: Internal server error
        default:
          content:
            application/json:
              schema:
                $ref: '#/components/schemas/Error'
          description: Unexpected error
      security:
      - apiKey: []
      - bearerAuth: []
      summary: Get all organizations
      tags:
      - Organizations
      x-swagger-router-controller: Organizations
      x-openapi-router-controller: OrganizationsController
      x-openapi-router-service: OrganizationsService
    post:
      operationId: organizationsPOST
      requestBody:
        content:
          application/json:
            schema:
              $ref: '#/components/schemas/OrganizationRequest'
      responses:
        "201":
          content:
            application/json:
              schema:
                $ref: '#/components/schemas/Organization'
          description: Created
          headers:
            Location:
              description: Location of a new resource created
              explode: false
              required: true
              schema:
                type: string
              style: simple
        "400":
          content:
            application/json:
              schema:
                $ref: '#/components/schemas/Error'
          description: Bad Request
        "401":
          content:
            application/json:
              schema:
                $ref: '#/components/schemas/Error'
          description: Unauthorized
        "403":
          content:
            application/json:
              schema:
                $ref: '#/components/schemas/Error'
          description: Forbidden
        "500":
          content:
            application/json:
              schema:
                $ref: '#/components/schemas/Error'
          description: Internal server error
        default:
          content:
            application/json:
              schema:
                $ref: '#/components/schemas/Error'
          description: Unexpected error
      security:
      - apiKey: []
      - bearerAuth: []
      summary: Add new organization
      tags:
      - Organizations
      x-swagger-router-controller: Organizations
      x-openapi-router-controller: OrganizationsController
      x-openapi-router-service: OrganizationsService
  /organizations/select:
    post:
      operationId: organizationsSelectPOST
      requestBody:
        content:
          application/json:
            schema:
              $ref: '#/components/schemas/OrganizationSelectRequest'
      responses:
        "201":
          content:
            application/json:
              schema:
                $ref: '#/components/schemas/Organization'
          description: Created
          headers:
            Location:
              description: Location of a new resource created
              explode: false
              required: true
              schema:
                type: string
              style: simple
        "400":
          content:
            application/json:
              schema:
                $ref: '#/components/schemas/Error'
          description: Bad Request
        "401":
          content:
            application/json:
              schema:
                $ref: '#/components/schemas/Error'
          description: Unauthorized
        "403":
          content:
            application/json:
              schema:
                $ref: '#/components/schemas/Error'
          description: Forbidden
        "500":
          content:
            application/json:
              schema:
                $ref: '#/components/schemas/Error'
          description: Internal server error
        default:
          content:
            application/json:
              schema:
                $ref: '#/components/schemas/Error'
          description: Unexpected error
      security:
      - apiKey: []
      - bearerAuth: []
      summary: Select organization
      tags:
      - Organizations
      x-swagger-router-controller: Organizations
      x-openapi-router-controller: OrganizationsController
      x-openapi-router-service: OrganizationsService
  /organizations/{id}:
    get:
      operationId: organizationsIdGET
      parameters:
      - description: Numeric ID of the Organization to get
        explode: false
        in: path
        name: id
        required: true
        schema:
          type: string
        style: simple
      responses:
        "200":
          content:
            application/json:
              schema:
                $ref: '#/components/schemas/Organization'
          description: Successful operation
        "401":
          content:
            application/json:
              schema:
                $ref: '#/components/schemas/Error'
          description: Unauthorized
        "403":
          content:
            application/json:
              schema:
                $ref: '#/components/schemas/Error'
          description: Forbidden
        "500":
          content:
            application/json:
              schema:
                $ref: '#/components/schemas/Error'
          description: Internal server error
        default:
          content:
            application/json:
              schema:
                $ref: '#/components/schemas/Error'
          description: Unexpected error
      security:
      - apiKey: []
      - bearerAuth: []
      summary: Get Organization by ID
      tags:
      - Organizations
      x-swagger-router-controller: Organizations
      x-openapi-router-controller: OrganizationsController
      x-openapi-router-service: OrganizationsService
    delete:
      operationId: organizationsIdDELETE
      parameters:
      - description: Numeric ID of the Organization to delete
        explode: false
        in: path
        name: id
        required: true
        schema:
          type: string
        style: simple
      responses:
        "204":
          description: Successful operation
        "401":
          content:
            application/json:
              schema:
                $ref: '#/components/schemas/Error'
          description: Unauthorized
        "403":
          content:
            application/json:
              schema:
                $ref: '#/components/schemas/Error'
          description: Forbidden
        "404":
          content:
            application/json:
              schema:
                $ref: '#/components/schemas/Error'
          description: The specified resource was not found
        "500":
          content:
            application/json:
              schema:
                $ref: '#/components/schemas/Error'
          description: Internal server error
        default:
          content:
            application/json:
              schema:
                $ref: '#/components/schemas/Error'
          description: Unexpected error
      security:
      - apiKey: []
      - bearerAuth: []
      summary: Delete organization
      tags:
      - Organizations
      x-swagger-router-controller: Organizations
      x-openapi-router-controller: OrganizationsController
      x-openapi-router-service: OrganizationsService
    put:
      operationId: organizationsIdPUT
      parameters:
      - description: Numeric ID of the Organization to modify
        explode: false
        in: path
        name: id
        required: true
        schema:
          type: string
        style: simple
      requestBody:
        content:
          application/json:
            schema:
              $ref: '#/components/schemas/OrganizationRequest'
      responses:
        "200":
          content:
            application/json:
              schema:
                $ref: '#/components/schemas/Organization'
          description: Successful operation
        "400":
          description: Bad Request
        "401":
          content:
            application/json:
              schema:
                $ref: '#/components/schemas/Error'
          description: Unauthorized
        "403":
          content:
            application/json:
              schema:
                $ref: '#/components/schemas/Error'
          description: Forbidden
        "404":
          content:
            application/json:
              schema:
                $ref: '#/components/schemas/Error'
          description: The specified resource was not found
        "500":
          content:
            application/json:
              schema:
                $ref: '#/components/schemas/Error'
          description: Internal server error
        default:
          content:
            application/json:
              schema:
                $ref: '#/components/schemas/Error'
          description: Unexpected error
      security:
      - apiKey: []
      - bearerAuth: []
      summary: Modify organization
      tags:
      - Organizations
      x-swagger-router-controller: Organizations
      x-openapi-router-controller: OrganizationsController
      x-openapi-router-service: OrganizationsService
  /invoices:
    get:
      operationId: invoicesGET
      parameters:
      - description: The number of items to skip before starting to collect the result
          set
        explode: true
        in: query
        name: offset
        required: false
        schema:
          type: integer
        style: form
      - description: The numbers of items to return
        explode: true
        in: query
        name: limit
        required: false
        schema:
          type: integer
        style: form
      responses:
        "200":
          content:
            application/json:
              schema:
                $ref: '#/components/schemas/Billing'
          description: Successful operation
        "401":
          content:
            application/json:
              schema:
                $ref: '#/components/schemas/Error'
          description: Unauthorized
        "403":
          content:
            application/json:
              schema:
                $ref: '#/components/schemas/Error'
          description: Forbidden
        "500":
          content:
            application/json:
              schema:
                $ref: '#/components/schemas/Error'
          description: Internal server error
        default:
          content:
            application/json:
              schema:
                $ref: '#/components/schemas/Error'
          description: Unexpected error
      security:
      - apiKey: []
      - bearerAuth: []
      summary: Get all invoices
      tags:
      - Invoices
      x-swagger-router-controller: Billing
      x-openapi-router-controller: BillingController
      x-openapi-router-service: BillingService
  /coupons:
    post:
      operationId: couponsPOST
      requestBody:
        content:
          application/json:
            schema:
              $ref: '#/components/schemas/CouponRequest'
      responses:
        "204":
          description: No Content
        "400":
          content:
            application/json:
              schema:
                $ref: '#/components/schemas/Error'
          description: Bad Request
        "401":
          content:
            application/json:
              schema:
                $ref: '#/components/schemas/Error'
          description: Unauthorized
        "403":
          content:
            application/json:
              schema:
                $ref: '#/components/schemas/Error'
          description: Forbidden
        "500":
          content:
            application/json:
              schema:
                $ref: '#/components/schemas/Error'
          description: Internal server error
        default:
          content:
            application/json:
              schema:
                $ref: '#/components/schemas/Error'
          description: Unexpected error
      security:
      - apiKey: []
      - bearerAuth: []
      summary: Add new coupon
      tags:
      - Coupons
      x-swagger-router-controller: Billing
      x-openapi-router-controller: BillingController
      x-openapi-router-service: BillingService
  /pathlabels:
    get:
      operationId: pathlabelsGET
      parameters:
      - description: The number of items to skip before starting to collect the result
          set
        explode: true
        in: query
        name: offset
        required: false
        schema:
          type: integer
        style: form
      - description: The numbers of items to return
        explode: true
        in: query
        name: limit
        required: false
        schema:
          type: integer
        style: form
      - description: Organization to be filtered by
        explode: true
        in: query
        name: org
        required: false
        schema:
          type: string
      responses:
        "200":
          content:
            application/json:
              schema:
                items:
                  $ref: '#/components/schemas/PathLabel'
                type: array
                x-content-type: application/json
          description: Successfull operation
        "401":
          content:
            application/json:
              schema:
                $ref: '#/components/schemas/Error'
          description: Unauthorized
        "403":
          content:
            application/json:
              schema:
                $ref: '#/components/schemas/Error'
          description: Forbidden
        "500":
          content:
            application/json:
              schema:
                $ref: '#/components/schemas/Error'
          description: Internal server error
        default:
          content:
            application/json:
              schema:
                $ref: '#/components/schemas/Error'
          description: Unexpected error
      security:
      - apiKey: []
      - bearerAuth: []
      summary: Get all Path labels
      tags:
      - Path Labels
      x-swagger-router-controller: PathLabels
      x-openapi-router-controller: PathLabelsController
      x-openapi-router-service: PathLabelsService
    post:
      operationId: pathlabelsPOST
      parameters:
      - description: Organization to be filtered by
        explode: true
        in: query
        name: org
        required: false
        schema:
          type: string
      requestBody:
        required: true
        content:
          application/json:
            schema:
              $ref: '#/components/schemas/PathLabelRequest'
      responses:
        "201":
          content:
            application/json:
              schema:
                $ref: '#/components/schemas/PathLabel'
          description: Path label created
        "400":
          content:
            application/json:
              schema:
                $ref: '#/components/schemas/Error'
          description: Bad Request
        "401":
          content:
            application/json:
              schema:
                $ref: '#/components/schemas/Error'
          description: Unauthorized
        "403":
          content:
            application/json:
              schema:
                $ref: '#/components/schemas/Error'
          description: Forbidden
        "500":
          content:
            application/json:
              schema:
                $ref: '#/components/schemas/Error'
          description: Internal server error
        default:
          content:
            application/json:
              schema:
                $ref: '#/components/schemas/Error'
          description: Unexpected error
      security:
      - apiKey: []
      - bearerAuth: []
      summary: Add a new Path label
      tags:
      - Path Labels
      x-swagger-router-controller: PathLabels
      x-openapi-router-controller: PathLabelsController
      x-openapi-router-service: PathLabelsService
  /pathlabels/{id}:
    get:
      operationId: pathlabelsIdGET
      parameters:
      - description: Numeric ID of the Path label to retrieve
        explode: false
        in: path
        name: id
        required: true
        schema:
          type: string
        style: simple
      - description: Organization to be filtered by
        explode: true
        in: query
        name: org
        required: false
        schema:
          type: string
      responses:
        "200":
          content:
            application/json:
              schema:
                $ref: '#/components/schemas/PathLabel'
                x-content-type: application/json
          description: Successfull operation
        "401":
          content:
            application/json:
              schema:
                $ref: '#/components/schemas/Error'
          description: Unauthorized
        "403":
          content:
            application/json:
              schema:
                $ref: '#/components/schemas/Error'
          description: Forbidden
        "500":
          content:
            application/json:
              schema:
                $ref: '#/components/schemas/Error'
          description: Internal server error
        default:
          content:
            application/json:
              schema:
                $ref: '#/components/schemas/Error'
          description: Unexpected error
      security:
      - apiKey: []
      - bearerAuth: []
      summary: Get a Path label by id
      tags:
      - Path Labels
      x-swagger-router-controller: PathLabels
      x-openapi-router-controller: PathLabelsController
      x-openapi-router-service: PathLabelsService
    put:
      operationId: pathlabelsIdPUT
      parameters:
      - description: Numeric ID of the Path label to modify
        explode: false
        in: path
        name: id
        required: true
        schema:
          type: string
        style: simple
      - description: Organization to be filtered by
        explode: true
        in: query
        name: org
        required: false
        schema:
          type: string
      requestBody:
        content:
          application/json:
            schema:
              $ref: '#/components/schemas/PathLabelRequest'
      responses:
        "201":
          content:
            application/json:
              schema:
                $ref: '#/components/schemas/PathLabel'
          description: A new Path label created
        "200":
          content:
            application/json:
              schema:
                $ref: '#/components/schemas/PathLabel'
          description: Path label was modified
        "400":
          description: Bad Request
        "401":
          content:
            application/json:
              schema:
                $ref: '#/components/schemas/Error'
          description: Unauthorized
        "403":
          content:
            application/json:
              schema:
                $ref: '#/components/schemas/Error'
          description: Forbidden
        "404":
          content:
            application/json:
              schema:
                $ref: '#/components/schemas/Error'
          description: The specified resource was not found
        "500":
          content:
            application/json:
              schema:
                $ref: '#/components/schemas/Error'
          description: Internal server error
        default:
          content:
            application/json:
              schema:
                $ref: '#/components/schemas/Error'
          description: Unexpected error
      security:
      - apiKey: []
      - bearerAuth: []
      summary: Modify a Path label
      tags:
      - Path Labels
      x-swagger-router-controller: PathLabels
      x-openapi-router-controller: PathLabelsController
      x-openapi-router-service: PathLabelsService
    delete:
      operationId: pathlabelsIdDELETE
      parameters:
      - description: Numeric ID of the Path label to delete
        explode: false
        in: path
        name: id
        required: true
        schema:
          type: string
        style: simple
      - description: Organization to be filtered by
        explode: true
        in: query
        name: org
        required: false
        schema:
          type: string
      responses:
        "204":
          description: Successfull operation
        "401":
          content:
            application/json:
              schema:
                $ref: '#/components/schemas/Error'
          description: Unauthorized
        "403":
          content:
            application/json:
              schema:
                $ref: '#/components/schemas/Error'
          description: Forbidden
        "404":
          content:
            application/json:
              schema:
                $ref: '#/components/schemas/Error'
          description: The specified resource was not found
        "500":
          content:
            application/json:
              schema:
                $ref: '#/components/schemas/Error'
          description: Internal server error
        default:
          content:
            application/json:
              schema:
                $ref: '#/components/schemas/Error'
          description: Unexpected error
      security:
      - apiKey: []
      - bearerAuth: []
      summary: Delete a Path label
      tags:
      - Path Labels
      x-swagger-router-controller: PathLabels
      x-openapi-router-controller: PathLabelsController
      x-openapi-router-service: PathLabelsService
  /mlpolicies:
    get:
      operationId: mlpoliciesGET
      parameters:
      - description: The number of items to skip before starting to collect the result
          set
        explode: true
        in: query
        name: offset
        required: false
        schema:
          type: integer
        style: form
      - description: The numbers of items to return
        explode: true
        in: query
        name: limit
        required: false
        schema:
          type: integer
        style: form
      - description: Organization to be filtered by
        explode: true
        in: query
        name: org
        required: false
        schema:
          type: string
      responses:
        "200":
          content:
            application/json:
              schema:
                items:
                  $ref: '#/components/schemas/MLPolicy'
                type: array
                x-content-type: application/json
          description: Successful operation
        "401":
          content:
            application/json:
              schema:
                $ref: '#/components/schemas/Error'
          description: Unauthorized
        "403":
          content:
            application/json:
              schema:
                $ref: '#/components/schemas/Error'
          description: Forbidden
        "500":
          content:
            application/json:
              schema:
                $ref: '#/components/schemas/Error'
          description: Internal server error
        default:
          content:
            application/json:
              schema:
                $ref: '#/components/schemas/Error'
          description: Unexpected error
      security:
      - apiKey: []
      - bearerAuth: []
      summary: Get all Multi Link policies
      tags:
      - MultiLink Policies
      x-swagger-router-controller: MLPolicies
      x-openapi-router-controller: MLPoliciesController
      x-openapi-router-service: MLPoliciesService
    post:
      operationId: mlpoliciesPOST
      parameters:
      - description: Organization to be filtered by
        explode: true
        in: query
        name: org
        required: false
        schema:
          type: string
      requestBody:
        required: true
        content:
          application/json:
            schema:
              $ref: '#/components/schemas/MLPolicyRequest'
      responses:
        "201":
          content:
            application/json:
              schema:
                $ref: '#/components/schemas/MLPolicy'
          description: Multi Link policy created
        "400":
          content:
            application/json:
              schema:
                $ref: '#/components/schemas/Error'
          description: Bad Request
        "401":
          content:
            application/json:
              schema:
                $ref: '#/components/schemas/Error'
          description: Unauthorized
        "403":
          content:
            application/json:
              schema:
                $ref: '#/components/schemas/Error'
          description: Forbidden
        "500":
          content:
            application/json:
              schema:
                $ref: '#/components/schemas/Error'
          description: Internal server error
        default:
          content:
            application/json:
              schema:
                $ref: '#/components/schemas/Error'
          description: Unexpected error
      security:
      - apiKey: []
      - bearerAuth: []
      summary: Add a new Multi Link policy
      tags:
      - MultiLink Policies
      x-swagger-router-controller: MLPolicies
      x-openapi-router-controller: MLPoliciesController
      x-openapi-router-service: MLPoliciesService
  /mlpolicies/{id}:
    get:
      operationId: mlpoliciesIdGET
      parameters:
      - description: Numeric ID of the Multi Link policy to retrieve
        explode: false
        in: path
        name: id
        required: true
        schema:
          type: string
        style: simple
      - description: Organization to be filtered by
        explode: true
        in: query
        name: org
        required: false
        schema:
          type: string
      responses:
        "200":
          content:
            application/json:
              schema:
                $ref: '#/components/schemas/MLPolicy'
                x-content-type: application/json
          description: Successful operation
        "401":
          content:
            application/json:
              schema:
                $ref: '#/components/schemas/Error'
          description: Unauthorized
        "403":
          content:
            application/json:
              schema:
                $ref: '#/components/schemas/Error'
          description: Forbidden
        "500":
          content:
            application/json:
              schema:
                $ref: '#/components/schemas/Error'
          description: Internal server error
        default:
          content:
            application/json:
              schema:
                $ref: '#/components/schemas/Error'
          description: Unexpected error
      security:
      - apiKey: []
      - bearerAuth: []
      summary: Get a Multi Link policy by id
      tags:
      - MultiLink Policies
      x-swagger-router-controller: MLPolicies
      x-openapi-router-controller: MLPoliciesController
      x-openapi-router-service: MLPoliciesService
    put:
      operationId: mlpoliciesIdPUT
      parameters:
      - description: Numeric ID of the Multi Link policy to modify
        explode: false
        in: path
        name: id
        required: true
        schema:
          type: string
        style: simple
      - description: Organization to be filtered by
        explode: true
        in: query
        name: org
        required: false
        schema:
          type: string
      requestBody:
        content:
          application/json:
            schema:
              $ref: '#/components/schemas/MLPolicyRequest'
      responses:
        "201":
          content:
            application/json:
              schema:
                $ref: '#/components/schemas/MLPolicy'
          description: A new Multi Link created
        "200":
          content:
            application/json:
              schema:
                $ref: '#/components/schemas/MLPolicy'
          description: Multi Link was modified
        "400":
          description: Bad Request
        "401":
          content:
            application/json:
              schema:
                $ref: '#/components/schemas/Error'
          description: Unauthorized
        "403":
          content:
            application/json:
              schema:
                $ref: '#/components/schemas/Error'
          description: Forbidden
        "404":
          content:
            application/json:
              schema:
                $ref: '#/components/schemas/Error'
          description: The specified resource was not found
        "500":
          content:
            application/json:
              schema:
                $ref: '#/components/schemas/Error'
          description: Internal server error
        default:
          content:
            application/json:
              schema:
                $ref: '#/components/schemas/Error'
          description: Unexpected error
      security:
      - apiKey: []
      - bearerAuth: []
      summary: Modify a Multi Link policy
      tags:
      - MultiLink Policies
      x-swagger-router-controller: MLPolicies
      x-openapi-router-controller: MLPoliciesController
      x-openapi-router-service: MLPoliciesService
    delete:
      operationId: mlpoliciesIdDELETE
      parameters:
      - description: Numeric ID of the Multi Link policy to delete
        explode: false
        in: path
        name: id
        required: true
        schema:
          type: string
        style: simple
      - description: Organization to be filtered by
        explode: true
        in: query
        name: org
        required: false
        schema:
          type: string
      responses:
        "204":
          description: Successful operation
        "401":
          content:
            application/json:
              schema:
                $ref: '#/components/schemas/Error'
          description: Unauthorized
        "403":
          content:
            application/json:
              schema:
                $ref: '#/components/schemas/Error'
          description: Forbidden
        "404":
          content:
            application/json:
              schema:
                $ref: '#/components/schemas/Error'
          description: The specified resource was not found
        "500":
          content:
            application/json:
              schema:
                $ref: '#/components/schemas/Error'
          description: Internal server error
        default:
          content:
            application/json:
              schema:
                $ref: '#/components/schemas/Error'
          description: Unexpected error
      security:
      - apiKey: []
      - bearerAuth: []
      summary: Delete a Multi Link policy
      tags:
      - MultiLink Policies
      x-swagger-router-controller: MLPolicies
      x-openapi-router-controller: MLPoliciesController
      x-openapi-router-service: MLPoliciesService
  /mlpolicies/list:
    get:
      operationId: mlpoliciesListGET
      parameters:
      - description: The number of items to skip before starting to collect the result
          set
        explode: true
        in: query
        name: offset
        required: false
        schema:
          type: integer
        style: form
      - description: The numbers of items to return
        explode: true
        in: query
        name: limit
        required: false
        schema:
          type: integer
        style: form
      - description: Organization to be filtered by
        explode: true
        in: query
        name: org
        required: false
        schema:
          type: string
      responses:
        "200":
          content:
            application/json:
              schema:
                items:
                  $ref: '#/components/schemas/MLPolicyList'
                type: array
                x-content-type: application/json
          description: Successful operation
        "401":
          content:
            application/json:
              schema:
                $ref: '#/components/schemas/Error'
          description: Unauthorized
        "403":
          content:
            application/json:
              schema:
                $ref: '#/components/schemas/Error'
          description: Forbidden
        "500":
          content:
            application/json:
              schema:
                $ref: '#/components/schemas/Error'
          description: Internal server error
        default:
          content:
            application/json:
              schema:
                $ref: '#/components/schemas/Error'
          description: Unexpected error
      security:
      - apiKey: []
      - bearerAuth: []
      summary: Get all Multi Link policies names and IDs only
      tags:
      - MultiLink Policies
      x-swagger-router-controller: MLPolicies
      x-openapi-router-controller: MLPoliciesController
      x-openapi-router-service: MLPoliciesService
  /applications:
    get:
      operationId: applicationsGET
      parameters:
      - description: The number of items to skip before starting to collect the result
          set
        explode: true
        in: query
        name: offset
        required: false
        schema:
          type: integer
        style: form
      - description: The numbers of items to return
        explode: true
        in: query
        name: limit
        required: false
        schema:
          type: integer
        style: form
      - description: Organization to be filtered by
        explode: true
        in: query
        name: org
        required: false
        schema:
          type: string
      responses:
        "200":
          content:
            application/json:
              schema:
                items:
                  $ref: '#/components/schemas/Application'
                type: object
                x-content-type: application/json
          description: Successful operation
        "401":
          content:
            application/json:
              schema:
                $ref: '#/components/schemas/Error'
          description: Unauthorized
        "403":
          content:
            application/json:
              schema:
                $ref: '#/components/schemas/Error'
          description: Forbidden
        "500":
          content:
            application/json:
              schema:
                $ref: '#/components/schemas/Error'
          description: Internal server error
        default:
          content:
            application/json:
              schema:
                $ref: '#/components/schemas/Error'
          description: Unexpected error
      security:
      - apiKey: []
      - bearerAuth: []
      summary: Get all Applications
      tags:
      - Applications
      x-swagger-router-controller: Applications
      x-openapi-router-controller: ApplicationsController
      x-openapi-router-service: ApplicationsService
    post:
      operationId: applicationsPOST
      parameters:
      - description: Organization to be filtered by
        explode: true
        in: query
        name: org
        required: false
        schema:
          type: string
      requestBody:
        content:
          application/json:
            schema:
              $ref: '#/components/schemas/ApplicationRequest'
      responses:
        "201":
          content:
            application/json:
              schema:
                $ref: '#/components/schemas/Application'
          description: Created
          headers:
            Location:
              description: Location of a new resource created
              explode: false
              required: true
              schema:
                type: string
              style: simple
        "400":
          content:
            application/json:
              schema:
                $ref: '#/components/schemas/Error'
          description: Bad Request
        "401":
          content:
            application/json:
              schema:
                $ref: '#/components/schemas/Error'
          description: Unauthorized
        "403":
          content:
            application/json:
              schema:
                $ref: '#/components/schemas/Error'
          description: Forbidden
        "500":
          content:
            application/json:
              schema:
                $ref: '#/components/schemas/Error'
          description: Internal server error
        default:
          content:
            application/json:
              schema:
                $ref: '#/components/schemas/Error'
          description: Unexpected error
      security:
      - apiKey: []
      - bearerAuth: []
      summary: Create new application
      tags:
      - Applications
      x-swagger-router-controller: Applications
      x-openapi-router-controller: ApplicationsController
      x-openapi-router-service: ApplicationsService
  /applications/{id}:
    delete:
      operationId: applicationsIdDELETE
      parameters:
      - description: Numeric ID of the Application to delete
        explode: false
        in: path
        name: id
        required: true
        schema:
          type: string
        style: simple
      - description: Organization to be filtered by
        explode: true
        in: query
        name: org
        required: false
        schema:
          type: string
      responses:
        "204":
          description: Successful operation
        "401":
          content:
            application/json:
              schema:
                $ref: '#/components/schemas/Error'
          description: Unauthorized
        "403":
          content:
            application/json:
              schema:
                $ref: '#/components/schemas/Error'
          description: Forbidden
        "404":
          content:
            application/json:
              schema:
                $ref: '#/components/schemas/Error'
          description: The specified resource was not found
        "500":
          content:
            application/json:
              schema:
                $ref: '#/components/schemas/Error'
          description: Internal server error
        default:
          content:
            application/json:
              schema:
                $ref: '#/components/schemas/Error'
          description: Unexpected error
      security:
      - apiKey: []
      - bearerAuth: []
      summary: Delete application
      tags:
      - Applications
      x-swagger-router-controller: Applications
      x-openapi-router-controller: ApplicationsController
      x-openapi-router-service: ApplicationsService
<<<<<<< HEAD
=======
  /applications/imported/{id}:
    get:
      operationId: applicationsIdGET
      parameters:
      - description: Application id to retrieve
          set
        explode: true
        in: path
        name: id
        required: true
        schema:
          type: string
        style: simple
      - description: Organization to be filtered by
        explode: true
        in: query
        name: org
        required: false
        schema:
          type: string
      responses:
        "200":
          content:
            application/json:
              schema:
                items:
                  $ref: '#/components/schemas/Application'
                type: object
                x-content-type: application/json
          description: Successful operation
        "401":
          content:
            application/json:
              schema:
                $ref: '#/components/schemas/Error'
          description: Unauthorized
        "403":
          content:
            application/json:
              schema:
                $ref: '#/components/schemas/Error'
          description: Forbidden
        "500":
          content:
            application/json:
              schema:
                $ref: '#/components/schemas/Error'
          description: Internal server error
        default:
          content:
            application/json:
              schema:
                $ref: '#/components/schemas/Error'
          description: Unexpected error
      security:
      - apiKey: []
      - bearerAuth: []
      summary: Get Application by id
      tags:
      - Applications
      x-swagger-router-controller: Applications
      x-openapi-router-controller: ApplicationsController
      x-openapi-router-service: ApplicationsService
    put:
      operationId: applicationsIdPUT
      parameters:
      - description: Numeric ID of the application to modify
        explode: false
        in: path
        name: id
        required: true
        schema:
          type: string
        style: simple
      - description: Organization to be filtered by
        explode: true
        in: query
        name: org
        required: false
        schema:
          type: string
      requestBody:
        content:
          application/json:
            schema:
              $ref: '#/components/schemas/ApplicationRequest'
      responses:
        "201":
          content:
            application/json:
              schema:
                $ref: '#/components/schemas/Application'
          description: Created
        "400":
          description: Bad Request
        "401":
          content:
            application/json:
              schema:
                $ref: '#/components/schemas/Error'
          description: Unauthorized
        "403":
          content:
            application/json:
              schema:
                $ref: '#/components/schemas/Error'
          description: Forbidden
        "404":
          content:
            application/json:
              schema:
                $ref: '#/components/schemas/Error'
          description: The specified resource was not found
        "500":
          content:
            application/json:
              schema:
                $ref: '#/components/schemas/Error'
          description: Internal server error
        default:
          content:
            application/json:
              schema:
                $ref: '#/components/schemas/Error'
          description: Unexpected error
      security:
      - apiKey: []
      - bearerAuth: []
      summary: Modify an application
      tags:
      - Applications
      x-swagger-router-controller: Applications
      x-openapi-router-controller: ApplicationsController
      x-openapi-router-service: ApplicationsService  
  /applications/custom/{id}:
    get:
      operationId: applicationsCustomIdGET
      parameters:
      - description: Application id to retrieve
          set
        explode: true
        in: path
        name: id
        required: true
        schema:
          type: string
        style: simple
      - description: Organization to be filtered by
        explode: true
        in: query
        name: org
        required: false
        schema:
          type: string
      responses:
        "200":
          content:
            application/json:
              schema:
                items:
                  $ref: '#/components/schemas/Application'
                type: object
                x-content-type: application/json
          description: Successful operation
        "401":
          content:
            application/json:
              schema:
                $ref: '#/components/schemas/Error'
          description: Unauthorized
        "403":
          content:
            application/json:
              schema:
                $ref: '#/components/schemas/Error'
          description: Forbidden
        "500":
          content:
            application/json:
              schema:
                $ref: '#/components/schemas/Error'
          description: Internal server error
        default:
          content:
            application/json:
              schema:
                $ref: '#/components/schemas/Error'
          description: Unexpected error
      security:
      - apiKey: []
      - bearerAuth: []
      summary: Get Application by id
      tags:
      - Applications
      x-swagger-router-controller: Applications
      x-openapi-router-controller: ApplicationsController
      x-openapi-router-service: ApplicationsService
    put:
      operationId: applicationsCustomIdPUT
      parameters:
      - description: Numeric ID of the application to modify
        explode: false
        in: path
        name: id
        required: true
        schema:
          type: string
        style: simple
      - description: Organization to be filtered by
        explode: true
        in: query
        name: org
        required: false
        schema:
          type: string
      requestBody:
        content:
          application/json:
            schema:
              $ref: '#/components/schemas/ApplicationRequest'
      responses:
        "201":
          content:
            application/json:
              schema:
                $ref: '#/components/schemas/Application'
          description: Created
        "400":
          description: Bad Request
        "401":
          content:
            application/json:
              schema:
                $ref: '#/components/schemas/Error'
          description: Unauthorized
        "403":
          content:
            application/json:
              schema:
                $ref: '#/components/schemas/Error'
          description: Forbidden
        "404":
          content:
            application/json:
              schema:
                $ref: '#/components/schemas/Error'
          description: The specified resource was not found
        "500":
          content:
            application/json:
              schema:
                $ref: '#/components/schemas/Error'
          description: Internal server error
        default:
          content:
            application/json:
              schema:
                $ref: '#/components/schemas/Error'
          description: Unexpected error
      security:
      - apiKey: []
      - bearerAuth: []
      summary: Modify an application
      tags:
      - Applications
      x-swagger-router-controller: Applications
      x-openapi-router-controller: ApplicationsController
      x-openapi-router-service: ApplicationsService        
  /applications/imported/{id}/reset:
    put:
      operationId: applicationsIdResetPUT
      parameters:
      - description: Numeric ID of the application to reset
        explode: false
        in: path
        name: id
        required: true
        schema:
          type: string
        style: simple
      - description: Organization to be filtered by
        explode: true
        in: query
        name: org
        required: false
        schema:
          type: string
      requestBody:
        content:
          application/json:
            schema:
              $ref: '#/components/schemas/ApplicationRequest'
      responses:
        "201":
          content:
            application/json:
              schema:
                $ref: '#/components/schemas/Application'
          description: Created
        "400":
          description: Bad Request
        "401":
          content:
            application/json:
              schema:
                $ref: '#/components/schemas/Error'
          description: Unauthorized
        "403":
          content:
            application/json:
              schema:
                $ref: '#/components/schemas/Error'
          description: Forbidden
        "404":
          content:
            application/json:
              schema:
                $ref: '#/components/schemas/Error'
          description: The specified resource was not found
        "500":
          content:
            application/json:
              schema:
                $ref: '#/components/schemas/Error'
          description: Internal server error
        default:
          content:
            application/json:
              schema:
                $ref: '#/components/schemas/Error'
          description: Unexpected error
      security:
      - apiKey: []
      - bearerAuth: []
      summary: Modify an application
      tags:
      - Applications
      x-swagger-router-controller: Applications
      x-openapi-router-controller: ApplicationsController
      x-openapi-router-service: ApplicationsService
  /applications/installed:
    get:
      operationId: applicationsInstalledGET
      parameters:
      - description: Devices appIdentification installed on
        explode: true
        in: query
        name: offset
        required: false
        schema:
          type: integer
        style: form
      - description: The numbers of items to return
        explode: true
        in: query
        name: limit
        required: false
        schema:
          type: integer
        style: form
      - description: Organization to be filtered by
        explode: true
        in: query
        name: org
        required: false
        schema:
          type: string
      responses:
        "200":
          content:
            application/json:
              schema:
                $ref: '#/components/schemas/InstalledApplications'
                x-content-type: application/json
          description: Successful operation
        "401":
          content:
            application/json:
              schema:
                $ref: '#/components/schemas/Error'
          description: Unauthorized
        "403":
          content:
            application/json:
              schema:
                $ref: '#/components/schemas/Error'
          description: Forbidden
        "500":
          content:
            application/json:
              schema:
                $ref: '#/components/schemas/Error'
          description: Internal server error
        default:
          content:
            application/json:
              schema:
                $ref: '#/components/schemas/Error'
          description: Unexpected error
      security:
      - apiKey: []
      - bearerAuth: []
      summary: Get all Applications
      tags:
      - Applications
      x-swagger-router-controller: Applications
      x-openapi-router-controller: ApplicationsController
      x-openapi-router-service: ApplicationsService
>>>>>>> ad9c6786
components:
  responses:
    NotFoundError:
      content:
        application/json:
          schema:
            $ref: '#/components/schemas/Error'
      description: The specified resource was not found
    ForbiddenError:
      content:
        application/json:
          schema:
            $ref: '#/components/schemas/Error'
      description: Forbidden
    InternalServerError:
      content:
        application/json:
          schema:
            $ref: '#/components/schemas/Error'
      description: Internal server error
    UnauthorizedError:
      content:
        application/json:
          schema:
            $ref: '#/components/schemas/Error'
      description: Unauthorized
  schemas:
    AccessToken:
      example:
        isValid: true
        name: name
        _id: id
        token: token
      properties:
        _id:
          maxLength: 24
          minLength: 24
          type: string
        name:
          type: string
        token:
          type: string
        isValid:
          default: true
          type: boolean
      type: object
    AccessTokenRequest:
      example:
        name: name
      properties:
        name:
          type: string
        validityEntity:
          type: string
      type: object
    MemberRequest:
      example:
        userJobTitle: userJobTitle
        userEntity: userEntity
        userLastName: userLastName
        userFirstName: userFirstName
        userRole: viewer
        email: email
        userPermissionTo: account
      properties:
        email:
          type: string
        userFirstName:
          type: string
        userLastName:
          type: string
        userJobTitle:
          type: string
        userPermissionTo:
          enum:
          - account
          - group
          - organization
          type: string
        userEntity:
          type: string
        userRole:
          enum:
          - viewer
          - manager
          - owner
          type: string
      type: object
    Token:
      example:
        _id: id
        org: org
        name: name
        token: token
      properties:
        _id:
          maxLength: 24
          minLength: 24
          type: string
        org:
          type: string
        name:
          type: string
        token:
          type: string
        createdAt:
          type: string
      type: object
    TokenRequest:
      example:
        name: name
      properties:
        name:
          type: string
        description:
          type: string
      type: object
    Application:
      example:
        _id: id
        org: org
        name: name
      properties:
        _id:
          maxLength: 24
          minLength: 24
          type: string
        org:
          type: string
        name:
          type: string
        createdAt:
          type: string
      type: object
    ApplicationRequest:
      example:
        name: name
      properties:
        name:
          type: string
        description:
          type: string
      type: object
<<<<<<< HEAD
=======
    InstalledApplications:
      example:
        totalNotUpdated: 3
        devices:
        - _id: _id
          updatedAt: Date
          clients: Client List
          status: ok
      properties:
        totalNotUpdated:
          type: integer
        devices:
          items:
            $ref: '#/components/schemas/InstalledApplication'
          type: array
      type: object
    InstalledApplication:
      example:
        _id: _id
        updatedAt: Date
        clients: Client List
        status: ok
      properties:
        _id:
          maxLength: 24
          minLength: 24
          type: string
        updatedAt:
          type: string
        clients:
          items:
            type: string
          type: array
        status:
          enum:
          - ok
          - install
          - uninstall
          type: string
      type: object
>>>>>>> ad9c6786
    Account:
      example:
        country: country
        companyType: companyType
        companyDesc: companyDesc
        enableNotifications: true
        name: name
        _id: _id
      properties:
        _id:
          maxLength: 24
          minLength: 24
          type: string
        name:
          type: string
        companyType:
          type: string
        companyDesc:
          type: string
        country:
          maxLength: 2
          type: string
        enableNotifications:
          default: true
          type: boolean
      type: object
    AccountRequest:
      example:
        country: country
        companyType: companyType
        companyDesc: companyDesc
        enableNotifications: true
        name: name
      properties:
        name:
          type: string
        companyType:
          type: string
        companyDesc:
          type: string
        country:
          maxLength: 2
          type: string
        enableNotifications:
          default: true
          type: boolean
      type: object
    OrganizationRequest:
      example:
        name: name
        group: group
      required:
        - name
        - group
      properties:
        name:
          type: string
        group:
          type: string
      type: object
    Organization:
      example:
        name: name
        _id: _id
        account: account
        group: group
      properties:
        _id:
          maxLength: 24
          minLength: 24
          type: string
        name:
          type: string
        group:
          type: string
        account:
          type: string
      type: object
    ApplyJobsResponse:
      properties:
        ids:
          items:
            type: integer
          type: array
    JobsDeleteRequest:
      properties:
        ids:
          items:
            type: integer
          type: array
    NotificationRequest:
      properties:
        count:
          minimum: 0
          type: integer
      type: object
    NotificationsIDPutRequest:
      example:
        status: read
      properties:
        status:
          enum:
          - read
          - unread
          type: string
    NotificationsPutRequest:
      properties:
        status:
          enum:
          - read
          - unread
          type: string
        ids:
          items:
            type: string
          type: array
    Notification:
      example:
        status: unread
        _id: 123
        title: Router state change
        time: "2019-12-19T12:10:01.667Z"
        device: test0
        machineId: "123"
        details: Router state changed to "Not running"
      properties:
        _id:
          maxLength: 24
          minLength: 24
          type: string
        title:
          type: string
        status:
          enum:
          - read
          - unread
          type: string
        time:
          type: string
        device:
          type: string
          nullable: true
        machineId:
          type: string
        details:
          type: string
      type: object
    JobAttempt:
      example:
        max: 7
        made: 5
        remaining: 2
      properties:
        made:
          type: integer
        remaining:
          type: integer
        max:
          type: integer
      type: object
    Job:
      example:
        progress: 1
        created_at: created_at
        _id: 0
        state: 5
        type: type
        priority: 6
        error: error
        attempts:
          max: 7
          made: 5
          remaining: 2
      properties:
        _id:
          type: integer
        type:
          type: string
        data:
          type: object
        result:
          type: object
        priority:
          type: integer
        error:
          type: string
        progress:
          type: string
        state:
          type: string
        created_at:
          type: string
        attempts:
          type: object
      type: object
    DeviceRequest:
      example:
        interfaces:
        - IPv6: IPv6
          PublicIP: PublicIP
          IPv4: IPv4
          type: WAN
          MAC: MAC
          routing: OSPF
          IPv6Mask: "64"
          isAssigned: true
          driver: driver
          IPv4Mask: "24"
          name: name
          pciaddr: pciaddr
          _id: _id
        - IPv6: IPv6
          PublicIP: PublicIP
          IPv4: IPv4
          type: WAN
          MAC: MAC
          routing: OSPF
          IPv6Mask: "64"
          isAssigned: true
          driver: driver
          IPv4Mask: "24"
          name: name
          pciaddr: pciaddr
          _id: _id
        org: org
        isConnected: true
        upgradeSchedule:
          jobQueued: true
          _id: _id
          time: "2019-12-19T12:10:01.667Z"
        description: description
        defaultRoute: defaultRoute
        deviceStatus: deviceStatus
        deviceToken: deviceToken
        labels:
        - labels
        - labels
        site: site
        hostname: host01
        machineId: machineId
        versions:
          agent: agent
          router: router
          device: device
        name: name
        pendingDevModification: true
        isApproved: true
        staticroutes:
        - destination: destination
          interface: interface
          gateway: gateway
        - destination: destination
          interface: interface
          gateway: gateway
        fromToken: fromToken
        account: account
        ipList: ipList
        dhcp: dhcp list
      properties:
        machineId:
          type: string
        name:
          type: string
        description:
          type: string
        site:
          type: string
        defaultRoute:
          type: string
        isApproved:
          type: boolean
        isConnected:
          type: boolean
        pendingDevModification:
          type: boolean
        hostname:
          type: string
        deviceStatus:
          type: object
        deviceToken:
          type: string
        fromToken:
          type: string
        account:
          type: string
        org:
          type: string
        ipList:
          type: string
        staticroutes:
          items:
            $ref: '#/components/schemas/StaticRoute'
          type: array
        dhcp:
          items:
            $ref: '#/components/schemas/Dhcp'
          type: array
        upgradeSchedule:
          $ref: '#/components/schemas/UpgradeSchedule'
        labels:
          items:
            type: string
          type: array
        interfaces:
          items:
            $ref: '#/components/schemas/Interface'
          type: array
        versions:
          $ref: '#/components/schemas/DeviceVersion'
      type: object
    Device:
      example:
        interfaces:
        - IPv6: IPv6
          PublicIP: PublicIP
          IPv4: IPv4
          type: WAN
          MAC: MAC
          routing: OSPF
          IPv6Mask: "64"
          isAssigned: true
          driver: driver
          IPv4Mask: "24"
          name: name
          pciaddr: pciaddr
          _id: _id
          pathlabels: path labels list
        - IPv6: IPv6
          PublicIP: PublicIP
          IPv4: IPv4
          type: WAN
          MAC: MAC
          routing: OSPF
          IPv6Mask: "64"
          isAssigned: true
          driver: driver
          IPv4Mask: "24"
          name: name
          pciaddr: pciaddr
          _id: _id
          pathlabels: path labels list
        org: org
        isConnected: true
        upgradeSchedule:
          jobQueued: true
          _id: _id
          time: "2019-12-19T12:10:01.667Z"
        description: description
        defaultRoute: defaultRoute
        deviceStatus: deviceStatus
        deviceToken: deviceToken
        labels:
        - labels
        - labels
        machineId: machineId
        site: site
        hostname: host01
        versions:
          agent: agent
          router: router
          device: device
          vpp: vpp
          frr: frr
        name: name
        _id: _id
        pendingDevModification: true
        isApproved: true
        staticroutes:
        - id: 1
          destination: 20.20.0.0
          gateway: 20.20.0.1
          interface: eth0
        - id: 2
          destination: 10.10.0.0
          gateway: 10.10.0.1
          interface: eth1
        fromToken: fromToken
        account: account
        ipList: ipList
        dhcp: dhcp list
      properties:
        _id:
          maxLength: 24
          minLength: 24
          type: string
        machineId:
          type: string
        name:
          type: string
        description:
          type: string
        site:
          type: string
        defaultRoute:
          type: string
        isApproved:
          type: boolean
        isConnected:
          type: boolean
        pendingDevModification:
          type: boolean
        hostname:
          type: string
        deviceStatus:
          type: object
        deviceToken:
          type: string
        fromToken:
          type: string
        account:
          type: string
        org:
          type: string
        ipList:
          type: string
        staticroutes:
          items:
            $ref: '#/components/schemas/StaticRoute'
          type: array
        dhcp:
          items:
            $ref: '#/components/schemas/Dhcp'
          type: array
        upgradeSchedule:
          $ref: '#/components/schemas/UpgradeSchedule'
        labels:
          items:
            type: string
          type: array
        interfaces:
          items:
            $ref: '#/components/schemas/Interface'
          type: array
        versions:
          $ref: '#/components/schemas/DeviceVersion'
      type: object
    UpgradeSchedule:
      example:
        jobQueued: true
        _id: _id
        time: "2019-12-19T12:10:01.667Z"
      properties:
        _id:
          maxLength: 24
          minLength: 24
          type: string
        time:
          type: string
          nullable: true
        jobQueued:
          type: boolean
      type: object
    Interface:
      example:
        IPv6: IPv6
        PublicIP: PublicIP
        IPv4: IPv4
        type: WAN
        MAC: MAC
        routing: OSPF
        IPv6Mask: "64"
        isAssigned: true
        driver: driver
        IPv4Mask: "24"
        name: name
        pciaddr: pciaddr
        _id: _id
        pathlabels: path labels list
      properties:
        _id:
          maxLength: 24
          minLength: 24
          type: string
        pciaddr:
          type: string
        driver:
          type: string
        IPv4:
          type: string
        IPv6:
          type: string
        PublicIP:
          type: string
        isAssigned:
          type: boolean
        routing:
          enum:
          - OSPF
          - NONE
          type: string
        type:
          enum:
          - WAN
          - LAN
          - NONE
          type: string
        IPv4Mask:
          type: string
        MAC:
          type: string
        name:
          type: string
        IPv6Mask:
          type: string
        pathlabels:
          items:
            $ref: '#/components/schemas/PathLabel'
          type: array
      type: object
    DeviceVersion:
      example:
        agent: agent
        router: router
        device: device
      properties:
        agent:
          type: string
        device:
          type: string
        router:
          type: string
      type: object
    DeviceLatestVersion:
      example:
        "versions":
          "device": "1.1.51"
          "agent": "1.0.39"
          "vpp": "19.01-rc0"
          "frr": "7.1"
          "router": "01.01.10"
        "versionDeadline": "2020-03-15T00:00:00.000Z"
      properties:
        versions:
          $ref: '#/components/schemas/DeviceVersion'
        versionDeadLite:
          type: string
    Role:
      enum:
      - owner
      - manager
      - viewer
      type: string
    Member:
      example:
        user_email: user_email
        role: owner
        user__id: user__id
        user_name: user_name
        account_name: account_name
        _id: _id
        to: to
        organization_name: organization_name
        account__id: account__id
        group: group
        organization__id: organization__id
      properties:
        _id:
          maxLength: 24
          minLength: 24
          type: string
        user__id:
          maxLength: 24
          minLength: 24
          type: string
        user_name:
          type: string
        user_email:
          type: string
        to:
          type: string
        account_name:
          type: string
        account__id:
          maxLength: 24
          minLength: 24
          type: string
        group:
          type: string
          nullable: true
        organization_name:
          type: string
          nullable: true
        organization__id:
          maxLength: 24
          minLength: 24
          type: string
          nullable: true
        role:
          $ref: '#/components/schemas/Role'
      type: object
    LoginRequest:
      example:
        password: password
        username: username
      properties:
        username:
          type: string
        password:
          type: string
      required: ["username", "password"]
      type: object
    LoginResponse:
      example:
        username: "John Doe"
      properties:
        username:
          type: string
      type: object
    DeviceStatus:
      enum:
      - connected
      - disconnected
      type: string
    DeviceRouteInformation:
      example:
        osRoutes:
        - metric: 0
          destination: destination
          flags: flags
          interface: interface
          gateway: gateway
          mask: mask
        - metric: 0
          destination: destination
          flags: flags
          interface: interface
          gateway: gateway
          mask: mask
        vppRoutes:
        - metric: 6
        - metric: 6
      properties:
        status:
          $ref: '#/components/schemas/DeviceStatus'
        osRoutes:
          items:
            $ref: '#/components/schemas/DeviceRouteOs'
          type: array
        vppRoutes:
          items:
            $ref: '#/components/schemas/DeviceRouteVpp'
          type: array
      type: object
    DeviceRouteOs:
      example:
        metric: 0
        destination: destination
        flags: flags
        interface: interface
        gateway: gateway
        mask: mask
      properties:
        metric:
          type: integer
        destination:
          type: string
        mask:
          type: string
        flags:
          type: string
        interface:
          type: string
        gateway:
          type: string
      type: object
    DeviceRouteVpp:
      example:
        metric: 6
      properties:
        metric:
          type: integer
      type: object
    DeviceStatistics:
      example:
        status: status
      properties:
        status:
          type: object
      type: object
    DeviceConfiguration:
      example:
        configuration:
        - message: message
          params:
          - {}
          - {}
        - message: message
          params:
          - {}
          - {}
        status: connected
      properties:
        status:
          $ref: '#/components/schemas/DeviceStatus'
        configuration:
          items:
            $ref: '#/components/schemas/DeviceConfigurationItem'
          type: array
      type: object
    DeviceConfigurationItem:
      example:
        message: message
        params:
        - {}
        - {}
      properties:
        message:
          type: string
        params:
          type: object
      type: object
    DeviceLog:
      example:
        logs:
        - logs
        - logs
        status: connected
      properties:
        status:
          $ref: '#/components/schemas/DeviceStatus'
        logs:
          items:
            type: string
          type: array
      type: object
    DeviceUpgradeRequest:
      type: object
      properties:
        date:
          type: string
    DevicesUpgradeRequest:
      type: object
      properties:
        devices:
          type: array
          items:
            type: string
        date:
          type: string
    DevicePolicies:
      type: object
      properties:
        multilink:
          type: object
          $ref: '#/components/schemas/DevicePolicy'
      required:
        - multilink
    DevicePolicy:
      type: object
      properties:
        policy:
          type: object
          properties:
            _id:
              maxLength: 24
              minLength: 24
              type: string
            name:
              type: string
            description:
              type: string
        status:
          enum:
          - ''
          - installing
          - installed
          - uninstalling
          type: string

    Tunnel:
      example:
        tunnelStatusA: '{}'
        num: 0
        interfaceADetails: '{}'
        isActive: true
        interfaceBDetails: '{}'
        tunnelStatusB: '{}'
        interfaceA: '{}'
        interfaceB: '{}'
        deviceA: '{}'
        deviceAconf: true
        deviceB: '{}'
        __v: 6
        deviceBconf: true
        _id: _id
      properties:
        num:
          type: integer
        isActive:
          type: boolean
        deviceAconf:
          type: boolean
        deviceBconf:
          type: boolean
        _id:
          maxLength: 24
          minLength: 24
          type: string
        __v:
          type: integer
        deviceA:
          type: object
        deviceB:
          type: object
        interfaceA:
          type: object
        interfaceB:
          type: object
        interfaceADetails:
          type: object
        interfaceBDetails:
          type: object
        tunnelStatusA:
          type: object
        tunnelStatusB:
          type: object
      type: object
    StaticRouteRequest:
      example:
        _id: _id
        destination: destination
        interface: interface
        gateway: gateway
        metric: metric
      properties:
        _id:
          maxLength: 24
          minLength: 24
          type: string
        destination:
          description: Destination
          maxLength: 24
          type: string
        gateway:
          description: Gateway to use
          maxLength: 24
          type: string
        interface:
          description: Interface name
          maxLength: 24
          type: string
        metric:
          description: Route metric
          type: string
      type: object
    StaticRoute:
      example:
        destination: destination
        ifname: interface
        gateway: gateway
        metric: metric
        status: "completed"
      properties:
        _id:
          type: string
        destination:
          description: Destination
          maxLength: 24
          type: string
        gateway:
          description: Gateway to use
          maxLength: 24
          type: string
        ifname:
          description: Interface name
          maxLength: 24
          type: string
        metric:
          description: Route metric
          type: string
        status:
          description: Route status
          type: string
      type: object
    DhcpMacAssign:
      example:
        host: "host1"
        mac: "08:00:27:fd:00:00"
        ipv4: "20.20.20.20"
      properties:
        host:
          description: Device hostname
          minLength: 1
          maxLength: 253
          type: string
        mac:
          description: MAC Address
          maxLength: 20
          type: string
        ipv4:
          description: IPv4 Address
          maxLength: 20
          type: string
      required:
      - host
      - mac
      - ipv4
    DhcpRequest:
      example:
        interface: "0000:00:08.00"
        rangeStart: "20.20.20.2"
        rangeEnd: "20.20.20.255"
        dns: ["8.8.8.8", "8.8.8.4"]
        macAssign: [{"host":"host1", "mac":"08:00:27:fd:00:00", "ipv4":"20.20.20.20"}]
      properties:
        interface:
          description: Interface PCI Address
          maxLength: 24
          type: string
        rangeStart:
          description: Start IP Range
          maxLength: 20
          type: string
        rangeEnd:
          description: End IP Range
          maxLength: 20
          type: string
        dns:
          description: List of DNS address
          items:
            type: string
            maxLength: 20
          type: array
        macAssign:
          description: List of MAC Assignments
          items:
            $ref: '#/components/schemas/DhcpMacAssign'
          type: array
      required:
      - interface
      - rangeStart
      - rangeEnd
      type: object
    Dhcp:
      example:
        _id: "5e5f662f1b0eba50742b6223"
        interface: "0000:00:08.00"
        rangeStart: "20.20.20.2"
        rangeEnd: "20.20.20.255"
        dns: ["8.8.8.8", "8.8.8.4"]
        macAssign: [{"host":"host1", "mac":"08:00:27:fd:00:00", "ipv4":"20.20.20.20"}]
        status: "completed"
      properties:
        _id:
          maxLength: 24
          minLength: 24
          type: string
        interface:
          description: Interface PCI Address
          maxLength: 24
          type: string
        rangeStart:
          description: Start IP Range
          maxLength: 20
          type: string
        rangeEnd:
          description: End IP Range
          maxLength: 20
          type: string
        dns:
          description: List of DNS address
          items:
            type: string
            maxLength: 20
          type: array
        macAssign:
          description: List of MAC Assignments
          items:
            $ref: '#/components/schemas/DhcpMacAssign'
          type: array
        status:
          description: Route status
          type: string
      type: object
    ResetPasswordRequest:
      example:
        email: email
      properties:
        email:
          type: string
      type: object
    UpdatePasswordRequest:
        example:
          email: email
        properties:
          email:
            type: string
        type: object
    OrganizationSelectRequest:
      properties:
        org:
          type: string
      type: object
    RegisterAccountRequest:
      example:
        userJobTitle: userJobTitle
        serviceType: Provider
        country: country
        password: password
        accountName: accountName
        userLastName: userLastName
        userPhoneNumber: userPhoneNumber
        acceptTerms: true
        userFirstName: userFirstName
        companySize: companySize
        email: email
        numberSites: 0
      properties:
        accountName:
          type: string
        email:
          type: string
        userFirstName:
          type: string
        userLastName:
          type: string
        userJobTitle:
          type: string
        userPhoneNumber:
          type: string
        password:
          type: string
        country:
          maxLength: 2
          type: string
        companySize:
          type: string
        serviceType:
          enum:
          - Provider
          - Internal
          type: string
        numberSites:
          type: integer
        acceptTerms:
          type: boolean
      type: object
    AccountSelectRequest:
      example:
        account: "12345678890"
      properties:
        account:
          type: string
      type: object
    CreateTunnelCommand:
      properties:
        devices:
          items:
            type: string
          type: array
      type: object
    DeleteTunnelCommand:
      properties:
        id:
          type: string
      type: object
    DeviceCommand:
      type: object
      properties:
        method:
          type: string
        devices:
          type: object
        meta:
          type: object
    Invoice:
      properties:
        id:
          type: string
        type:
          type: string
        payment_method:
          type: string
        amount:
          type: string
        base_currency_code:
          type: string
        status:
          type: string
        date:
          type: string
    BillingSummary:
      properties:
        _id:
          type: string
        current:
          type: integer
        max:
          type: integer
        account:
          type: string
    Billing:
      properties:
        invoices:
          items:
            $ref: '#/components/schemas/Invoice'
          type: array
        summary:
          $ref: '#/components/schemas/BillingSummary'
          nullable: true
        subscription:
          type: string
    CouponRequest:
      properties:
        name:
          type: string
    PathLabel:
      example:
        _id: id
        name: name
        description: description
        color: color,
        type: type
      properties:
        _id:
          maxLength: 24
          minLength: 24
          type: string
        name:
          type: string
        description:
          type: string
        color:
          type: string
        type:
          enum:
          - DIA
          - Tunnel
          type: string
      required:
      - name
      - description
      - color
      - type
      type: object
    PathLabelRequest:
      example:
        name: name
        description: description
        color: color
      properties:
        name:
          type: string
        description:
          type: string
        color:
          type: string
      required:
        - name
        - description
        - color
        - type
      type: object
    MLPolicy:
      example:
        _id: id
        name: name
        description: description
        rules: [rule 1, rule 2, ...]
      properties:
        _id:
          maxLength: 24
          minLength: 24
          type: string
        name:
          type: string
        description:
          type: string
        rules:
          items:
            $ref: '#/components/schemas/MLRule'
          type: array
      required:
      - _id
      - name
      - description
      - rules
      type: object
    MLPolicyList:
      example:
        id: id
        name: name
      properties:
        _id:
          maxLength: 24
          minLength: 24
          type: string
        name:
          type: string
      required:
      - _id
      - name
    MLPolicyRequest:
      example:
        name: name
        description: description
        rules: [rule 1, rule 2, ...]
      properties:
        name:
          type: string
        description:
          type: string
        rules:
          items:
            $ref: '#/components/schemas/MLRuleRequest'
          type: array
      required:
      - name
      - description
      - rules
      type: object
    MLRule:
      example:
        _id: id
        name: name
        priority: priority
        enabled: true
        classification: classification
        action: action
      properties:
        _id:
          maxLength: 24
          minLength: 24
          type: string
        name:
          type: string
        priority:
          type: integer
          minimum: 0
          maximum: 1000
        enabled:
          type: boolean
        classification:
          schema:
          $ref: '#/components/schemas/MLClassification'
        action:
          schema:
          $ref: '#/components/schemas/MLAction'
      required:
      - _id
      - name
      - priority
      - enabled
      - classification
      - action
      type: object
    MLRuleRequest:
      example:
        name: name
        priority: priority
        enabled: true
        classification: classification
        action: action
      properties:
        name:
          type: string
        priority:
          type: integer
          minimum: 0
          maximum: 1000
        enabled:
            type: boolean
        classification:
          $ref: '#/components/schemas/MLClassification'
        action:
          $ref: '#/components/schemas/MLAction'
      required:
      - name
      - priority
      - enabled
      - classification
      - action
      type: object
    MLClassification:
      example:
        prefix: prefix
        application: application
      anyOf:
      - $ref: '#/components/schemas/MLClassPrefix'
      - $ref: '#/components/schemas/MLClassApp'
      type: object
    MLAction:
      example:
        links: [link1, link2, ...]
        fallback: fallback
      properties:
        links:
          items:
            anyOf:
            - $ref: '#/components/schemas/LinksRequest'
            - $ref: '#/components/schemas/LinksResponse'
          type: array
        order:
          enum:
          - priority
          - load-balancing
        fallback:
          enum:
          - drop
          - by-destination
          type: string
      required:
        - links
        - order
        - fallback
    LinksResponse:
      properties:
        pathlabels:
          items:
            $ref: '#/components/schemas/PathLabel'
          type: array
        order:
          enum:
          - priority
          - load-balancing
          type: string
      type: object
      required:
        - pathlabels
        - order
    LinksRequest:
      properties:
        pathlabels:
          items:
            type: string
          type: array
        order:
          enum:
          - priority
          - load-balancing
          type: string
      type: object
      required:
        - pathlabels
        - order
    MLClassPrefix:
      properties:
        prefix:
          properties:
            ipv4:
              type: string
            ports:
              type: string
              pattern: "^$|^()([0-9]|[1-5]?[0-9]{2,4}|6[1-4][0-9]{3}|65[1-4][0-9]{2}|655[1-2][0-9]|6553[1-5])(-([0-9]|[1-5]?[0-9]{2,4}|6[1-4][0-9]{3}|65[1-4][0-9]{2}|655[1-2][0-9]|6553[1-5]))?$"
            protocol:
              enum:
              - ""
              - tcp
              - udp
              - icmp
              type: string
          required:
          - ipv4
          - ports
          - protocol
          type: object
    MLClassApp:
      properties:
        application:
          properties:
            appId:
              type: string
            category:
              type: string
            serviceClass:
              type: string
            importance:
              enum:
              - ''
              - high
              - medium
              - low
              type: string
          required:
          - appId
          - category
          - serviceClass
          - importance
          type: object
    Error:
      properties:
        code:
          type: string
        message:
          type: string
      required:
      - code
      - message
      type: object
  securitySchemes:
    apiKey:
      in: header
      name: APIKEY
      type: apiKey
    bearerAuth:
      bearerFormat: JWT
      scheme: bearer
      type: http<|MERGE_RESOLUTION|>--- conflicted
+++ resolved
@@ -5043,8 +5043,6 @@
       x-swagger-router-controller: Applications
       x-openapi-router-controller: ApplicationsController
       x-openapi-router-service: ApplicationsService
-<<<<<<< HEAD
-=======
   /applications/imported/{id}:
     get:
       operationId: applicationsIdGET
@@ -5453,7 +5451,6 @@
       x-swagger-router-controller: Applications
       x-openapi-router-controller: ApplicationsController
       x-openapi-router-service: ApplicationsService
->>>>>>> ad9c6786
 components:
   responses:
     NotFoundError:
@@ -5597,13 +5594,11 @@
         description:
           type: string
       type: object
-<<<<<<< HEAD
-=======
     InstalledApplications:
       example:
         totalNotUpdated: 3
         devices:
-        - _id: _id
+          _id: _id
           updatedAt: Date
           clients: Client List
           status: ok
@@ -5639,7 +5634,6 @@
           - uninstall
           type: string
       type: object
->>>>>>> ad9c6786
     Account:
       example:
         country: country
