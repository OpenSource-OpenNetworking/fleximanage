--- conflicted
+++ resolved
@@ -4642,28 +4642,6 @@
       x-swagger-router-controller: Applications
       x-openapi-router-controller: ApplicationsController
       x-openapi-router-service: ApplicationsService
-<<<<<<< HEAD
-  /applications/installed:
-    get:
-      operationId: applicationsInstalledGET
-      parameters:
-      - description: Devices appIdentification installed on
-        explode: true
-        in: query
-        name: offset
-        required: false
-        schema:
-          type: integer
-        style: form
-      - description: The numbers of items to return
-        explode: true
-        in: query
-        name: limit
-        required: false
-        schema:
-          type: integer
-        style: form
-=======
   /applications/imported/{id}:
     get:
       operationId: applicationsIdGET
@@ -4810,7 +4788,6 @@
         schema:
           type: string
         style: simple
->>>>>>> 4387761e
       - description: Organization to be filtered by
         explode: true
         in: query
@@ -4818,16 +4795,6 @@
         required: false
         schema:
           type: string
-<<<<<<< HEAD
-      responses:
-        "200":
-          content:
-            application/json:
-              schema:
-                $ref: '#/components/schemas/InstalledApplications'
-                x-content-type: application/json
-          description: Successful operation
-=======
       requestBody:
         content:
           application/json:
@@ -4842,58 +4809,113 @@
           description: Created
         "400":
           description: Bad Request
->>>>>>> 4387761e
-        "401":
-          content:
-            application/json:
-              schema:
-                $ref: '#/components/schemas/Error'
-          description: Unauthorized
-        "403":
-          content:
-            application/json:
-              schema:
-                $ref: '#/components/schemas/Error'
-          description: Forbidden
-<<<<<<< HEAD
-=======
+        "401":
+          content:
+            application/json:
+              schema:
+                $ref: '#/components/schemas/Error'
+          description: Unauthorized
+        "403":
+          content:
+            application/json:
+              schema:
+                $ref: '#/components/schemas/Error'
+          description: Forbidden
         "404":
           content:
             application/json:
               schema:
                 $ref: '#/components/schemas/Error'
           description: The specified resource was not found
->>>>>>> 4387761e
-        "500":
-          content:
-            application/json:
-              schema:
-                $ref: '#/components/schemas/Error'
-          description: Internal server error
-        default:
-          content:
-            application/json:
-              schema:
-                $ref: '#/components/schemas/Error'
-          description: Unexpected error
-      security:
-      - apiKey: []
-      - bearerAuth: []
-<<<<<<< HEAD
-      summary: Get all Applications
-=======
+        "500":
+          content:
+            application/json:
+              schema:
+                $ref: '#/components/schemas/Error'
+          description: Internal server error
+        default:
+          content:
+            application/json:
+              schema:
+                $ref: '#/components/schemas/Error'
+          description: Unexpected error
+      security:
+      - apiKey: []
+      - bearerAuth: []
       summary: Modify an application
->>>>>>> 4387761e
       tags:
       - Applications
       x-swagger-router-controller: Applications
       x-openapi-router-controller: ApplicationsController
-<<<<<<< HEAD
       x-openapi-router-service: ApplicationsService
-=======
-      x-openapi-router-service: ApplicationsService   
-
->>>>>>> 4387761e
+  /applications/installed:
+    get:
+      operationId: applicationsInstalledGET
+      parameters:
+      - description: Devices appIdentification installed on
+        explode: true
+        in: query
+        name: offset
+        required: false
+        schema:
+          type: integer
+        style: form
+      - description: The numbers of items to return
+        explode: true
+        in: query
+        name: limit
+        required: false
+        schema:
+          type: integer
+        style: form
+      - description: Organization to be filtered by
+        explode: true
+        in: query
+        name: org
+        required: false
+        schema:
+          type: string
+      responses:
+        "200":
+          content:
+            application/json:
+              schema:
+                $ref: '#/components/schemas/InstalledApplications'
+                x-content-type: application/json
+          description: Successful operation
+        "401":
+          content:
+            application/json:
+              schema:
+                $ref: '#/components/schemas/Error'
+          description: Unauthorized
+        "403":
+          content:
+            application/json:
+              schema:
+                $ref: '#/components/schemas/Error'
+          description: Forbidden
+        "500":
+          content:
+            application/json:
+              schema:
+                $ref: '#/components/schemas/Error'
+          description: Internal server error
+        default:
+          content:
+            application/json:
+              schema:
+                $ref: '#/components/schemas/Error'
+          description: Unexpected error
+      security:
+      - apiKey: []
+      - bearerAuth: []
+      summary: Get all Applications
+      tags:
+      - Applications
+      x-swagger-router-controller: Applications
+      x-openapi-router-controller: ApplicationsController
+      x-openapi-router-service: ApplicationsService
 components:
   responses:
     NotFoundError:
