openapi: 3.0.1
info:
  contact:
    email: yourfriends@flexiwan.com
    name: API support
    url: https://flexiwan.com
  description: This is the REST API for flexiWAN management.
  license:
    name: AGPLv3
    url: https://www.gnu.org/licenses/agpl-3.0.en.html
  termsOfService: https://flexiwan.com/legal/terms-of-service/
  title: FlexiWAN API
  version: 1.0.0
servers:
- description: Production server
  url: https://manage.flexiwan.com/api
- description: Local Development server
  url: https://local.flexiwan.com:3443/api
paths:
  /tokens:
    get:
      operationId: tokensGET
      parameters:
      - description: The number of items to skip before starting to collect the result
          set
        explode: true
        in: query
        name: offset
        required: false
        schema:
          type: integer
        style: form
      - description: The numbers of items to return
        explode: true
        in: query
        name: limit
        required: false
        schema:
          type: integer
        style: form
      - description: Organization to be filtered by
        explode: true
        in: query
        name: org
        required: false
        schema:
          type: string

      responses:
        "200":
          content:
            application/json:
              schema:
                items:
                  $ref: '#/components/schemas/Token'
                type: array
                x-content-type: application/json
          description: Successful operation
        "401":
          content:
            application/json:
              schema:
                $ref: '#/components/schemas/Error'
          description: Unauthorized
        "403":
          content:
            application/json:
              schema:
                $ref: '#/components/schemas/Error'
          description: Forbidden
        "500":
          content:
            application/json:
              schema:
                $ref: '#/components/schemas/Error'
          description: Internal server error
        default:
          content:
            application/json:
              schema:
                $ref: '#/components/schemas/Error'
          description: Unexpected error
      security:
      - apiKey: []
      - bearerAuth: []
      summary: Get all Tokens
      tags:
      - Tokens
      x-swagger-router-controller: Tokens
      x-openapi-router-controller: TokensController
      x-openapi-router-service: TokensService
    post:
      operationId: tokensPOST
      parameters:
      - description: Organization to be filtered by
        explode: true
        in: query
        name: org
        required: false
        schema:
          type: string
      requestBody:
        content:
          application/json:
            schema:
              $ref: '#/components/schemas/TokenRequest'
      responses:
        "201":
          content:
            application/json:
              schema:
                $ref: '#/components/schemas/Token'
          description: Created
          headers:
            Location:
              description: Location of a new resource created
              explode: false
              required: true
              schema:
                type: string
              style: simple
        "400":
          content:
            application/json:
              schema:
                $ref: '#/components/schemas/Error'
          description: Bad Request
        "401":
          content:
            application/json:
              schema:
                $ref: '#/components/schemas/Error'
          description: Unauthorized
        "403":
          content:
            application/json:
              schema:
                $ref: '#/components/schemas/Error'
          description: Forbidden
        "500":
          content:
            application/json:
              schema:
                $ref: '#/components/schemas/Error'
          description: Internal server error
        default:
          content:
            application/json:
              schema:
                $ref: '#/components/schemas/Error'
          description: Unexpected error
      security:
      - apiKey: []
      - bearerAuth: []
      summary: Create new access token
      tags:
      - Tokens
      x-swagger-router-controller: Tokens
      x-openapi-router-controller: TokensController
      x-openapi-router-service: TokensService
  /tokens/{id}:
    get:
      operationId: tokensIdGET
      parameters:
      - description: Numeric ID of the Token to retrieve
        explode: false
        in: path
        name: id
        required: true
        schema:
          type: string
        style: simple
      - description: Organization to be filtered by
        explode: true
        in: query
        name: org
        required: false
        schema:
          type: string
      responses:
        "200":
          content:
            application/json:
              schema:
                $ref: '#/components/schemas/Token'
          description: Successful operation
        "401":
          content:
            application/json:
              schema:
                $ref: '#/components/schemas/Error'
          description: Unauthorized
        "403":
          content:
            application/json:
              schema:
                $ref: '#/components/schemas/Error'
          description: Forbidden
        "500":
          content:
            application/json:
              schema:
                $ref: '#/components/schemas/Error'
          description: Internal server error
        default:
          content:
            application/json:
              schema:
                $ref: '#/components/schemas/Error'
          description: Unexpected error
      security:
      - apiKey: []
      - bearerAuth: []
      summary: Get all Tokens
      tags:
      - Tokens
      x-swagger-router-controller: Tokens
      x-openapi-router-controller: TokensController
      x-openapi-router-service: TokensService
    delete:
      operationId: tokensIdDELETE
      parameters:
      - description: Numeric ID of the Token to delete
        explode: false
        in: path
        name: id
        required: true
        schema:
          type: string
        style: simple
      - description: Organization to be filtered by
        explode: true
        in: query
        name: org
        required: false
        schema:
          type: string
      responses:
        "204":
          description: Successful operation
        "401":
          content:
            application/json:
              schema:
                $ref: '#/components/schemas/Error'
          description: Unauthorized
        "403":
          content:
            application/json:
              schema:
                $ref: '#/components/schemas/Error'
          description: Forbidden
        "404":
          content:
            application/json:
              schema:
                $ref: '#/components/schemas/Error'
          description: The specified resource was not found
        "500":
          content:
            application/json:
              schema:
                $ref: '#/components/schemas/Error'
          description: Internal server error
        default:
          content:
            application/json:
              schema:
                $ref: '#/components/schemas/Error'
          description: Unexpected error
      security:
      - apiKey: []
      - bearerAuth: []
      summary: Delete token
      tags:
      - Tokens
      x-swagger-router-controller: Tokens
      x-openapi-router-controller: TokensController
      x-openapi-router-service: TokensService
    put:
      operationId: tokensIdPUT
      parameters:
      - description: Numeric ID of the Token to modify
        explode: false
        in: path
        name: id
        required: true
        schema:
          type: string
        style: simple
      - description: Organization to be filtered by
        explode: true
        in: query
        name: org
        required: false
        schema:
          type: string
      requestBody:
        content:
          application/json:
            schema:
              $ref: '#/components/schemas/TokenRequest'
      responses:
        "201":
          content:
            application/json:
              schema:
                $ref: '#/components/schemas/Token'
          description: Created
        "400":
          description: Bad Request
        "401":
          content:
            application/json:
              schema:
                $ref: '#/components/schemas/Error'
          description: Unauthorized
        "403":
          content:
            application/json:
              schema:
                $ref: '#/components/schemas/Error'
          description: Forbidden
        "404":
          content:
            application/json:
              schema:
                $ref: '#/components/schemas/Error'
          description: The specified resource was not found
        "500":
          content:
            application/json:
              schema:
                $ref: '#/components/schemas/Error'
          description: Internal server error
        default:
          content:
            application/json:
              schema:
                $ref: '#/components/schemas/Error'
          description: Unexpected error
      security:
      - apiKey: []
      - bearerAuth: []
      summary: Modify a token
      tags:
      - Tokens
      x-swagger-router-controller: Tokens
      x-openapi-router-controller: TokensController
      x-openapi-router-service: TokensService
  /accesstokens:
    get:
      operationId: accesstokensGET
      parameters:
      - description: The number of items to skip before starting to collect the result
          set
        explode: true
        in: query
        name: offset
        required: false
        schema:
          type: integer
        style: form
      - description: The numbers of items to return
        explode: true
        in: query
        name: limit
        required: false
        schema:
          type: integer
        style: form
      - description: Organization to be filtered by
        explode: true
        in: query
        name: org
        required: false
        schema:
          type: string
      responses:
        "200":
          content:
            application/json:
              schema:
                items:
                  $ref: '#/components/schemas/AccessToken'
                type: array
                x-content-type: application/json
          description: Successful operation
        "401":
          content:
            application/json:
              schema:
                $ref: '#/components/schemas/Error'
          description: Unauthorized
        "403":
          content:
            application/json:
              schema:
                $ref: '#/components/schemas/Error'
          description: Forbidden
        "500":
          content:
            application/json:
              schema:
                $ref: '#/components/schemas/Error'
          description: Internal server error
        default:
          content:
            application/json:
              schema:
                $ref: '#/components/schemas/Error'
          description: Unexpected error
      security:
      - apiKey: []
      - bearerAuth: []
      summary: Get all AccessTokens
      tags:
      - Access Tokens
      x-swagger-router-controller: AccessTokens
      x-openapi-router-controller: AccessTokensController
      x-openapi-router-service: AccessTokensService
    post:
      operationId: accesstokensPOST
      parameters:
      - description: Organization to be filtered by
        explode: true
        in: query
        name: org
        required: false
        schema:
          type: string
      requestBody:
        content:
          application/json:
            schema:
              $ref: '#/components/schemas/AccessTokenRequest'
      responses:
        "201":
          content:
            application/json:
              schema:
                $ref: '#/components/schemas/AccessToken'
          description: Created
          headers:
            Location:
              description: Location of a new resource created
              explode: false
              required: true
              schema:
                type: string
              style: simple
        "400":
          description: Bad Request
        "401":
          content:
            application/json:
              schema:
                $ref: '#/components/schemas/Error'
          description: Unauthorized
        "403":
          content:
            application/json:
              schema:
                $ref: '#/components/schemas/Error'
          description: Forbidden
        "500":
          content:
            application/json:
              schema:
                $ref: '#/components/schemas/Error'
          description: Internal server error
        default:
          content:
            application/json:
              schema:
                $ref: '#/components/schemas/Error'
          description: Unexpected error
      security:
      - apiKey: []
      - bearerAuth: []
      summary: Create new access token
      tags:
      - Access Tokens
      x-swagger-router-controller: AccessTokens
      x-openapi-router-controller: AccessTokensController
      x-openapi-router-service: AccessTokensService
  /accesstokens/{id}:
    delete:
      operationId: accesstokensIdDELETE
      parameters:
      - description: Numeric ID of the Access token to delete
        explode: false
        in: path
        name: id
        required: true
        schema:
          type: string
        style: simple
      - description: Organization to be filtered by
        explode: true
        in: query
        name: org
        required: false
        schema:
          type: string
      responses:
        "204":
          description: Successful operation
        "401":
          content:
            application/json:
              schema:
                $ref: '#/components/schemas/Error'
          description: Unauthorized
        "403":
          content:
            application/json:
              schema:
                $ref: '#/components/schemas/Error'
          description: Forbidden
        "404":
          content:
            application/json:
              schema:
                $ref: '#/components/schemas/Error'
          description: The specified resource was not found
        "500":
          content:
            application/json:
              schema:
                $ref: '#/components/schemas/Error'
          description: Internal server error
        default:
          content:
            application/json:
              schema:
                $ref: '#/components/schemas/Error'
          description: Unexpected error
      security:
      - apiKey: []
      - bearerAuth: []
      summary: Delete access token
      tags:
      - Access Tokens
      x-swagger-router-controller: AccessTokens
      x-openapi-router-controller: AccessTokensController
      x-openapi-router-service: AccessTokensService
  /devices:
    get:
      operationId: devicesGET
      parameters:
      - description: The number of items to skip before starting to collect the result
          set
        explode: true
        in: query
        name: offset
        required: false
        schema:
          type: integer
        style: form
      - description: The numbers of items to return
        explode: true
        in: query
        name: limit
        required: false
        schema:
          type: integer
        style: form
      - description: Organization to be filtered by
        explode: true
        in: query
        name: org
        required: false
        schema:
          type: string
      responses:
        "200":
          content:
            application/json:
              schema:
                items:
                  $ref: '#/components/schemas/Device'
                type: array
                x-content-type: application/json
          description: Successful operation
        "401":
          content:
            application/json:
              schema:
                $ref: '#/components/schemas/Error'
          description: Unauthorized
        "403":
          content:
            application/json:
              schema:
                $ref: '#/components/schemas/Error'
          description: Forbidden
        "404":
          content:
            application/json:
              schema:
                $ref: '#/components/schemas/Error'
          description: The specified resource was not found
        "500":
          content:
            application/json:
              schema:
                $ref: '#/components/schemas/Error'
          description: Internal server error
        default:
          content:
            application/json:
              schema:
                $ref: '#/components/schemas/Error'
          description: Unexpected error
      security:
      - apiKey: []
      - bearerAuth: []
      summary: Get all registered devices
      tags:
      - Devices
      x-swagger-router-controller: Devices
      x-openapi-router-controller: DevicesController
      x-openapi-router-service: DevicesService
  /devices/latestVersions:
    get:
      operationId: devicesLatestVersionsGET
      responses:
       "200":
         content:
           application/json:
             schema:
               $ref: '#/components/schemas/DeviceLatestVersion'
         description: Successful operation
       "401":
         content:
           application/json:
             schema:
               $ref: '#/components/schemas/Error'
         description: Unauthorized
       "403":
         content:
           application/json:
             schema:
               $ref: '#/components/schemas/Error'
         description: Forbidden
       "404":
         content:
           application/json:
             schema:
               $ref: '#/components/schemas/Error'
         description: The specified resource was not found
       "500":
         content:
           application/json:
             schema:
               $ref: '#/components/schemas/Error'
         description: Internal server error
       default:
         content:
           application/json:
             schema:
               $ref: '#/components/schemas/Error'
         description: Unexpected error
      security:
      - apiKey: []
      - bearerAuth: []
      summary: Get devices latest available version
      tags:
      - Devices
      x-swagger-router-controller: Devices
      x-openapi-router-controller: DevicesController
      x-openapi-router-service: DevicesService
  /devices/apply:
    post:
      operationId: devicesApplyPOST
      parameters:
      - description: Organization to be filtered by
        explode: true
        in: query
        name: org
        required: false
        schema:
          type: string
      requestBody:
        content:
          application/json:
            schema:
              $ref: '#/components/schemas/DeviceCommand'
      responses:
        "202":
          content:
            application/json:
              schema:
                $ref: '#/components/schemas/ApplyJobsResponse'
          description: Job IDs Created
          headers:
            Location:
              description: Location of a new resource created
              explode: false
              required: true
              schema:
                type: string
              style: simple
        "401":
          content:
            application/json:
              schema:
                $ref: '#/components/schemas/Error'
          description: Unauthorized
        "403":
          content:
            application/json:
              schema:
                $ref: '#/components/schemas/Error'
          description: Forbidden
        "500":
          content:
            application/json:
              schema:
                $ref: '#/components/schemas/Error'
          description: Internal server error
        default:
          content:
            application/json:
              schema:
                $ref: '#/components/schemas/Error'
          description: Unexpected error
      security:
      - apiKey: []
      - bearerAuth: []
      summary: Execute an action on the device side
      tags:
      - Devices
      x-swagger-router-controller: Devices
      x-openapi-router-controller: DevicesController
      x-openapi-router-service: DevicesService
  /devices/upgdSched:
    post:
      operationId: devicesUpgdSchedPOST
      requestBody:
        content:
          application/json:
            schema:
              $ref: '#/components/schemas/DevicesUpgradeRequest'
      parameters: 
      - description: Organization to be filtered by
        explode: true
        in: query
        name: org
        required: false
        schema:
          type: string
      responses:
        "201":
          content:
            application/json:
              schema:
                type: object
          description: Created
          headers:
            Location:
              description: Location of a new resource created
              explode: false
              required: true
              schema:
                type: string
              style: simple
        "400":
          description: Bad Request
        "401":
          content:
            application/json:
              schema:
                $ref: '#/components/schemas/Error'
          description: Unauthorized
        "403":
          content:
            application/json:
              schema:
                $ref: '#/components/schemas/Error'
          description: Forbidden
        "500":
          content:
            application/json:
              schema:
                $ref: '#/components/schemas/Error'
          description: Internal server error
        default:
          content:
            application/json:
              schema:
                $ref: '#/components/schemas/Error'
          description: Unexpected error
      security:
      - apiKey: []
      - bearerAuth: []
      summary: Schedule upgrade of devices
      tags:
      - Devices
      x-swagger-router-controller: Devices
      x-openapi-router-controller: DevicesController
      x-openapi-router-service: DevicesService
  /devices/{id}:
    get:
      operationId: devicesIdGET
      parameters:
      - description: Numeric ID of the Device to retrieve
        explode: false
        in: path
        name: id
        required: true
        schema:
          type: string
        style: simple
      - description: Organization to be filtered by
        explode: true
        in: query
        name: org
        required: false
        schema:
          type: string
      responses:
        "200":
          content:
            application/json:
              schema:
                items:
                  $ref: '#/components/schemas/Device'
                type: array
                x-content-type: application/json
          description: Successful operation
        "401":
          content:
            application/json:
              schema:
                $ref: '#/components/schemas/Error'
          description: Unauthorized
        "403":
          content:
            application/json:
              schema:
                $ref: '#/components/schemas/Error'
          description: Forbidden
        "404":
          content:
            application/json:
              schema:
                $ref: '#/components/schemas/Error'
          description: The specified resource was not found
        "500":
          content:
            application/json:
              schema:
                $ref: '#/components/schemas/Error'
          description: Internal server error
        default:
          content:
            application/json:
              schema:
                $ref: '#/components/schemas/Error'
          description: Unexpected error
      security:
      - apiKey: []
      - bearerAuth: []
      summary: Get all registered devices
      tags:
      - Devices
      x-swagger-router-controller: Devices
      x-openapi-router-controller: DevicesController
      x-openapi-router-service: DevicesService
    delete:
      operationId: devicesIdDELETE
      parameters:
      - description: Numeric ID of the Device to delete
        explode: false
        in: path
        name: id
        required: true
        schema:
          type: string
        style: simple
      - description: Organization to be filtered by
        explode: true
        in: query
        name: org
        required: false
        schema:
          type: string
      responses:
       "204":
         description: Successful operation
       "401":
         content:
           application/json:
             schema:
               $ref: '#/components/schemas/Error'
         description: Unauthorized
       "403":
         content:
           application/json:
             schema:
               $ref: '#/components/schemas/Error'
         description: Forbidden
       "404":
         content:
           application/json:
             schema:
               $ref: '#/components/schemas/Error'
         description: The specified resource was not found
       "500":
         content:
           application/json:
             schema:
               $ref: '#/components/schemas/Error'
         description: Internal server error
       default:
         content:
           application/json:
             schema:
               $ref: '#/components/schemas/Error'
         description: Unexpected error
      security:
      - apiKey: []
      - bearerAuth: []
      summary: Delete device
      tags:
      - Devices
      x-swagger-router-controller: Devices
      x-openapi-router-controller: DevicesController
      x-openapi-router-service: DevicesService
    put:
      operationId: devicesIdPUT
      parameters:
      - description: Numeric ID of the Device to modify
        explode: false
        in: path
        name: id
        required: true
        schema:
          type: string
        style: simple
      - description: Organization to be filtered by
        explode: true
        in: query
        name: org
        required: false
        schema:
          type: string
      requestBody:
       content:
         application/json:
           schema:
             $ref: '#/components/schemas/DeviceRequest'
      responses:
       "200":
         content:
           application/json:
             schema:
               $ref: '#/components/schemas/Device'
         description: Successful operation
       "401":
         content:
           application/json:
             schema:
               $ref: '#/components/schemas/Error'
         description: Unauthorized
       "403":
         content:
           application/json:
             schema:
               $ref: '#/components/schemas/Error'
         description: Forbidden
       "404":
         content:
           application/json:
             schema:
               $ref: '#/components/schemas/Error'
         description: The specified resource was not found
       "500":
         content:
           application/json:
             schema:
               $ref: '#/components/schemas/Error'
         description: Internal server error
       default:
         content:
           application/json:
             schema:
               $ref: '#/components/schemas/Error'
         description: Unexpected error
      security:
      - apiKey: []
      - bearerAuth: []
      summary: Modify device
      tags:
      - Devices
      x-swagger-router-controller: Devices
      x-openapi-router-controller: DevicesController
      x-openapi-router-service: DevicesService
  /devices/{id}/upgdSched:
    post:
      operationId: devicesIdUpgdSchedPOST
      parameters:
      - description: Numeric ID of the Device to be upgraded
        explode: false
        in: path
        name: id
        required: true
        schema:
          type: string
        style: simple
      - description: Organization to be filtered by
        explode: true
        in: query
        name: org
        required: false
        schema:
          type: string
      requestBody:
        content:
          application/json:
            schema:
              $ref: '#/components/schemas/DeviceUpgradeRequest'
      responses:
        "201":
          content:
            application/json:
              schema:
                type: object
          description: Created
          headers:
            Location:
              description: Location of a new resource created
              explode: false
              required: true
              schema:
                type: string
              style: simple
        "400":
          description: Bad Request
        "401":
          content:
            application/json:
              schema:
                $ref: '#/components/schemas/Error'
          description: Unauthorized
        "403":
          content:
            application/json:
              schema:
                $ref: '#/components/schemas/Error'
          description: Forbidden
        "500":
          content:
            application/json:
              schema:
                $ref: '#/components/schemas/Error'
          description: Internal server error
        default:
          content:
            application/json:
              schema:
                $ref: '#/components/schemas/Error'
          description: Unexpected error
      security:
      - apiKey: []
      - bearerAuth: []
      summary: Create new access token
      tags:
      - Devices
      x-swagger-router-controller: Devices
      x-openapi-router-controller: DevicesController
      x-openapi-router-service: DevicesService
  /devices/{id}/configuration:
    get:
      operationId: devicesIdConfigurationGET
      parameters:
      - description: Numeric ID of the Device to retrieve configuration
        explode: false
        in: path
        name: id
        required: true
        schema:
          type: string
        style: simple
      - description: Organization to be filtered by
        explode: true
        in: query
        name: org
        required: false
        schema:
          type: string
      responses:
        "200":
          content:
            application/json:
              schema:
                $ref: '#/components/schemas/DeviceConfiguration'
          description: Successful operation
        "401":
          content:
            application/json:
              schema:
                $ref: '#/components/schemas/Error'
          description: Unauthorized
        "403":
          content:
            application/json:
              schema:
                $ref: '#/components/schemas/Error'
          description: Forbidden
        "404":
          content:
            application/json:
              schema:
                $ref: '#/components/schemas/Error'
          description: The specified resource was not found
        "500":
          content:
            application/json:
              schema:
                $ref: '#/components/schemas/Error'
          description: Internal server error
        default:
          content:
            application/json:
              schema:
                $ref: '#/components/schemas/Error'
          description: Unexpected error
      security:
      - apiKey: []
      - bearerAuth: []
      summary: Get Device
      tags:
      - Devices
      x-swagger-router-controller: Devices
      x-openapi-router-controller: DevicesController
      x-openapi-router-service: DevicesService
#
#  /devices/register:
#    post:
#      operationId: devicesRegisterPOST
#      responses:
#        "204":
#          description: No Content
#        "400":
#          description: Bad Request
#        "401":
#          content:
#            application/json:
#              schema:
#                $ref: '#/components/schemas/Error'
#          description: Unauthorized
#        "402":
#          content:
#            application/json:
#              schema:
#                $ref: "#/components/schemas/Error"
#          description: Payment needed
#        "403":
#          content:
#            application/json:
#              schema:
#                $ref: '#/components/schemas/Error'
#          description: Forbidden
#        "500":
#          content:
#            application/json:
#              schema:
#                $ref: '#/components/schemas/Error'
#          description: Internal server error
#        default:
#          content:
#            application/json:
#              schema:
#                $ref: '#/components/schemas/Error'
#          description: Unexpected error
#      security:
#      - apiKey: []
#      - bearerAuth: []
#      summary: Execute an action on the device side
#      tags:
#      - Devices
#      x-swagger-router-controller: Devices
#      x-openapi-router-controller: DevicesController
#      x-openapi-router-service: DevicesService
#  /devices/execute:
#    post:
#      operationId: devicesExecutePOST
#      parameters:
#      - description: Command to execute
#        explode: true
#        in: query
#        name: action
#        required: true
#        schema:
#          type: string
#        style: form
#      requestBody:
#        content:
#          application/json:
#            schema:
#              $ref: '#/components/schemas/CommandRequest'
#      responses:
#        "204":
#          description: No Content
#        "400":
#          description: Bad Request
#        "401":
#          content:
#            application/json:
#              schema:
#                $ref: '#/components/schemas/Error'
#          description: Unauthorized
#        "403":
#          content:
#            application/json:
#              schema:
#                $ref: '#/components/schemas/Error'
#          description: Forbidden
#        "500":
#          content:
#            application/json:
#              schema:
#                $ref: '#/components/schemas/Error'
#          description: Internal server error
#        default:
#          content:
#            application/json:
#              schema:
#                $ref: '#/components/schemas/Error'
#          description: Unexpected error
#      security:
#      - apiKey: []
#      - bearerAuth: []
#      summary: Execute an action on the device side
#      tags:
#      - Devices
#      x-swagger-router-controller: Devices
#      x-openapi-router-controller: DevicesController
#      x-openapi-router-service: DevicesService

  /tunnels:
    get:
      operationId: tunnelsGET
      parameters:
      - description: The number of items to skip before starting to collect the result
          set
        explode: true
        in: query
        name: offset
        required: false
        schema:
          type: integer
        style: form
      - description: The numbers of items to return
        explode: true
        in: query
        name: limit
        required: false
        schema:
          type: integer
        style: form
      - description: Organization to be filtered by
        explode: true
        in: query
        name: org
        required: false
        schema:
          type: string
      responses:
        "200":
          content:
            application/json:
              schema:
                items:
                  $ref: '#/components/schemas/Tunnel'
                type: array
          description: Successful operation
        "401":
          content:
            application/json:
              schema:
                $ref: '#/components/schemas/Error'
          description: Unauthorized
        "403":
          content:
            application/json:
              schema:
                $ref: '#/components/schemas/Error'
          description: Forbidden
        "404":
          content:
            application/json:
              schema:
                $ref: '#/components/schemas/Error'
          description: The specified resource was not found
        "500":
          content:
            application/json:
              schema:
                $ref: '#/components/schemas/Error'
          description: Internal server error
        default:
          content:
            application/json:
              schema:
                $ref: '#/components/schemas/Error'
          description: Unexpected error
      security:
      - apiKey: []
      - bearerAuth: []
      summary: Retrieve device tunnels information
      tags:
      - Tunnels
      x-swagger-router-controller: Routes
      x-openapi-router-controller: TunnelsController
      x-openapi-router-service: TunnelsService
  /tunnels/{id}:
    delete:
      operationId: TunnelsIdDELETE
      parameters:
      - description: Numeric ID of the Tunnel to delete
        explode: false
        in: path
        name: id
        required: true
        schema:
          type: integer
        style: simple
      - description: Organization to be filtered by
        explode: true
        in: query
        name: org
        required: false
        schema:
          type: string
      responses:
        "204":
          description: Successful operation
        "401":
          content:
            application/json:
              schema:
                $ref: '#/components/schemas/Error'
          description: Unauthorized
        "403":
          content:
            application/json:
              schema:
                $ref: '#/components/schemas/Error'
          description: Forbidden
        "404":
          content:
            application/json:
              schema:
                $ref: '#/components/schemas/Error'
          description: The specified resource was not found
        "500":
          content:
            application/json:
              schema:
                $ref: '#/components/schemas/Error'
          description: Internal server error
        default:
          content:
            application/json:
              schema:
                $ref: '#/components/schemas/Error'
          description: Unexpected error
      security:
      - apiKey: []
      - bearerAuth: []
      summary: Delete a tunnel
      tags:
      - Tunnels
      x-swagger-router-controller: Tunnels
      x-openapi-router-controller: TunnelsController
      x-openapi-router-service: TunnelsService
  /devices/{id}/routes:
    get:
      operationId: devicesIdRoutesGET
      parameters:
      - description: Numeric ID of the Device to fetch information about
        explode: false
        in: path
        name: id
        required: true
        schema:
          type: string
        style: simple
      - description: The number of items to skip before starting to collect the result
          set
        explode: true
        in: query
        name: offset
        required: false
        schema:
          type: integer
        style: form
      - description: The numbers of items to return
        explode: true
        in: query
        name: limit
        required: false
        schema:
          type: integer
        style: form
      responses:
        "200":
          content:
            application/json:
              schema:
                $ref: '#/components/schemas/DeviceRouteInformation'
          description: Successful operation
        "401":
          content:
            application/json:
              schema:
                $ref: '#/components/schemas/Error'
          description: Unauthorized
        "403":
          content:
            application/json:
              schema:
                $ref: '#/components/schemas/Error'
          description: Forbidden
        "404":
          content:
            application/json:
              schema:
                $ref: '#/components/schemas/Error'
          description: The specified resource was not found
        "500":
          content:
            application/json:
              schema:
                $ref: '#/components/schemas/Error'
          description: Internal server error
        default:
          content:
            application/json:
              schema:
                $ref: '#/components/schemas/Error'
          description: Unexpected error
      security:
      - apiKey: []
      - bearerAuth: []
      summary: Retrieve device routes information
      tags:
      - Routes
      x-swagger-router-controller: Devices
      x-openapi-router-controller: DevicesController
      x-openapi-router-service: DevicesService
  /devices/{id}/staticroutes:
    post:
      operationId: devicesIdStaticroutesPOST
      parameters:
      - description: Numeric ID of the Device
        explode: false
        in: path
        name: id
        required: true
        schema:
          type: string
        style: simple
      - description: Organization to be filtered by
        explode: true
        in: query
        name: org
        required: false
        schema:
          type: string
      requestBody:
        content:
          application/json:
            schema:
              $ref: '#/components/schemas/StaticRouteRequest'
      responses:
        "201":
          content:
            application/json:
              schema:
                $ref: '#/components/schemas/StaticRoute'
          description: Created
          headers:
            Location:
              description: Location of a new resource created
              explode: false
              required: true
              schema:
                type: string
              style: simple
        "400":
          content:
            application/json:
              schema:
                $ref: '#/components/schemas/Error'
          description: Bad Request
        "401":
          content:
            application/json:
              schema:
                $ref: '#/components/schemas/Error'
          description: Unauthorized
        "403":
          content:
            application/json:
              schema:
                $ref: '#/components/schemas/Error'
          description: Forbidden
        "500":
          content:
            application/json:
              schema:
                $ref: '#/components/schemas/Error'
          description: Internal server error
        default:
          content:
            application/json:
              schema:
                $ref: '#/components/schemas/Error'
          description: Unexpected error
      security:
      - apiKey: []
      - bearerAuth: []
      summary: Create new static route
      tags:
      - Static Routes
      x-swagger-router-controller: Devices
      x-openapi-router-controller: DevicesController
      x-openapi-router-service: DevicesService
    get:
      operationId: devicesIdStaticroutesGET
      parameters:
      - description: Numeric ID of the Device to fetch information about
        explode: false
        in: path
        name: id
        required: true
        schema:
          type: string
        style: simple
      - description: The number of items to skip before starting to collect the result
          set
        explode: true
        in: query
        name: offset
        required: false
        schema:
          type: integer
        style: form
      - description: The numbers of items to return
        explode: true
        in: query
        name: limit
        required: false
        schema:
          type: integer
        style: form
      - description: Organization to be filtered by
        explode: true
        in: query
        name: org
        required: false
        schema:
          type: string
      responses:
        "200":
          content:
            application/json:
              schema:
                items:
                  $ref: '#/components/schemas/StaticRoute'
                type: array
          description: Successful operation
        "401":
          content:
            application/json:
              schema:
                $ref: '#/components/schemas/Error'
          description: Unauthorized
        "403":
          content:
            application/json:
              schema:
                $ref: '#/components/schemas/Error'
          description: Forbidden
        "404":
          content:
            application/json:
              schema:
                $ref: '#/components/schemas/Error'
          description: The specified resource was not found
        "500":
          content:
            application/json:
              schema:
                $ref: '#/components/schemas/Error'
          description: Internal server error
        default:
          content:
            application/json:
              schema:
                $ref: '#/components/schemas/Error'
          description: Unexpected error
      security:
      - apiKey: []
      - bearerAuth: []
      summary: Retrieve device static routes information
      tags:
      - Static Routes
      x-swagger-router-controller: Devices
      x-openapi-router-controller: DevicesController
      x-openapi-router-service: DevicesService
  /devices/{id}/staticroutes/{route}:
    delete:
      operationId: devicesIdStaticroutesRouteDELETE
      parameters:
      - description: Numeric ID of the Device
        explode: false
        in: path
        name: id
        required: true
        schema:
          type: string
        style: simple
      - description: Numeric ID of the Route to delete
        explode: false
        in: path
        name: route
        required: true
        schema:
          type: string
        style: simple
      - description: Organization to be filtered by
        explode: true
        in: query
        name: org
        required: false
        schema:
          type: string
      responses:
        "204":
          description: Successful operation
        "401":
          content:
            application/json:
              schema:
                $ref: '#/components/schemas/Error'
          description: Unauthorized
        "403":
          content:
            application/json:
              schema:
                $ref: '#/components/schemas/Error'
          description: Forbidden
        "404":
          content:
            application/json:
              schema:
                $ref: '#/components/schemas/Error'
          description: The specified resource was not found
        "500":
          content:
            application/json:
              schema:
                $ref: '#/components/schemas/Error'
          description: Internal server error
        default:
          content:
            application/json:
              schema:
                $ref: '#/components/schemas/Error'
          description: Unexpected error
      security:
      - apiKey: []
      - bearerAuth: []
      summary: Delete static route
      tags:
      - Static Routes
      x-swagger-router-controller: Devices
      x-openapi-router-controller: DevicesController
      x-openapi-router-service: DevicesService
    patch:
      operationId: devicesIdStaticroutesRoutePATCH
      parameters:
      - description: Numeric ID of the Device
        explode: false
        in: path
        name: id
        required: true
        schema:
          type: string
        style: simple
      - description: Numeric ID of the Route to modify
        explode: false
        in: path
        name: route
        required: true
        schema:
          type: string
        style: simple
      - description: Organization to be filtered by
        explode: true
        in: query
        name: org
        required: false
        schema:
          type: string
      requestBody:
        content:
          application/json:
            schema:
              $ref: '#/components/schemas/StaticRouteRequest'
      responses:
        "200":
          content:
            application/json:
              schema:
                $ref: '#/components/schemas/StaticRoute'
          description: Successful operation
        "400":
          description: Bad Request
        "401":
          content:
            application/json:
              schema:
                $ref: '#/components/schemas/Error'
          description: Unauthorized
        "403":
          content:
            application/json:
              schema:
                $ref: '#/components/schemas/Error'
          description: Forbidden
        "404":
          content:
            application/json:
              schema:
                $ref: '#/components/schemas/Error'
          description: The specified resource was not found
        "500":
          content:
            application/json:
              schema:
                $ref: '#/components/schemas/Error'
          description: Internal server error
        default:
          content:
            application/json:
              schema:
                $ref: '#/components/schemas/Error'
          description: Unexpected error
      security:
      - apiKey: []
      - bearerAuth: []
      summary: Modify static route
      tags:
      - Static Routes
      x-swagger-router-controller: Devices
      x-openapi-router-controller: DevicesController
      x-openapi-router-service: DevicesService
  /devices/{id}/dhcp:
    post:
      operationId: devicesIdDhcpPOST
      parameters:
      - description: Numeric ID of the Device
        explode: false
        in: path
        name: id
        required: true
        schema:
          type: string
        style: simple
      - description: Organization to be filtered by
        explode: true
        in: query
        name: org
        required: false
        schema:
          type: string
      requestBody:
        content:
          application/json:
            schema:
              $ref: '#/components/schemas/DhcpRequest'
      responses:
        "202":
          content:
            application/json:
              schema:
                $ref: '#/components/schemas/Dhcp'
          description: Created
          headers:
            Location:
              description: Location of a new resource created
              explode: false
              required: true
              schema:
                type: string
              style: simple
        "400":
          content:
            application/json:
              schema:
                $ref: '#/components/schemas/Error'
          description: Bad Request
        "401":
          content:
            application/json:
              schema:
                $ref: '#/components/schemas/Error'
          description: Unauthorized
        "403":
          content:
            application/json:
              schema:
                $ref: '#/components/schemas/Error'
          description: Forbidden
        "500":
          content:
            application/json:
              schema:
                $ref: '#/components/schemas/Error'
          description: Internal server error
        default:
          content:
            application/json:
              schema:
                $ref: '#/components/schemas/Error'
          description: Unexpected error
      security:
      - apiKey: []
      - bearerAuth: []
      summary: Add DHCP server
      tags:
      - Devices
      x-swagger-router-controller: Devices
      x-openapi-router-controller: DevicesController
      x-openapi-router-service: DevicesService
    get:
      operationId: devicesIdDhcpGET
      parameters:
      - description: Numeric ID of the Device to fetch information about
        explode: false
        in: path
        name: id
        required: true
        schema:
          type: string
        style: simple
      - description: The number of items to skip before starting to collect the result
          set
        explode: true
        in: query
        name: offset
        required: false
        schema:
          type: integer
        style: form
      - description: The numbers of items to return
        explode: true
        in: query
        name: limit
        required: false
        schema:
          type: integer
        style: form
      - description: Organization to be filtered by
        explode: true
        in: query
        name: org
        required: false
        schema:
          type: string
      responses:
        "200":
          content:
            application/json:
              schema:
                items:
                  $ref: '#/components/schemas/Dhcp'
                type: array
          description: Successful operation
        "401":
          content:
            application/json:
              schema:
                $ref: '#/components/schemas/Error'
          description: Unauthorized
        "403":
          content:
            application/json:
              schema:
                $ref: '#/components/schemas/Error'
          description: Forbidden
        "404":
          content:
            application/json:
              schema:
                $ref: '#/components/schemas/Error'
          description: The specified resource was not found
        "500":
          content:
            application/json:
              schema:
                $ref: '#/components/schemas/Error'
          description: Internal server error
        default:
          content:
            application/json:
              schema:
                $ref: '#/components/schemas/Error'
          description: Unexpected error
      security:
      - apiKey: []
      - bearerAuth: []
      summary: Retrieve device DHCP information
      tags:
      - Devices
      x-swagger-router-controller: Devices
      x-openapi-router-controller: DevicesController
      x-openapi-router-service: DevicesService
  /devices/{id}/dhcp/{dhcpId}:
    get:
      operationId: devicesIdDhcpDhcpIdGET
      parameters:
      - description: Numeric ID of the Device
        explode: false
        in: path
        name: id
        required: true
        schema:
          type: string
        style: simple
      - description: Numeric ID of the DHCP to get
        explode: false
        in: path
        name: dhcpId
        required: true
        schema:
          type: string
        style: simple
      - description: Organization to be filtered by
        explode: true
        in: query
        name: org
        required: false
        schema:
          type: string
      responses:
        "200":
          content:
            application/json:
              schema:
                $ref: '#/components/schemas/Dhcp'
          description: Successful operation
        "401":
          content:
            application/json:
              schema:
                $ref: '#/components/schemas/Error'
          description: Unauthorized
        "403":
          content:
            application/json:
              schema:
                $ref: '#/components/schemas/Error'
          description: Forbidden
        "404":
          content:
            application/json:
              schema:
                $ref: '#/components/schemas/Error'
          description: The specified resource was not found
        "500":
          content:
            application/json:
              schema:
                $ref: '#/components/schemas/Error'
          description: Internal server error
        default:
          content:
            application/json:
              schema:
                $ref: '#/components/schemas/Error'
          description: Unexpected error
      security:
      - apiKey: []
      - bearerAuth: []
      summary: Get DHCP by ID
      tags:
      - Devices
      x-swagger-router-controller: Devices
      x-openapi-router-controller: DevicesController
      x-openapi-router-service: DevicesService
    delete:
      operationId: devicesIdDhcpDhcpIdDELETE
      parameters:
      - description: Numeric ID of the Device
        explode: false
        in: path
        name: id
        required: true
        schema:
          type: string
        style: simple
      - description: Numeric ID of the DHCP to delete
        explode: false
        in: path
        name: dhcpId
        required: true
        schema:
          type: string
        style: simple
      - description: Force delete
        explode: false
        in: query
        name: force
        required: false
        schema:
          enum:
          - yes
          - no
          type: string
      - description: Organization to be filtered by
        explode: true
        in: query
        name: org
        required: false
        schema:
          type: string
      responses:
        "202":
          description: Successful operation
          headers:
            Location:
              description: Location of a new resource created
              explode: false
              required: true
              schema:
                type: string
              style: simple
        "401":
          content:
            application/json:
              schema:
                $ref: '#/components/schemas/Error'
          description: Unauthorized
        "403":
          content:
            application/json:
              schema:
                $ref: '#/components/schemas/Error'
          description: Forbidden
        "404":
          content:
            application/json:
              schema:
                $ref: '#/components/schemas/Error'
          description: The specified resource was not found
        "500":
          content:
            application/json:
              schema:
                $ref: '#/components/schemas/Error'
          description: Internal server error
        default:
          content:
            application/json:
              schema:
                $ref: '#/components/schemas/Error'
          description: Unexpected error
      security:
      - apiKey: []
      - bearerAuth: []
      summary: Delete DHCP
      tags:
      - Devices
      x-swagger-router-controller: Devices
      x-openapi-router-controller: DevicesController
      x-openapi-router-service: DevicesService
    put:
      operationId: devicesIdDhcpDhcpIdPUT
      parameters:
      - description: Numeric ID of the Device
        explode: false
        in: path
        name: id
        required: true
        schema:
          type: string
        style: simple
      - description: Numeric ID of the DHCP to modify
        explode: false
        in: path
        name: dhcpId
        required: true
        schema:
          type: string
        style: simple
      - description: Organization to be filtered by
        explode: true
        in: query
        name: org
        required: false
        schema:
          type: string
      requestBody:
        content:
          application/json:
            schema:
              $ref: '#/components/schemas/DhcpRequest'
      responses:
        "202":
          content:
            application/json:
              schema:
                $ref: '#/components/schemas/Dhcp'
          description: Successful operation
          headers:
            Location:
              description: Location of a new resource created
              explode: false
              required: true
              schema:
                type: string
              style: simple
        "400":
          description: Bad Request
        "401":
          content:
            application/json:
              schema:
                $ref: '#/components/schemas/Error'
          description: Unauthorized
        "403":
          content:
            application/json:
              schema:
                $ref: '#/components/schemas/Error'
          description: Forbidden
        "404":
          content:
            application/json:
              schema:
                $ref: '#/components/schemas/Error'
          description: The specified resource was not found
        "500":
          content:
            application/json:
              schema:
                $ref: '#/components/schemas/Error'
          description: Internal server error
        default:
          content:
            application/json:
              schema:
                $ref: '#/components/schemas/Error'
          description: Unexpected error
      security:
      - apiKey: []
      - bearerAuth: []
      summary: Modify DHCP
      tags:
      - Devices
      x-swagger-router-controller: Devices
      x-openapi-router-controller: DevicesController
      x-openapi-router-service: DevicesService
    patch:
      operationId: devicesIdDhcpDhcpIdPATCH
      parameters:
      - description: Numeric ID of the Device
        explode: false
        in: path
        name: id
        required: true
        schema:
          type: string
        style: simple
      - description: Numeric ID of the DHCP to modify
        explode: false
        in: path
        name: dhcpId
        required: true
        schema:
          type: string
        style: simple
      - description: Organization to be filtered by
        explode: true
        in: query
        name: org
        required: false
        schema:
          type: string
      responses:
        "202":
          content:
            application/json:
              schema:
                $ref: '#/components/schemas/Dhcp'
          description: Successful operation
          headers:
            Location:
              description: Location of a new resource created
              explode: false
              required: true
              schema:
                type: string
              style: simple
        "400":
          description: Bad Request
        "401":
          content:
            application/json:
              schema:
                $ref: '#/components/schemas/Error'
          description: Unauthorized
        "403":
          content:
            application/json:
              schema:
                $ref: '#/components/schemas/Error'
          description: Forbidden
        "404":
          content:
            application/json:
              schema:
                $ref: '#/components/schemas/Error'
          description: The specified resource was not found
        "500":
          content:
            application/json:
              schema:
                $ref: '#/components/schemas/Error'
          description: Internal server error
        default:
          content:
            application/json:
              schema:
                $ref: '#/components/schemas/Error'
          description: Unexpected error
      security:
      - apiKey: []
      - bearerAuth: []
      summary: ReApply DHCP
      tags:
      - Devices
      x-swagger-router-controller: Devices
      x-openapi-router-controller: DevicesController
      x-openapi-router-service: DevicesService
  /devices/statistics:
    get:
      operationId: devicesStatisticsGET
      parameters:
      - description: Organization to be filtered by
        explode: true
        in: query
        name: org
        required: false
        schema:
          type: string
      responses:
        "200":
          content:
            application/json:
              schema:
                items:
                  $ref: '#/components/schemas/DeviceStatistics'
                type: array
                x-content-type: application/json
          description: Successful operation
        "401":
          content:
            application/json:
              schema:
                $ref: '#/components/schemas/Error'
          description: Unauthorized
        "403":
          content:
            application/json:
              schema:
                $ref: '#/components/schemas/Error'
          description: Forbidden
        "404":
          content:
            application/json:
              schema:
                $ref: '#/components/schemas/Error'
          description: The specified resource was not found
        "500":
          content:
            application/json:
              schema:
                $ref: '#/components/schemas/Error'
          description: Internal server error
        default:
          content:
            application/json:
              schema:
                $ref: '#/components/schemas/Error'
          description: Unexpected error
      security:
      - apiKey: []
      - bearerAuth: []
      summary: Retrieve devices statistics information
      tags:
      - Statistics
      x-swagger-router-controller: Devices
      x-openapi-router-controller: DevicesController
      x-openapi-router-service: DevicesService
  /devices/{id}/statistics:
    get:
      operationId: devicesIdStatisticsGET
      parameters:
      - description: Numeric ID of the Device to fetch information about
        explode: false
        in: path
        name: id
        required: true
        schema:
          type: string
        style: simple
      responses:
        "200":
          content:
            application/json:
              schema:
                items:
                  $ref: '#/components/schemas/DeviceStatistics'
                type: array
                x-content-type: application/json
          description: Successful operation
        "401":
          content:
            application/json:
              schema:
                $ref: '#/components/schemas/Error'
          description: Unauthorized
        "403":
          content:
            application/json:
              schema:
                $ref: '#/components/schemas/Error'
          description: Forbidden
        "404":
          content:
            application/json:
              schema:
                $ref: '#/components/schemas/Error'
          description: The specified resource was not found
        "500":
          content:
            application/json:
              schema:
                $ref: '#/components/schemas/Error'
          description: Internal server error
        default:
          content:
            application/json:
              schema:
                $ref: '#/components/schemas/Error'
          description: Unexpected error
      security:
      - apiKey: []
      - bearerAuth: []
      summary: Retrieve device statistics information
      tags:
      - Statistics
      x-swagger-router-controller: Devices
      x-openapi-router-controller: DevicesController
      x-openapi-router-service: DevicesService
  /devices/{id}/logs:
    get:
      operationId: devicesIdLogsGET
      parameters:
      - description: Numeric ID of the Device to fetch information about
        explode: false
        in: path
        name: id
        required: true
        schema:
          type: string
        style: simple
      - description: The number of items to skip before starting to collect the result
          set
        explode: true
        in: query
        name: offset
        required: false
        schema:
          type: integer
        style: form
      - description: The numbers of items to return
        explode: true
        in: query
        name: limit
        required: false
        schema:
          type: integer
        style: form
      - description: Filter to be applied
        explode: true
        in: query
        name: filter
        required: false
        schema:
          type: string
        style: form
      responses:
        "200":
          content:
            application/json:
              schema:
                $ref: '#/components/schemas/DeviceLog'
          description: Successful operation
        "401":
          content:
            application/json:
              schema:
                $ref: '#/components/schemas/Error'
          description: Unauthorized
        "403":
          content:
            application/json:
              schema:
                $ref: '#/components/schemas/Error'
          description: Forbidden
        "404":
          content:
            application/json:
              schema:
                $ref: '#/components/schemas/Error'
          description: The specified resource was not found
        "500":
          content:
            application/json:
              schema:
                $ref: '#/components/schemas/Error'
          description: Internal server error
        default:
          content:
            application/json:
              schema:
                $ref: '#/components/schemas/Error'
          description: Unexpected error
      security:
      - apiKey: []
      - bearerAuth: []
      summary: Retrieve device logs information
      tags:
      - Logs
      x-swagger-router-controller: Devices
      x-openapi-router-controller: DevicesController
      x-openapi-router-service: DevicesService
  /devices/{id}/apply:
    post:
      operationId: devicesIdApplyPOST
      parameters:
      - description: Numeric ID of the Device to start
        explode: false
        in: path
        name: id
        required: true
        schema:
          type: string
        style: simple
      - description: Organization to be filtered by
        explode: true
        in: query
        name: org
        required: false
        schema:
          type: string
      requestBody:
        content:
          application/json:
            schema:
              $ref: '#/components/schemas/DeviceCommand'
      responses:
        "202":
          content:
            application/json:
              schema:
                $ref: '#/components/schemas/ApplyJobsResponse'
          description: Created
          headers:
            Location:
              description: Location of a new resource created
              explode: false
              required: true
              schema:
                type: string
              style: simple
        "401":
          content:
            application/json:
              schema:
                $ref: '#/components/schemas/Error'
          description: Unauthorized
        "403":
          content:
            application/json:
              schema:
                $ref: '#/components/schemas/Error'
          description: Forbidden
        "500":
          content:
            application/json:
              schema:
                $ref: '#/components/schemas/Error'
          description: Internal server error
        default:
          content:
            application/json:
              schema:
                $ref: '#/components/schemas/Error'
          description: Unexpected error
      security:
      - apiKey: []
      - bearerAuth: []
      summary: Execute an action on the device side
      tags:
      - Devices
      x-swagger-router-controller: Devices
      x-openapi-router-controller: DevicesController
      x-openapi-router-service: DevicesService
  /jobs:
    get:
      operationId: jobsGET
      parameters:
      - description: A filter on the job status
        explode: true
        in: query
        name: status
        required: true
        schema:
          enum:
          - all
          - complete
          - failed
          - inactive
          - delayed
          - active
          type: string
        style: form
      - description: The number of items to skip before starting to collect the result
          set
        explode: true
        in: query
        name: offset
        required: false
        schema:
          type: integer
        style: form
      - description: The numbers of items to return
        explode: true
        in: query
        name: limit
        required: false
        schema:
          type: integer
        style: form
      - description: A filter on specific job ids (comma separated)
        explode: true
        in: query
        name: ids
        required: false
        schema:
          type: string
      - description: Organization to be filtered by
        explode: true
        in: query
        name: org
        required: false
        schema:
          type: string
      responses:
        "200":
          content:
            application/json:
              schema:
                items:
                  $ref: '#/components/schemas/Job'
                type: array
                x-content-type: application/json
          description: Successful operation
        "400":
          description: Bad Request
        "401":
          content:
            application/json:
              schema:
                $ref: '#/components/schemas/Error'
          description: Unauthorized
        "403":
          content:
            application/json:
              schema:
                $ref: '#/components/schemas/Error'
          description: Forbidden
        "404":
          content:
            application/json:
              schema:
                $ref: '#/components/schemas/Error'
          description: The specified resource was not found
        "500":
          content:
            application/json:
              schema:
                $ref: '#/components/schemas/Error'
          description: Internal server error
        default:
          content:
            application/json:
              schema:
                $ref: '#/components/schemas/Error'
          description: Unexpected error
      security:
      - bearerAuth: []
      - apiKey: []
      summary: Get all Jobs
      tags:
      - Jobs
      x-swagger-router-controller: Jobs
      x-openapi-router-controller: JobsController
      x-openapi-router-service: JobsService
    delete:
      operationId: jobsDELETE
      parameters:
      - description: Organization to be filtered by
        explode: true
        in: query
        name: org
        required: false
        schema:
          type: string
      requestBody:
        content:
          application/json:
            schema:
              $ref: '#/components/schemas/JobsDeleteRequest'
      responses:
        "204":
          description: Successful operation
        "401":
          content:
            application/json:
              schema:
                $ref: '#/components/schemas/Error'
          description: Unauthorized
        "403":
          content:
            application/json:
              schema:
                $ref: '#/components/schemas/Error'
          description: Forbidden
        "404":
          content:
            application/json:
              schema:
                $ref: '#/components/schemas/Error'
          description: The specified resource was not found
        "500":
          content:
            application/json:
              schema:
                $ref: '#/components/schemas/Error'
          description: Internal server error
        default:
          content:
            application/json:
              schema:
                $ref: '#/components/schemas/Error'
          description: Unexpected error
      security:
      - apiKey: []
      - bearerAuth: []
      summary: Delete a job
      tags:
      - Jobs
      x-swagger-router-controller: Jobs
      x-openapi-router-controller: JobsController
      x-openapi-router-service: JobsService
  /jobs/{id}:
    get:
      operationId: jobsIdGET
      parameters:
      - description: Numeric ID of the Job to get
        explode: true
        in: path
        name: id
        required: true
        schema:
          type: integer
        style: simple
      - description: Organization to be filtered by
        explode: true
        in: query
        name: org
        required: false
        schema:
          type: string
      responses:
        "200":
          content:
            application/json:
              schema:
                $ref: '#/components/schemas/Job'
          description: Successful operation
        "401":
          content:
            application/json:
              schema:
                $ref: '#/components/schemas/Error'
          description: Unauthorized
        "403":
          content:
            application/json:
              schema:
                $ref: '#/components/schemas/Error'
          description: Forbidden
        "404":
          content:
            application/json:
              schema:
                $ref: '#/components/schemas/Error'
          description: The specified resource was not found
        "500":
          content:
            application/json:
              schema:
                $ref: '#/components/schemas/Error'
          description: Internal server error
        default:
          content:
            application/json:
              schema:
                $ref: '#/components/schemas/Error'
          description: Unexpected error
      security:
      - bearerAuth: []
      - apiKey: []
      summary: Get Job by ID
      tags:
      - Jobs
      x-swagger-router-controller: Jobs
      x-openapi-router-controller: JobsController
      x-openapi-router-service: JobsService
    delete:
      operationId: jobsIdDELETE
      parameters:
      - description: Numeric ID of the Job to delete
        explode: false
        in: path
        name: id
        required: true
        schema:
          type: integer
        style: simple
      - description: Organization to be filtered by
        explode: true
        in: query
        name: org
        required: false
        schema:
          type: string
      responses:
        "204":
          description: Successful operation
        "401":
          content:
            application/json:
              schema:
                $ref: '#/components/schemas/Error'
          description: Unauthorized
        "403":
          content:
            application/json:
              schema:
                $ref: '#/components/schemas/Error'
          description: Forbidden
        "404":
          content:
            application/json:
              schema:
                $ref: '#/components/schemas/Error'
          description: The specified resource was not found
        "500":
          content:
            application/json:
              schema:
                $ref: '#/components/schemas/Error'
          description: Internal server error
        default:
          content:
            application/json:
              schema:
                $ref: '#/components/schemas/Error'
          description: Unexpected error
      security:
      - apiKey: []
      - bearerAuth: []
      summary: Delete a job
      tags:
      - Jobs
      x-swagger-router-controller: Jobs
      x-openapi-router-controller: JobsController
      x-openapi-router-service: JobsService
  /notifications:
    get:
      operationId: notificationsGET
      parameters:
      - description: The number of items to skip before starting to collect the result
          set
        explode: true
        in: query
        name: offset
        required: false
        schema:
          type: integer
        style: form
      - description: The numbers of items to return
        explode: true
        in: query
        name: limit
        required: false
        schema:
          type: integer
        style: form
      - description: Organization to be filtered by
        explode: true
        in: query
        name: org
        required: false
        schema:
          type: string
      - description: Operation to be executed
        explode: true
        in: query
        name: op
        required: false
        schema:
          type: string
      - description: Filter by status to be executed
        explode: true
        in: query
        name: status
        required: false
        schema:
          type: string
      responses:
        "200":
          content:
            application/json:
              schema:
                items:
                  $ref: '#/components/schemas/Notification'
                type: array
                x-content-type: application/json
          description: Successful operation
        "401":
          content:
            application/json:
              schema:
                $ref: '#/components/schemas/Error'
          description: Unauthorized
        "403":
          content:
            application/json:
              schema:
                $ref: '#/components/schemas/Error'
          description: Forbidden
        "404":
          content:
            application/json:
              schema:
                $ref: '#/components/schemas/Error'
          description: The specified resource was not found
        "500":
          content:
            application/json:
              schema:
                $ref: '#/components/schemas/Error'
          description: Internal server error
        default:
          content:
            application/json:
              schema:
                $ref: '#/components/schemas/Error'
          description: Unexpected error
      security:
      - bearerAuth: []
      - apiKey: []
      summary: Get all Notifications
      tags:
      - Notifications
      x-swagger-router-controller: Notifications
      x-openapi-router-controller: NotificationsController
      x-openapi-router-service: NotificationsService
    put:
      operationId: notificationsPUT
      parameters:
      - description: Organization to be filtered by
        explode: true
        in: query
        name: org
        required: false
        schema:
          type: string
      requestBody:
        content:
          application/json:
            schema:
              $ref: '#/components/schemas/NotificationsPutRequest'
      responses:
        "204":
          description: Successful operation
        "400":
          description: Bad Request
        "401":
          content:
            application/json:
              schema:
                $ref: '#/components/schemas/Error'
          description: Unauthorized
        "403":
          content:
            application/json:
              schema:
                $ref: '#/components/schemas/Error'
          description: Forbidden
        "404":
          content:
            application/json:
              schema:
                $ref: '#/components/schemas/Error'
          description: The specified resource was not found
        "500":
          content:
            application/json:
              schema:
                $ref: '#/components/schemas/Error'
          description: Internal server error
        default:
          content:
            application/json:
              schema:
                $ref: '#/components/schemas/Error'
          description: Unexpected error
      security:
      - apiKey: []
      - bearerAuth: []
      summary: Modify notifications
      tags:
      - Notifications
      x-swagger-router-controller: Notifications
      x-openapi-router-controller: NotificationsController
      x-openapi-router-service: NotificationsService
  /notifications/{id}:
    put:
      operationId: notificationsIdPUT
      parameters:
      - description: Numeric ID of the notification to modify
        explode: false
        in: path
        name: id
        required: true
        schema:
          type: string
        style: simple
      - description: Organization to be filtered by
        explode: true
        in: query
        name: org
        required: false
        schema:
          type: string
      requestBody:
        content:
          application/json:
            schema:
              $ref: '#/components/schemas/NotificationsIDPutRequest'
      responses:
        "200":
          content:
            application/json:
              schema:
                $ref: '#/components/schemas/Notification'
          description: Successful operation
        "400":
          description: Bad Request
        "401":
          content:
            application/json:
              schema:
                $ref: '#/components/schemas/Error'
          description: Unauthorized
        "403":
          content:
            application/json:
              schema:
                $ref: '#/components/schemas/Error'
          description: Forbidden
        "404":
          content:
            application/json:
              schema:
                $ref: '#/components/schemas/Error'
          description: The specified resource was not found
        "500":
          content:
            application/json:
              schema:
                $ref: '#/components/schemas/Error'
          description: Internal server error
        default:
          content:
            application/json:
              schema:
                $ref: '#/components/schemas/Error'
          description: Unexpected error
      security:
      - apiKey: []
      - bearerAuth: []
      summary: Modify notification
      tags:
      - Notifications
      x-swagger-router-controller: Notifications
      x-openapi-router-controller: NotificationsController
      x-openapi-router-service: NotificationsService
  /members:
    get:
      operationId: membersGET
      parameters:
      - description: The number of items to skip before starting to collect the result
          set
        explode: true
        in: query
        name: offset
        required: false
        schema:
          type: integer
        style: form
      - description: The numbers of items to return
        explode: true
        in: query
        name: limit
        required: false
        schema:
          type: integer
        style: form
      responses:
        "200":
          content:
            application/json:
              schema:
                items:
                  $ref: '#/components/schemas/Member'
                type: array
                x-content-type: application/json
          description: Successful operation
        "401":
          content:
            application/json:
              schema:
                $ref: '#/components/schemas/Error'
          description: Unauthorized
        "403":
          content:
            application/json:
              schema:
                $ref: '#/components/schemas/Error'
          description: Forbidden
        "404":
          content:
            application/json:
              schema:
                $ref: '#/components/schemas/Error'
          description: The specified resource was not found
        "500":
          content:
            application/json:
              schema:
                $ref: '#/components/schemas/Error'
          description: Internal server error
        default:
          content:
            application/json:
              schema:
                $ref: '#/components/schemas/Error'
          description: Unexpected error
      security:
      - bearerAuth: []
      - apiKey: []
      summary: Get all Members
      tags:
      - Members
      x-swagger-router-controller: Members
      x-openapi-router-controller: MembersController
      x-openapi-router-service: MembersService
    post:
      operationId: membersPOST
      requestBody:
        content:
          application/json:
            schema:
              $ref: '#/components/schemas/MemberRequest'
      responses:
        "201":
          content:
            application/json:
              schema:
                $ref: '#/components/schemas/Member'
          description: Member has been added
          headers:
            Location:
              description: Location of a new resource created
              explode: false
              required: true
              schema:
                type: string
              style: simple
        "400":
          content:
            application/json:
              schema:
                $ref: '#/components/schemas/Error'
          description: Bad Request
        "401":
          content:
            application/json:
              schema:
                $ref: '#/components/schemas/Error'
          description: Unauthorized
        "403":
          content:
            application/json:
              schema:
                $ref: '#/components/schemas/Error'
          description: Forbidden
        "500":
          content:
            application/json:
              schema:
                $ref: '#/components/schemas/Error'
          description: Internal server error
        default:
          content:
            application/json:
              schema:
                $ref: '#/components/schemas/Error'
          description: Unexpected error
      security:
      - bearerAuth: []
      - apiKey: []
      summary: Create new member
      tags:
      - Members
      x-swagger-router-controller: Members
      x-openapi-router-controller: MembersController
      x-openapi-router-service: MembersService
  /members/{id}:
    get:
      operationId: membersIdGET
      parameters:
      - description: Numeric ID of the Member to retrieve
        explode: false
        in: path
        name: id
        required: true
        schema:
          type: string
        style: simple
      responses:
        "200":
          content:
            application/json:
              schema:
                items:
                  $ref: '#/components/schemas/Member'
                type: array
                x-content-type: application/json
          description: Successful operation
        "401":
          content:
            application/json:
              schema:
                $ref: '#/components/schemas/Error'
          description: Unauthorized
        "403":
          content:
            application/json:
              schema:
                $ref: '#/components/schemas/Error'
          description: Forbidden
        "404":
          content:
            application/json:
              schema:
                $ref: '#/components/schemas/Error'
          description: The specified resource was not found
        "500":
          content:
            application/json:
              schema:
                $ref: '#/components/schemas/Error'
          description: Internal server error
        default:
          content:
            application/json:
              schema:
                $ref: '#/components/schemas/Error'
          description: Unexpected error
      security:
      - bearerAuth: []
      - apiKey: []
      summary: Get Member
      tags:
      - Members
      x-swagger-router-controller: Members
      x-openapi-router-controller: MembersController
      x-openapi-router-service: MembersService
    put:
      operationId: membersIdPUT
      parameters:
      - description: Numeric ID of the account to modify
        explode: false
        in: path
        name: id
        required: true
        schema:
          type: string
        style: simple
      requestBody:
        content:
          application/json:
            schema:
              $ref: '#/components/schemas/MemberRequest'
      responses:
        "200":
          content:
            application/json:
              schema:
                $ref: '#/components/schemas/Member'
          description: Successful operation
        "400":
          description: Bad Request
        "401":
          content:
            application/json:
              schema:
                $ref: '#/components/schemas/Error'
          description: Unauthorized
        "403":
          content:
            application/json:
              schema:
                $ref: '#/components/schemas/Error'
          description: Forbidden
        "404":
          content:
            application/json:
              schema:
                $ref: '#/components/schemas/Error'
          description: The specified resource was not found
        "500":
          content:
            application/json:
              schema:
                $ref: '#/components/schemas/Error'
          description: Internal server error
        default:
          content:
            application/json:
              schema:
                $ref: '#/components/schemas/Error'
          description: Unexpected error
      security:
      - apiKey: []
      - bearerAuth: []
      summary: Modify member
      tags:
      - Members
      x-swagger-router-controller: Members
      x-openapi-router-controller: MembersController
      x-openapi-router-service: MembersService
    delete:
      operationId: membersIdDELETE
      parameters:
      - description: Numeric ID of the Member to delete
        explode: false
        in: path
        name: id
        required: true
        schema:
          type: string
        style: simple
      responses:
        "204":
          description: Successful operation
        "401":
          content:
            application/json:
              schema:
                $ref: '#/components/schemas/Error'
          description: Unauthorized
        "403":
          content:
            application/json:
              schema:
                $ref: '#/components/schemas/Error'
          description: Forbidden
        "404":
          content:
            application/json:
              schema:
                $ref: '#/components/schemas/Error'
          description: The specified resource was not found
        "500":
          content:
            application/json:
              schema:
                $ref: '#/components/schemas/Error'
          description: Internal server error
        default:
          content:
            application/json:
              schema:
                $ref: '#/components/schemas/Error'
          description: Unexpected error
      security:
      - apiKey: []
      - bearerAuth: []
      summary: Delete member
      tags:
      - Members
      x-swagger-router-controller: Members
      x-openapi-router-controller: MembersController
      x-openapi-router-service: MembersService
  /members/options/{type}:
    get:
      operationId: membersOptionsTypeGET
      parameters:
      - description: Numeric ID of the Member to retrieve
        explode: false
        in: path
        name: type
        required: true
        schema:
          type: string
        style: simple
      responses:
        "200":
          content:
            application/json:
              schema:
                items:
                  $ref: '#/components/schemas/Member'
                type: array
                x-content-type: application/json
          description: Successful operation
        "401":
          content:
            application/json:
              schema:
                $ref: '#/components/schemas/Error'
          description: Unauthorized
        "403":
          content:
            application/json:
              schema:
                $ref: '#/components/schemas/Error'
          description: Forbidden
        "404":
          content:
            application/json:
              schema:
                $ref: '#/components/schemas/Error'
          description: The specified resource was not found
        "500":
          content:
            application/json:
              schema:
                $ref: '#/components/schemas/Error'
          description: Internal server error
        default:
          content:
            application/json:
              schema:
                $ref: '#/components/schemas/Error'
          description: Unexpected error
      security:
      - bearerAuth: []
      - apiKey: []
      summary: Get Member
      tags:
      - Members
      x-swagger-router-controller: Members
      x-openapi-router-controller: MembersController
      x-openapi-router-service: MembersService
  /accounts:
    get:
      operationId: accountsGET
      parameters:
        - description: The number of items to skip before starting to collect the result
            set
          explode: true
          in: query
          name: offset
          required: false
          schema:
            type: integer
          style: form
        - description: The numbers of items to return
          explode: true
          in: query
          name: limit
          required: false
          schema:
            type: integer
          style: form
      responses:
        "200":
          content:
            application/json:
              schema:
                items:
                  $ref: '#/components/schemas/Account'
                type: array
                x-content-type: application/json
          description: Successful operation
        "401":
          content:
            application/json:
              schema:
                $ref: '#/components/schemas/Error'
          description: Unauthorized
        "403":
          content:
            application/json:
              schema:
                $ref: '#/components/schemas/Error'
          description: Forbidden
        "404":
          content:
            application/json:
              schema:
                $ref: '#/components/schemas/Error'
          description: The specified resource was not found
        "500":
          content:
            application/json:
              schema:
                $ref: '#/components/schemas/Error'
          description: Internal server error
        default:
          content:
            application/json:
              schema:
                $ref: '#/components/schemas/Error'
          description: Unexpected error
      security:
      - bearerAuth: []
      - apiKey: []
      summary: Get all Accounts
      tags:
      - Accounts
      x-swagger-router-controller: Accounts
      x-openapi-router-controller: AccountsController
      x-openapi-router-service: AccountsService
  /accounts/select:
    post:
      operationId: accountsSelectPOST
      requestBody:
        content:
          application/json:
            schema:
              $ref: '#/components/schemas/AccountSelectRequest'
      responses:
        "201":
          content:
            application/json:
              schema:
                $ref: '#/components/schemas/Account'
          description: Account has been selected
          headers:
            Location:
              description: Location of a new resource created
              explode: false
              required: true
              schema:
                type: string
              style: simple
        "400":
          content:
            application/json:
              schema:
                $ref: '#/components/schemas/Error'
          description: Bad Request
        "401":
          content:
            application/json:
              schema:
                $ref: '#/components/schemas/Error'
          description: Unauthorized
        "403":
          content:
            application/json:
              schema:
                $ref: '#/components/schemas/Error'
          description: Forbidden
        "500":
          content:
            application/json:
              schema:
                $ref: '#/components/schemas/Error'
          description: Internal server error
        default:
          content:
            application/json:
              schema:
                $ref: '#/components/schemas/Error'
          description: Unexpected error
      security:
      - bearerAuth: []
      - apiKey: []
      summary: Select account
      tags:
      - Accounts
      x-swagger-router-controller: Accounts
      x-openapi-router-controller: AccountsController
      x-openapi-router-service: AccountsService
  /accounts/{id}:
    get:
      operationId: accountsIdGET
      parameters:
      - description: Numeric ID of the Account to retrieve information
        explode: false
        in: path
        name: id
        required: true
        schema:
          type: string
        style: simple
      responses:
        "200":
          content:
            application/json:
              schema:
                $ref: '#/components/schemas/Account'
          description: Successful operation
        "400":
          description: Bad Request
        "401":
          content:
            application/json:
              schema:
                $ref: '#/components/schemas/Error'
          description: Unauthorized
        "403":
          content:
            application/json:
              schema:
                $ref: '#/components/schemas/Error'
          description: Forbidden
        "500":
          content:
            application/json:
              schema:
                $ref: '#/components/schemas/Error'
          description: Internal server error
      security:
      - bearerAuth: []
      - apiKey: []
      summary: Retrieve account information
      tags:
      - Accounts
      x-swagger-router-controller: Accounts
      x-openapi-router-controller: AccountsController
      x-openapi-router-service: AccountsService
    put:
      operationId: accountsIdPUT
      parameters:
      - description: Numeric ID of the Account to modify
        explode: false
        in: path
        name: id
        required: true
        schema:
          type: string
        style: simple
      requestBody:
        content:
          application/json:
            schema:
              $ref: '#/components/schemas/AccountRequest'
      responses:
        "200":
          content:
            application/json:
              schema:
                $ref: '#/components/schemas/Account'
          description: Successful operation
        "400":
          description: Bad Request
        "401":
          content:
            application/json:
              schema:
                $ref: '#/components/schemas/Error'
          description: Unauthorized
        "403":
          content:
            application/json:
              schema:
                $ref: '#/components/schemas/Error'
          description: Forbidden
        "404":
          content:
            application/json:
              schema:
                $ref: '#/components/schemas/Error'
          description: The specified resource was not found
        "500":
          content:
            application/json:
              schema:
                $ref: '#/components/schemas/Error'
          description: Internal server error
        default:
          content:
            application/json:
              schema:
                $ref: '#/components/schemas/Error'
          description: Unexpected error
      security:
      - bearerAuth: []
      - apiKey: []
      summary: Modify account information
      tags:
      - Accounts
      x-swagger-router-controller: Accounts
      x-openapi-router-controller: AccountsController
      x-openapi-router-service: AccountsService
  /organizations:
    get:
      operationId: organizationsGET
      parameters:
      - description: The number of items to skip before starting to collect the result
          set
        explode: true
        in: query
        name: offset
        required: false
        schema:
          type: integer
        style: form
      - description: The numbers of items to return
        explode: true
        in: query
        name: limit
        required: false
        schema:
          type: integer
        style: form
      responses:
        "200":
          content:
            application/json:
              schema:
                items:
                  $ref: '#/components/schemas/Organization'
                type: array
                x-content-type: application/json
          description: Successful operation
        "401":
          content:
            application/json:
              schema:
                $ref: '#/components/schemas/Error'
          description: Unauthorized
        "403":
          content:
            application/json:
              schema:
                $ref: '#/components/schemas/Error'
          description: Forbidden
        "500":
          content:
            application/json:
              schema:
                $ref: '#/components/schemas/Error'
          description: Internal server error
        default:
          content:
            application/json:
              schema:
                $ref: '#/components/schemas/Error'
          description: Unexpected error
      security:
      - apiKey: []
      - bearerAuth: []
      summary: Get all organizations
      tags:
      - Organizations
      x-swagger-router-controller: Organizations
      x-openapi-router-controller: OrganizationsController
      x-openapi-router-service: OrganizationsService
    post:
      operationId: organizationsPOST
      requestBody:
        content:
          application/json:
            schema:
              $ref: '#/components/schemas/OrganizationRequest'
      responses:
        "201":
          content:
            application/json:
              schema:
                $ref: '#/components/schemas/Organization'
          description: Created
          headers:
            Location:
              description: Location of a new resource created
              explode: false
              required: true
              schema:
                type: string
              style: simple
        "400":
          content:
            application/json:
              schema:
                $ref: '#/components/schemas/Error'
          description: Bad Request
        "401":
          content:
            application/json:
              schema:
                $ref: '#/components/schemas/Error'
          description: Unauthorized
        "403":
          content:
            application/json:
              schema:
                $ref: '#/components/schemas/Error'
          description: Forbidden
        "500":
          content:
            application/json:
              schema:
                $ref: '#/components/schemas/Error'
          description: Internal server error
        default:
          content:
            application/json:
              schema:
                $ref: '#/components/schemas/Error'
          description: Unexpected error
      security:
      - apiKey: []
      - bearerAuth: []
      summary: Add new organization
      tags:
      - Organizations
      x-swagger-router-controller: Organizations
      x-openapi-router-controller: OrganizationsController
      x-openapi-router-service: OrganizationsService
  /organizations/select:
    post:
      operationId: organizationsSelectPOST
      requestBody:
        content:
          application/json:
            schema:
              $ref: '#/components/schemas/OrganizationSelectRequest'
      responses:
        "201":
          content:
            application/json:
              schema:
                $ref: '#/components/schemas/Organization'
          description: Created
          headers:
            Location:
              description: Location of a new resource created
              explode: false
              required: true
              schema:
                type: string
              style: simple
        "400":
          content:
            application/json:
              schema:
                $ref: '#/components/schemas/Error'
          description: Bad Request
        "401":
          content:
            application/json:
              schema:
                $ref: '#/components/schemas/Error'
          description: Unauthorized
        "403":
          content:
            application/json:
              schema:
                $ref: '#/components/schemas/Error'
          description: Forbidden
        "500":
          content:
            application/json:
              schema:
                $ref: '#/components/schemas/Error'
          description: Internal server error
        default:
          content:
            application/json:
              schema:
                $ref: '#/components/schemas/Error'
          description: Unexpected error
      security:
      - apiKey: []
      - bearerAuth: []
      summary: Select organization
      tags:
      - Organizations
      x-swagger-router-controller: Organizations
      x-openapi-router-controller: OrganizationsController
      x-openapi-router-service: OrganizationsService
  /organizations/{id}:
    get:
      operationId: organizationsIdGET
      parameters:
      - description: Numeric ID of the Organization to get
        explode: false
        in: path
        name: id
        required: true
        schema:
          type: string
        style: simple
      responses:
        "200":
          content:
            application/json:
              schema:
                $ref: '#/components/schemas/Organization'
          description: Successful operation
        "401":
          content:
            application/json:
              schema:
                $ref: '#/components/schemas/Error'
          description: Unauthorized
        "403":
          content:
            application/json:
              schema:
                $ref: '#/components/schemas/Error'
          description: Forbidden
        "500":
          content:
            application/json:
              schema:
                $ref: '#/components/schemas/Error'
          description: Internal server error
        default:
          content:
            application/json:
              schema:
                $ref: '#/components/schemas/Error'
          description: Unexpected error
      security:
      - apiKey: []
      - bearerAuth: []
      summary: Get Organization by ID
      tags:
      - Organizations
      x-swagger-router-controller: Organizations
      x-openapi-router-controller: OrganizationsController
      x-openapi-router-service: OrganizationsService
    delete:
      operationId: organizationsIdDELETE
      parameters:
      - description: Numeric ID of the Organization to delete
        explode: false
        in: path
        name: id
        required: true
        schema:
          type: string
        style: simple
      responses:
        "204":
          description: Successful operation
        "401":
          content:
            application/json:
              schema:
                $ref: '#/components/schemas/Error'
          description: Unauthorized
        "403":
          content:
            application/json:
              schema:
                $ref: '#/components/schemas/Error'
          description: Forbidden
        "404":
          content:
            application/json:
              schema:
                $ref: '#/components/schemas/Error'
          description: The specified resource was not found
        "500":
          content:
            application/json:
              schema:
                $ref: '#/components/schemas/Error'
          description: Internal server error
        default:
          content:
            application/json:
              schema:
                $ref: '#/components/schemas/Error'
          description: Unexpected error
      security:
      - apiKey: []
      - bearerAuth: []
      summary: Delete organization
      tags:
      - Organizations
      x-swagger-router-controller: Organizations
      x-openapi-router-controller: OrganizationsController
      x-openapi-router-service: OrganizationsService
    put:
      operationId: organizationsIdPUT
      parameters:
      - description: Numeric ID of the Organization to modify
        explode: false
        in: path
        name: id
        required: true
        schema:
          type: string
        style: simple
      requestBody:
        content:
          application/json:
            schema:
              $ref: '#/components/schemas/OrganizationRequest'
      responses:
        "200":
          content:
            application/json:
              schema:
                $ref: '#/components/schemas/Organization'
          description: Successful operation
        "400":
          description: Bad Request
        "401":
          content:
            application/json:
              schema:
                $ref: '#/components/schemas/Error'
          description: Unauthorized
        "403":
          content:
            application/json:
              schema:
                $ref: '#/components/schemas/Error'
          description: Forbidden
        "404":
          content:
            application/json:
              schema:
                $ref: '#/components/schemas/Error'
          description: The specified resource was not found
        "500":
          content:
            application/json:
              schema:
                $ref: '#/components/schemas/Error'
          description: Internal server error
        default:
          content:
            application/json:
              schema:
                $ref: '#/components/schemas/Error'
          description: Unexpected error
      security:
      - apiKey: []
      - bearerAuth: []
      summary: Modify organization
      tags:
      - Organizations
      x-swagger-router-controller: Organizations
      x-openapi-router-controller: OrganizationsController
      x-openapi-router-service: OrganizationsService
  /invoices:
    get:
      operationId: invoicesGET
      parameters:
      - description: The number of items to skip before starting to collect the result
          set
        explode: true
        in: query
        name: offset
        required: false
        schema:
          type: integer
        style: form
      - description: The numbers of items to return
        explode: true
        in: query
        name: limit
        required: false
        schema:
          type: integer
        style: form
      responses:
        "200":
          content:
            application/json:
              schema:
                $ref: '#/components/schemas/Billing'
          description: Successful operation
        "401":
          content:
            application/json:
              schema:
                $ref: '#/components/schemas/Error'
          description: Unauthorized
        "403":
          content:
            application/json:
              schema:
                $ref: '#/components/schemas/Error'
          description: Forbidden
        "500":
          content:
            application/json:
              schema:
                $ref: '#/components/schemas/Error'
          description: Internal server error
        default:
          content:
            application/json:
              schema:
                $ref: '#/components/schemas/Error'
          description: Unexpected error
      security:
      - apiKey: []
      - bearerAuth: []
      summary: Get all invoices
      tags:
      - Invoices
      x-swagger-router-controller: Billing
      x-openapi-router-controller: BillingController
      x-openapi-router-service: BillingService
  /coupons:
    post:
      operationId: couponsPOST
      requestBody:
        content:
          application/json:
            schema:
              $ref: '#/components/schemas/CouponRequest'
      responses:
        "204":
          description: No Content
        "400":
          content:
            application/json:
              schema:
                $ref: '#/components/schemas/Error'
          description: Bad Request
        "401":
          content:
            application/json:
              schema:
                $ref: '#/components/schemas/Error'
          description: Unauthorized
        "403":
          content:
            application/json:
              schema:
                $ref: '#/components/schemas/Error'
          description: Forbidden
        "500":
          content:
            application/json:
              schema:
                $ref: '#/components/schemas/Error'
          description: Internal server error
        default:
          content:
            application/json:
              schema:
                $ref: '#/components/schemas/Error'
          description: Unexpected error
      security:
      - apiKey: []
      - bearerAuth: []
      summary: Add new coupon
      tags:
      - Coupons
      x-swagger-router-controller: Billing
      x-openapi-router-controller: BillingController
      x-openapi-router-service: BillingService
  /pathlabels:
    get:
      operationId: pathlabelsGET
      parameters:
      - description: The number of items to skip before starting to collect the result
          set
        explode: true
        in: query
        name: offset
        required: false
        schema:
          type: integer
        style: form
      - description: The numbers of items to return
        explode: true
        in: query
        name: limit
        required: false
        schema:
          type: integer
        style: form
      - description: Organization to be filtered by
        explode: true
        in: query
        name: org
        required: false
        schema:
          type: string
      responses:
        "200":
          content:
            application/json:
              schema:
                items:
                  $ref: '#/components/schemas/PathLabel'
                type: array
                x-content-type: application/json
          description: Successfull operation
        "401":
          content:
            application/json:
              schema:
                $ref: '#/components/schemas/Error'
          description: Unauthorized
        "403":
          content:
            application/json:
              schema:
                $ref: '#/components/schemas/Error'
          description: Forbidden
        "500":
          content:
            application/json:
              schema:
                $ref: '#/components/schemas/Error'
          description: Internal server error
        default:
          content:
            application/json:
              schema:
                $ref: '#/components/schemas/Error'
          description: Unexpected error
      security:
      - apiKey: []
      - bearerAuth: []
      summary: Get all Path labels
      tags:
      - Path Labels
      x-swagger-router-controller: PathLabels
      x-openapi-router-controller: PathLabelsController
      x-openapi-router-service: PathLabelsService
    post:
      operationId: pathlabelsPOST
      parameters:
      - description: Organization to be filtered by
        explode: true
        in: query
        name: org
        required: false
        schema:
          type: string
      requestBody:
        required: true
        content:
          application/json:
            schema:
              $ref: '#/components/schemas/PathLabelRequest'
      responses:
        "201":
          content:
            application/json:
              schema:
                $ref: '#/components/schemas/PathLabel'
          description: Path label created
        "400":
          content:
            application/json:
              schema:
                $ref: '#/components/schemas/Error'
          description: Bad Request
        "401":
          content:
            application/json:
              schema:
                $ref: '#/components/schemas/Error'
          description: Unauthorized
        "403":
          content:
            application/json:
              schema:
                $ref: '#/components/schemas/Error'
          description: Forbidden
        "500":
          content:
            application/json:
              schema:
                $ref: '#/components/schemas/Error'
          description: Internal server error
        default:
          content:
            application/json:
              schema:
                $ref: '#/components/schemas/Error'
          description: Unexpected error
      security:
      - apiKey: []
      - bearerAuth: []
      summary: Add a new Path label
      tags:
      - Path Labels
      x-swagger-router-controller: PathLabels
      x-openapi-router-controller: PathLabelsController
      x-openapi-router-service: PathLabelsService
  /pathlabels/{id}:
    get:
      operationId: pathlabelsIdGET
      parameters:
      - description: Numeric ID of the Path label to retrieve
        explode: false
        in: path
        name: id
        required: true
        schema:
          type: string
        style: simple
      - description: Organization to be filtered by
        explode: true
        in: query
        name: org
        required: false
        schema:
          type: string
      responses:
        "200":
          content:
            application/json:
              schema:
                $ref: '#/components/schemas/PathLabel'
                x-content-type: application/json
          description: Successfull operation
        "401":
          content:
            application/json:
              schema:
                $ref: '#/components/schemas/Error'
          description: Unauthorized
        "403":
          content:
            application/json:
              schema:
                $ref: '#/components/schemas/Error'
          description: Forbidden
        "500":
          content:
            application/json:
              schema:
                $ref: '#/components/schemas/Error'
          description: Internal server error
        default:
          content:
            application/json:
              schema:
                $ref: '#/components/schemas/Error'
          description: Unexpected error
      security:
      - apiKey: []
      - bearerAuth: []
      summary: Get a Path label by id
      tags:
      - Path Labels
      x-swagger-router-controller: PathLabels
      x-openapi-router-controller: PathLabelsController
      x-openapi-router-service: PathLabelsService
    put:
      operationId: pathlabelsIdPUT
      parameters:
      - description: Numeric ID of the Path label to modify
        explode: false
        in: path
        name: id
        required: true
        schema:
          type: string
        style: simple
      - description: Organization to be filtered by
        explode: true
        in: query
        name: org
        required: false
        schema:
          type: string
      requestBody:
        content:
          application/json:
            schema:
              $ref: '#/components/schemas/PathLabelRequest'
      responses:
        "201":
          content:
            application/json:
              schema:
                $ref: '#/components/schemas/PathLabel'
          description: A new Path label created
        "200":
          content:
            application/json:
              schema:
                $ref: '#/components/schemas/PathLabel'
          description: Path label was modified
        "400":
          description: Bad Request
        "401":
          content:
            application/json:
              schema:
                $ref: '#/components/schemas/Error'
          description: Unauthorized
        "403":
          content:
            application/json:
              schema:
                $ref: '#/components/schemas/Error'
          description: Forbidden
        "404":
          content:
            application/json:
              schema:
                $ref: '#/components/schemas/Error'
          description: The specified resource was not found
        "500":
          content:
            application/json:
              schema:
                $ref: '#/components/schemas/Error'
          description: Internal server error
        default:
          content:
            application/json:
              schema:
                $ref: '#/components/schemas/Error'
          description: Unexpected error
      security:
      - apiKey: []
      - bearerAuth: []
      summary: Modify a Path label
      tags:
      - Path Labels
      x-swagger-router-controller: PathLabels
      x-openapi-router-controller: PathLabelsController
      x-openapi-router-service: PathLabelsService
    delete:
      operationId: pathlabelsIdDELETE
      parameters:
      - description: Numeric ID of the Path label to delete
        explode: false
        in: path
        name: id
        required: true
        schema:
          type: string
        style: simple
      - description: Organization to be filtered by
        explode: true
        in: query
        name: org
        required: false
        schema:
          type: string
      responses:
        "204":
          description: Successfull operation
        "401":
          content:
            application/json:
              schema:
                $ref: '#/components/schemas/Error'
          description: Unauthorized
        "403":
          content:
            application/json:
              schema:
                $ref: '#/components/schemas/Error'
          description: Forbidden
        "404":
          content:
            application/json:
              schema:
                $ref: '#/components/schemas/Error'
          description: The specified resource was not found
        "500":
          content:
            application/json:
              schema:
                $ref: '#/components/schemas/Error'
          description: Internal server error
        default:
          content:
            application/json:
              schema:
                $ref: '#/components/schemas/Error'
          description: Unexpected error
      security:
      - apiKey: []
      - bearerAuth: []
      summary: Delete a Path label
      tags:
<<<<<<< HEAD
      - Coupons
      x-swagger-router-controller: Billing
      x-openapi-router-controller: BillingController
      x-openapi-router-service: BillingService
  /pathlabels:
    get:
      operationId: pathlabelsGET
      parameters:
      - description: The number of items to skip before starting to collect the result
          set
        explode: true
        in: query
        name: offset
        required: false
        schema:
          type: integer
        style: form
      - description: The numbers of items to return
        explode: true
        in: query
        name: limit
        required: false
        schema:
          type: integer
        style: form
      - description: Organization to be filtered by
        explode: true
        in: query
        name: org
        required: false
        schema:
          type: string
      responses:
        "200":
          content:
            application/json:
              schema:
                items:
                  $ref: '#/components/schemas/PathLabel'
                type: array
                x-content-type: application/json
          description: Successfull operation
        "401":
          content:
            application/json:
              schema:
                $ref: '#/components/schemas/Error'
          description: Unauthorized
        "403":
          content:
            application/json:
              schema:
                $ref: '#/components/schemas/Error'
          description: Forbidden
        "500":
          content:
            application/json:
              schema:
                $ref: '#/components/schemas/Error'
          description: Internal server error
        default:
          content:
            application/json:
              schema:
                $ref: '#/components/schemas/Error'
          description: Unexpected error
      security:
      - apiKey: []
      - bearerAuth: []
      summary: Get all Path labels
      tags:
=======
>>>>>>> 0cce9822
      - Path Labels
      x-swagger-router-controller: PathLabels
      x-openapi-router-controller: PathLabelsController
      x-openapi-router-service: PathLabelsService
<<<<<<< HEAD
    post:
      operationId: pathlabelsPOST
      parameters:
      - description: Organization to be filtered by
        explode: true
        in: query
        name: org
        required: false
        schema:
          type: string
      requestBody:
        required: true
        content:
          application/json:
            schema:
              $ref: '#/components/schemas/PathLabelRequest'
      responses:
        "201":
          content:
            application/json:
              schema:
                $ref: '#/components/schemas/PathLabel'
          description: Path label created
        "400":
          content:
            application/json:
              schema:
                $ref: '#/components/schemas/Error'
          description: Bad Request
        "401":
          content:
            application/json:
              schema:
                $ref: '#/components/schemas/Error'
          description: Unauthorized
        "403":
          content:
            application/json:
              schema:
                $ref: '#/components/schemas/Error'
          description: Forbidden
        "500":
          content:
            application/json:
              schema:
                $ref: '#/components/schemas/Error'
          description: Internal server error
        default:
          content:
            application/json:
              schema:
                $ref: '#/components/schemas/Error'
          description: Unexpected error
      security:
      - apiKey: []
      - bearerAuth: []
      summary: Add a new Path label
      tags:
      - Path Labels
      x-swagger-router-controller: PathLabels
      x-openapi-router-controller: PathLabelsController
      x-openapi-router-service: PathLabelsService
  /pathlabels/{id}:
    get:
      operationId: pathlabelsIdGET
      parameters:
      - description: Numeric ID of the Path label to retrieve
        explode: false
        in: path
        name: id
        required: true
        schema:
          type: string
        style: simple
      - description: Organization to be filtered by
        explode: true
        in: query
        name: org
        required: false
        schema:
          type: string
      responses:
        "200":
          content:
            application/json:
              schema:
                $ref: '#/components/schemas/PathLabel'
                x-content-type: application/json
          description: Successfull operation
        "401":
          content:
            application/json:
              schema:
                $ref: '#/components/schemas/Error'
          description: Unauthorized
        "403":
          content:
            application/json:
              schema:
                $ref: '#/components/schemas/Error'
          description: Forbidden
        "500":
          content:
            application/json:
              schema:
                $ref: '#/components/schemas/Error'
          description: Internal server error
        default:
          content:
            application/json:
              schema:
                $ref: '#/components/schemas/Error'
          description: Unexpected error
      security:
      - apiKey: []
      - bearerAuth: []
      summary: Get a Path label by id
      tags:
      - Path Labels
      x-swagger-router-controller: PathLabels
      x-openapi-router-controller: PathLabelsController
      x-openapi-router-service: PathLabelsService
    put:
      operationId: pathlabelsIdPUT
      parameters:
      - description: Numeric ID of the Path label to modify
        explode: false
        in: path
        name: id
        required: true
        schema:
          type: string
        style: simple
      - description: Organization to be filtered by
        explode: true
        in: query
        name: org
        required: false
        schema:
          type: string
      requestBody:
        content:
          application/json:
            schema:
              $ref: '#/components/schemas/PathLabelRequest'
      responses:
        "201":
          content:
            application/json:
              schema:
                $ref: '#/components/schemas/PathLabel'
          description: A new Path label created
        "200":
          content:
            application/json:
              schema:
                $ref: '#/components/schemas/PathLabel'
          description: Path label was modified
        "400":
          description: Bad Request
        "401":
          content:
            application/json:
              schema:
                $ref: '#/components/schemas/Error'
          description: Unauthorized
        "403":
          content:
            application/json:
              schema:
                $ref: '#/components/schemas/Error'
          description: Forbidden
        "404":
          content:
            application/json:
              schema:
                $ref: '#/components/schemas/Error'
          description: The specified resource was not found
        "500":
          content:
            application/json:
              schema:
                $ref: '#/components/schemas/Error'
          description: Internal server error
        default:
          content:
            application/json:
              schema:
                $ref: '#/components/schemas/Error'
          description: Unexpected error
      security:
      - apiKey: []
      - bearerAuth: []
      summary: Modify a Path label
      tags:
      - Path Labels
      x-swagger-router-controller: PathLabels
      x-openapi-router-controller: PathLabelsController
      x-openapi-router-service: PathLabelsService
    delete:
      operationId: pathlabelsIdDELETE
      parameters:
      - description: Numeric ID of the Path label to delete
        explode: false
        in: path
        name: id
        required: true
        schema:
          type: string
        style: simple
      - description: Organization to be filtered by
        explode: true
        in: query
        name: org
        required: false
        schema:
          type: string
      responses:
        "204":
          description: Successfull operation
        "401":
          content:
            application/json:
              schema:
                $ref: '#/components/schemas/Error'
          description: Unauthorized
        "403":
          content:
            application/json:
              schema:
                $ref: '#/components/schemas/Error'
          description: Forbidden
        "404":
          content:
            application/json:
              schema:
                $ref: '#/components/schemas/Error'
          description: The specified resource was not found
        "500":
          content:
            application/json:
              schema:
                $ref: '#/components/schemas/Error'
          description: Internal server error
        default:
          content:
            application/json:
              schema:
                $ref: '#/components/schemas/Error'
          description: Unexpected error
      security:
      - apiKey: []
      - bearerAuth: []
      summary: Delete a Path label
      tags:
      - Path Labels
      x-swagger-router-controller: PathLabels
      x-openapi-router-controller: PathLabelsController
      x-openapi-router-service: PathLabelsService
  /mlpolicies:
    get:
      operationId: mlpoliciesGET
      parameters:
      - description: The number of items to skip before starting to collect the result
          set
        explode: true
        in: query
        name: offset
        required: false
        schema:
          type: integer
        style: form
      - description: The numbers of items to return
        explode: true
        in: query
        name: limit
        required: false
        schema:
          type: integer
        style: form
      - description: Organization to be filtered by
        explode: true
        in: query
        name: org
        required: false
        schema:
          type: string
      responses:
        "200":
          content:
            application/json:
              schema:
                items:
                  $ref: '#/components/schemas/MLPolicy'
                type: array
                x-content-type: application/json
          description: Successful operation
        "401":
          content:
            application/json:
              schema:
                $ref: '#/components/schemas/Error'
          description: Unauthorized
        "403":
          content:
            application/json:
              schema:
                $ref: '#/components/schemas/Error'
          description: Forbidden
        "500":
          content:
            application/json:
              schema:
                $ref: '#/components/schemas/Error'
          description: Internal server error
        default:
          content:
            application/json:
              schema:
                $ref: '#/components/schemas/Error'
          description: Unexpected error
      security:
      - apiKey: []
      - bearerAuth: []
      summary: Get all Multi Link policies
      tags:
      - MultiLink Policies
      x-swagger-router-controller: MLPolicies
      x-openapi-router-controller: MLPoliciesController
      x-openapi-router-service: MLPoliciesService
    post:
      operationId: mlpoliciesPOST
      parameters:
      - description: Organization to be filtered by
        explode: true
        in: query
        name: org
        required: false
        schema:
          type: string
      requestBody:
        required: true
        content:
          application/json:
            schema:
              $ref: '#/components/schemas/MLPolicyRequest'
      responses:
        "201":
          content:
            application/json:
              schema:
                $ref: '#/components/schemas/MLPolicy'
          description: Multi Link policy created
        "400":
          content:
            application/json:
              schema:
                $ref: '#/components/schemas/Error'
          description: Bad Request
        "401":
          content:
            application/json:
              schema:
                $ref: '#/components/schemas/Error'
          description: Unauthorized
        "403":
          content:
            application/json:
              schema:
                $ref: '#/components/schemas/Error'
          description: Forbidden
        "500":
          content:
            application/json:
              schema:
                $ref: '#/components/schemas/Error'
          description: Internal server error
        default:
          content:
            application/json:
              schema:
                $ref: '#/components/schemas/Error'
          description: Unexpected error
      security:
      - apiKey: []
      - bearerAuth: []
      summary: Add a new Multi Link policy
      tags:
      - MultiLink Policies
      x-swagger-router-controller: MLPolicies
      x-openapi-router-controller: MLPoliciesController
      x-openapi-router-service: MLPoliciesService
  /mlpolicies/{id}:
    get:
      operationId: mlpoliciesIdGET
      parameters:
      - description: Numeric ID of the Multi Link policy to retrieve
        explode: false
        in: path
        name: id
        required: true
        schema:
          type: string
        style: simple
      - description: Organization to be filtered by
        explode: true
        in: query
        name: org
        required: false
        schema:
          type: string
      responses:
        "200":
          content:
            application/json:
              schema:
                $ref: '#/components/schemas/MLPolicy'
                x-content-type: application/json
          description: Successful operation
        "401":
          content:
            application/json:
              schema:
                $ref: '#/components/schemas/Error'
          description: Unauthorized
        "403":
          content:
            application/json:
              schema:
                $ref: '#/components/schemas/Error'
          description: Forbidden
        "500":
          content:
            application/json:
              schema:
                $ref: '#/components/schemas/Error'
          description: Internal server error
        default:
          content:
            application/json:
              schema:
                $ref: '#/components/schemas/Error'
          description: Unexpected error
      security:
      - apiKey: []
      - bearerAuth: []
      summary: Get a Multi Link policy by id
      tags:
      - MultiLink Policies
      x-swagger-router-controller: MLPolicies
      x-openapi-router-controller: MLPoliciesController
      x-openapi-router-service: MLPoliciesService
    put:
      operationId: mlpoliciesIdPUT
      parameters:
      - description: Numeric ID of the Multi Link policy to modify
        explode: false
        in: path
        name: id
        required: true
        schema:
          type: string
        style: simple
      - description: Organization to be filtered by
        explode: true
        in: query
        name: org
        required: false
        schema:
          type: string
      requestBody:
        content:
          application/json:
            schema:
              $ref: '#/components/schemas/MLPolicyRequest'
      responses:
        "201":
          content:
            application/json:
              schema:
                $ref: '#/components/schemas/MLPolicy'
          description: A new Multi Link created
        "200":
          content:
            application/json:
              schema:
                $ref: '#/components/schemas/MLPolicy'
          description: Multi Link was modified
        "400":
          description: Bad Request
        "401":
          content:
            application/json:
              schema:
                $ref: '#/components/schemas/Error'
          description: Unauthorized
        "403":
          content:
            application/json:
              schema:
                $ref: '#/components/schemas/Error'
          description: Forbidden
        "404":
          content:
            application/json:
              schema:
                $ref: '#/components/schemas/Error'
          description: The specified resource was not found
        "500":
          content:
            application/json:
              schema:
                $ref: '#/components/schemas/Error'
          description: Internal server error
        default:
          content:
            application/json:
              schema:
                $ref: '#/components/schemas/Error'
          description: Unexpected error
      security:
      - apiKey: []
      - bearerAuth: []
      summary: Modify a Multi Link policy
      tags:
      - MultiLink Policies
      x-swagger-router-controller: MLPolicies
      x-openapi-router-controller: MLPoliciesController
      x-openapi-router-service: MLPoliciesService
    delete:
      operationId: mlpoliciesIdDELETE
      parameters:
      - description: Numeric ID of the Multi Link policy to delete
        explode: false
        in: path
        name: id
        required: true
        schema:
          type: string
        style: simple
      - description: Organization to be filtered by
        explode: true
        in: query
        name: org
        required: false
        schema:
          type: string
      responses:
        "204":
          description: Successful operation
        "401":
          content:
            application/json:
              schema:
                $ref: '#/components/schemas/Error'
          description: Unauthorized
        "403":
          content:
            application/json:
              schema:
                $ref: '#/components/schemas/Error'
          description: Forbidden
        "404":
          content:
            application/json:
              schema:
                $ref: '#/components/schemas/Error'
          description: The specified resource was not found
        "500":
          content:
            application/json:
              schema:
                $ref: '#/components/schemas/Error'
          description: Internal server error
        default:
          content:
            application/json:
              schema:
                $ref: '#/components/schemas/Error'
          description: Unexpected error
      security:
      - apiKey: []
      - bearerAuth: []
      summary: Delete a Multi Link policy
      tags:
      - MultiLink Policies
      x-swagger-router-controller: MLPolicies
      x-openapi-router-controller: MLPoliciesController
      x-openapi-router-service: MLPoliciesService
  /mlpolicies/list:
    get:
      operationId: mlpoliciesListGET
      parameters:
      - description: The number of items to skip before starting to collect the result
          set
        explode: true
        in: query
        name: offset
        required: false
        schema:
          type: integer
        style: form
      - description: The numbers of items to return
        explode: true
        in: query
        name: limit
        required: false
        schema:
          type: integer
        style: form
      - description: Organization to be filtered by
        explode: true
        in: query
        name: org
        required: false
        schema:
          type: string
      responses:
        "200":
          content:
            application/json:
              schema:
                items:
                  $ref: '#/components/schemas/MLPolicyList'
                type: array
                x-content-type: application/json
          description: Successful operation
        "401":
          content:
            application/json:
              schema:
                $ref: '#/components/schemas/Error'
          description: Unauthorized
        "403":
          content:
            application/json:
              schema:
                $ref: '#/components/schemas/Error'
          description: Forbidden
        "500":
          content:
            application/json:
              schema:
                $ref: '#/components/schemas/Error'
          description: Internal server error
        default:
          content:
            application/json:
              schema:
                $ref: '#/components/schemas/Error'
          description: Unexpected error
      security:
      - apiKey: []
      - bearerAuth: []
      summary: Get all Multi Link policies names and IDs only
      tags:
      - MultiLink Policies
      x-swagger-router-controller: MLPolicies
      x-openapi-router-controller: MLPoliciesController
      x-openapi-router-service: MLPoliciesService
=======

>>>>>>> 0cce9822
components:
  responses:
    NotFoundError:
      content:
        application/json:
          schema:
            $ref: '#/components/schemas/Error'
      description: The specified resource was not found
    ForbiddenError:
      content:
        application/json:
          schema:
            $ref: '#/components/schemas/Error'
      description: Forbidden
    InternalServerError:
      content:
        application/json:
          schema:
            $ref: '#/components/schemas/Error'
      description: Internal server error
    UnauthorizedError:
      content:
        application/json:
          schema:
            $ref: '#/components/schemas/Error'
      description: Unauthorized
  schemas:
    AccessToken:
      example:
        isValid: true
        name: name
        _id: id
        token: token
      properties:
        _id:
          maxLength: 24
          minLength: 24
          type: string
        name:
          type: string
        token:
          type: string
        isValid:
          default: true
          type: boolean
      type: object
    AccessTokenRequest:
      example:
        name: name
      properties:
        name:
          type: string
        validityEntity:
          type: string
      type: object
    MemberRequest:
      example:
        userJobTitle: userJobTitle
        userEntity: userEntity
        userLastName: userLastName
        userFirstName: userFirstName
        userRole: viewer
        email: email
        userPermissionTo: account
      properties:
        email:
          type: string
        userFirstName:
          type: string
        userLastName:
          type: string
        userJobTitle:
          type: string
        userPermissionTo:
          enum:
          - account
          - group
          - organization
          type: string
        userEntity:
          type: string
        userRole:
          enum:
          - viewer
          - manager
          - owner
          type: string
      type: object
    Token:
      example:
        _id: id
        org: org
        name: name
        token: token
      properties:
        _id:
          maxLength: 24
          minLength: 24
          type: string
        org:
          type: string
        name:
          type: string
        token:
          type: string
        createdAt:
          type: string
      type: object
    TokenRequest:
      example:
        name: name
      properties:
        name:
          type: string
        description:
          type: string
      type: object
    Account:
      example:
        country: country
        companyType: companyType
        companyDesc: companyDesc
        enableNotifications: true
        name: name
        _id: _id
      properties:
        _id:
          maxLength: 24
          minLength: 24
          type: string
        name:
          type: string
        companyType:
          type: string
        companyDesc:
          type: string
        country:
          maxLength: 2
          type: string
        enableNotifications:
          default: true
          type: boolean
      type: object
    AccountRequest:
      example:
        country: country
        companyType: companyType
        companyDesc: companyDesc
        enableNotifications: true
        name: name
      properties:
        name:
          type: string
        companyType:
          type: string
        companyDesc:
          type: string
        country:
          maxLength: 2
          type: string
        enableNotifications:
          default: true
          type: boolean
      type: object
    OrganizationRequest:
      example:
        name: name
        group: group
      required:
        - name
        - group
      properties:
        name:
          type: string
        group:
          type: string
      type: object
    Organization:
      example:
        name: name
        _id: _id
        account: account
        group: group
      properties:
        _id:
          maxLength: 24
          minLength: 24
          type: string
        name:
          type: string
        group:
          type: string
        account:
          type: string
      type: object
    ApplyJobsResponse:
      properties:
        ids:
          items:
            type: integer
          type: array
    JobsDeleteRequest:
      properties:
        ids:
          items:
            type: integer
          type: array
    NotificationRequest:
      properties:
        count:
          minimum: 0
          type: integer
      type: object
    NotificationsIDPutRequest:
      example:
        status: read
      properties:
        status:
          enum:
          - read
          - unread
          type: string
    NotificationsPutRequest:
      properties:
        status:
          enum:
          - read
          - unread
          type: string
        ids:
          items:
            type: string
          type: array
    Notification:
      example:
        status: unread
        _id: 123
        title: Router state change
        time: "2019-12-19T12:10:01.667Z"
        device: test0
        machineId: "123"
        details: Router state changed to "Not running"
      properties:
        _id:
          maxLength: 24
          minLength: 24
          type: string
        title:
          type: string
        status:
          enum:
          - read
          - unread
          type: string
        time:
          type: string
        device:
          type: string
          nullable: true
        machineId:
          type: string
        details:
          type: string
      type: object
    JobAttempt:
      example:
        max: 7
        made: 5
        remaining: 2
      properties:
        made:
          type: integer
        remaining:
          type: integer
        max:
          type: integer
      type: object
    Job:
      example:
        progress: 1
        created_at: created_at
        _id: 0
        state: 5
        type: type
        priority: 6
        error: error
        attempts:
          max: 7
          made: 5
          remaining: 2
      properties:
        _id:
          type: integer
        type:
          type: string
        data:
          type: object
        result:
          type: object
        priority:
          type: integer
        error:
          type: string
        progress:
          type: string
        state:
          type: string
        created_at:
          type: string
        attempts:
          type: object
      type: object
    DeviceRequest:
      example:
        interfaces:
        - IPv6: IPv6
          PublicIP: PublicIP
          IPv4: IPv4
          type: WAN
          MAC: MAC
          routing: OSPF
          IPv6Mask: "64"
          isAssigned: true
          driver: driver
          IPv4Mask: "24"
          name: name
          pciaddr: pciaddr
          _id: _id
        - IPv6: IPv6
          PublicIP: PublicIP
          IPv4: IPv4
          type: WAN
          MAC: MAC
          routing: OSPF
          IPv6Mask: "64"
          isAssigned: true
          driver: driver
          IPv4Mask: "24"
          name: name
          pciaddr: pciaddr
          _id: _id
        org: org
        isConnected: true
        upgradeSchedule:
          jobQueued: true
          _id: _id
          time: "2019-12-19T12:10:01.667Z"
        description: description
        defaultRoute: defaultRoute
        deviceStatus: deviceStatus
        deviceToken: deviceToken
        labels:
        - labels
        - labels
        site: site
        hostname: host01
        machineId: machineId
        versions:
          agent: agent
          router: router
          device: device
        name: name
        pendingDevModification: true
        isApproved: true
        staticroutes:
        - destination: destination
          interface: interface
          gateway: gateway
        - destination: destination
          interface: interface
          gateway: gateway
        fromToken: fromToken
        account: account
        ipList: ipList
        dhcp: dhcp list
      properties:
        machineId:
          type: string
        name:
          type: string
        description:
          type: string
        site:
          type: string
        defaultRoute:
          type: string
        isApproved:
          type: boolean
        isConnected:
          type: boolean
        pendingDevModification:
          type: boolean
        hostname:
          type: string
        deviceStatus:
          type: object
        deviceToken:
          type: string
        fromToken:
          type: string
        account:
          type: string
        org:
          type: string
        ipList:
          type: string
        staticroutes:
          items:
            $ref: '#/components/schemas/StaticRoute'
          type: array
        dhcp:
          items:
            $ref: '#/components/schemas/Dhcp'
          type: array
        upgradeSchedule:
          $ref: '#/components/schemas/UpgradeSchedule'
        labels:
          items:
            type: string
          type: array
        interfaces:
          items:
            $ref: '#/components/schemas/Interface'
          type: array
        versions:
          $ref: '#/components/schemas/DeviceVersion'
      type: object
    Device:
      example:
        interfaces:
        - IPv6: IPv6
          PublicIP: PublicIP
          IPv4: IPv4
          type: WAN
          MAC: MAC
          routing: OSPF
          IPv6Mask: "64"
          isAssigned: true
          driver: driver
          IPv4Mask: "24"
          name: name
          pciaddr: pciaddr
          _id: _id
        - IPv6: IPv6
          PublicIP: PublicIP
          IPv4: IPv4
          type: WAN
          MAC: MAC
          routing: OSPF
          IPv6Mask: "64"
          isAssigned: true
          driver: driver
          IPv4Mask: "24"
          name: name
          pciaddr: pciaddr
          _id: _id
        org: org
        isConnected: true
        upgradeSchedule:
          jobQueued: true
          _id: _id
          time: "2019-12-19T12:10:01.667Z"
        description: description
        defaultRoute: defaultRoute
        deviceStatus: deviceStatus
        deviceToken: deviceToken
        labels:
        - labels
        - labels
        machineId: machineId
        site: site
        hostname: host01
        versions:
          agent: agent
          router: router
          device: device
          vpp: vpp
          frr: frr
        name: name
        _id: _id
        pendingDevModification: true
        isApproved: true
        staticroutes:
        - id: 1
          destination: 20.20.0.0
          gateway: 20.20.0.1
          interface: eth0
        - id: 2
          destination: 10.10.0.0
          gateway: 10.10.0.1
          interface: eth1
        fromToken: fromToken
        account: account
        ipList: ipList
        dhcp: dhcp list
      properties:
        _id:
          maxLength: 24
          minLength: 24
          type: string
        machineId:
          type: string
        name:
          type: string
        description:
          type: string
        site:
          type: string
        defaultRoute:
          type: string
        isApproved:
          type: boolean
        isConnected:
          type: boolean
        pendingDevModification:
          type: boolean
        hostname:
          type: string
        deviceStatus:
          type: object
        deviceToken:
          type: string
        fromToken:
          type: string
        account:
          type: string
        org:
          type: string
        ipList:
          type: string
        staticroutes:
          items:
            $ref: '#/components/schemas/StaticRoute'
          type: array
        dhcp:
          items:
            $ref: '#/components/schemas/Dhcp'
          type: array
        upgradeSchedule:
          $ref: '#/components/schemas/UpgradeSchedule'
        labels:
          items:
            type: string
          type: array
        interfaces:
          items:
            $ref: '#/components/schemas/Interface'
          type: array
        versions:
          $ref: '#/components/schemas/DeviceVersion'
      type: object
    UpgradeSchedule:
      example:
        jobQueued: true
        _id: _id
        time: "2019-12-19T12:10:01.667Z"
      properties:
        _id:
          maxLength: 24
          minLength: 24
          type: string
        time:
          type: string
          nullable: true
        jobQueued:
          type: boolean
      type: object
    Interface:
      example:
        IPv6: IPv6
        PublicIP: PublicIP
        IPv4: IPv4
        type: WAN
        MAC: MAC
        routing: OSPF
        IPv6Mask: "64"
        isAssigned: true
        driver: driver
        IPv4Mask: "24"
        name: name
        pciaddr: pciaddr
        _id: _id
      properties:
        _id:
          maxLength: 24
          minLength: 24
          type: string
        pciaddr:
          type: string
        driver:
          type: string
        IPv4:
          type: string
        IPv6:
          type: string
        PublicIP:
          type: string
        isAssigned:
          type: boolean
        routing:
          enum:
          - OSPF
          - NONE
          type: string
        type:
          enum:
          - WAN
          - LAN
          - NONE
          type: string
        IPv4Mask:
          type: string
        MAC:
          type: string
        name:
          type: string
        IPv6Mask:
          type: string
      type: object
    DeviceVersion:
      example:
        agent: agent
        router: router
        device: device
      properties:
        agent:
          type: string
        device:
          type: string
        router:
          type: string
      type: object
    DeviceLatestVersion:
      example:
        "versions":
          "device": "1.1.51"
          "agent": "1.0.39"
          "vpp": "19.01-rc0"
          "frr": "7.1"
          "router": "01.01.10"
        "versionDeadline": "2020-03-15T00:00:00.000Z"
      properties:
        versions:
          $ref: '#/components/schemas/DeviceVersion'
        versionDeadLite:
          type: string
    Role:
      enum:
      - owner
      - manager
      - viewer
      type: string
    Member:
      example:
        user_email: user_email
        role: owner
        user__id: user__id
        user_name: user_name
        account_name: account_name
        _id: _id
        to: to
        organization_name: organization_name
        account__id: account__id
        group: group
        organization__id: organization__id
      properties:
        _id:
          maxLength: 24
          minLength: 24
          type: string
        user__id:
          maxLength: 24
          minLength: 24
          type: string
        user_name:
          type: string
        user_email:
          type: string
        to:
          type: string
        account_name:
          type: string
        account__id:
          maxLength: 24
          minLength: 24
          type: string
        group:
          type: string
          nullable: true
        organization_name:
          type: string
          nullable: true
        organization__id:
          maxLength: 24
          minLength: 24
          type: string
          nullable: true
        role:
          $ref: '#/components/schemas/Role'
      type: object
    LoginRequest:
      example:
        password: password
        username: username
      properties:
        username:
          type: string
        password:
          type: string
      required: ["username", "password"]
      type: object
    LoginResponse:
      example:
        username: "John Doe"
      properties:
        username:
          type: string
      type: object
    DeviceStatus:
      enum:
      - connected
      - disconnected
      type: string
    DeviceRouteInformation:
      example:
        osRoutes:
        - metric: 0
          destination: destination
          flags: flags
          interface: interface
          gateway: gateway
          mask: mask
        - metric: 0
          destination: destination
          flags: flags
          interface: interface
          gateway: gateway
          mask: mask
        vppRoutes:
        - metric: 6
        - metric: 6
      properties:
        status:
          $ref: '#/components/schemas/DeviceStatus'
        osRoutes:
          items:
            $ref: '#/components/schemas/DeviceRouteOs'
          type: array
        vppRoutes:
          items:
            $ref: '#/components/schemas/DeviceRouteVpp'
          type: array
      type: object
    DeviceRouteOs:
      example:
        metric: 0
        destination: destination
        flags: flags
        interface: interface
        gateway: gateway
        mask: mask
      properties:
        metric:
          type: integer
        destination:
          type: string
        mask:
          type: string
        flags:
          type: string
        interface:
          type: string
        gateway:
          type: string
      type: object
    DeviceRouteVpp:
      example:
        metric: 6
      properties:
        metric:
          type: integer
      type: object
    DeviceStatistics:
      example:
        status: status
      properties:
        status:
          type: object
      type: object
    DeviceConfiguration:
      example:
        configuration:
        - message: message
          params:
          - {}
          - {}
        - message: message
          params:
          - {}
          - {}
        status: connected
      properties:
        status:
          $ref: '#/components/schemas/DeviceStatus'
        configuration:
          items:
            $ref: '#/components/schemas/DeviceConfigurationItem'
          type: array
      type: object
    DeviceConfigurationItem:
      example:
        message: message
        params:
        - {}
        - {}
      properties:
        message:
          type: string
        params:
          type: object
      type: object
    DeviceLog:
      example:
        logs:
        - logs
        - logs
        status: connected
      properties:
        status:
          $ref: '#/components/schemas/DeviceStatus'
        logs:
          items:
            type: string
          type: array
      type: object
    DeviceUpgradeRequest:
      type: object
      properties:
        date:
          type: string
    DevicesUpgradeRequest:
      type: object
      properties:
        devices:
          type: array
          items:
            type: string
        date:
          type: string
    Tunnel:
      example:
        tunnelStatusA: '{}'
        num: 0
        interfaceADetails: '{}'
        isActive: true
        interfaceBDetails: '{}'
        tunnelStatusB: '{}'
        interfaceA: '{}'
        interfaceB: '{}'
        deviceA: '{}'
        deviceAconf: true
        deviceB: '{}'
        __v: 6
        deviceBconf: true
        _id: _id
      properties:
        num:
          type: integer
        isActive:
          type: boolean
        deviceAconf:
          type: boolean
        deviceBconf:
          type: boolean
        _id:
          maxLength: 24
          minLength: 24
          type: string
        __v:
          type: integer
        deviceA:
          type: object
        deviceB:
          type: object
        interfaceA:
          type: object
        interfaceB:
          type: object
        interfaceADetails:
          type: object
        interfaceBDetails:
          type: object
        tunnelStatusA:
          type: object
        tunnelStatusB:
          type: object
      type: object
    StaticRouteRequest:
      example:
        _id: _id
        destination: destination
        interface: interface
        gateway: gateway
        metric: metric
      properties:
        _id:
          maxLength: 24
          minLength: 24
          type: string
        destination:
          description: Destination
          maxLength: 24
          type: string
        gateway:
          description: Gateway to use
          maxLength: 24
          type: string
        interface:
          description: Interface name
          maxLength: 24
          type: string
        metric:
          description: Route metric
          type: string
      type: object
    StaticRoute:
      example:
        destination: destination
        ifname: interface
        gateway: gateway
        metric: metric
        status: "completed"
      properties:
        _id:
          type: string
        destination:
          description: Destination
          maxLength: 24
          type: string
        gateway:
          description: Gateway to use
          maxLength: 24
          type: string
        ifname:
          description: Interface name
          maxLength: 24
          type: string
        metric:
          description: Route metric
          type: string
        status:
          description: Route status
          type: string
      type: object
    DhcpMacAssign:
      example:
        host: "host1"
        mac: "08:00:27:fd:00:00"
        ipv4: "20.20.20.20"
      properties:
        host:
          description: Device hostname
          minLength: 1
          maxLength: 253
          type: string
        mac:
          description: MAC Address
          maxLength: 20
          type: string
        ipv4:
          description: IPv4 Address
          maxLength: 20
          type: string
      required:
      - host
      - mac
      - ipv4
    DhcpRequest:
      example:
        interface: "0000:00:08.00"
        rangeStart: "20.20.20.2"
        rangeEnd: "20.20.20.255"
        dns: ["8.8.8.8", "8.8.8.4"]
        macAssign: [{"host":"host1", "mac":"08:00:27:fd:00:00", "ipv4":"20.20.20.20"}]
      properties:
        interface:
          description: Interface PCI Address
          maxLength: 24
          type: string
        rangeStart:
          description: Start IP Range
          maxLength: 20
          type: string
        rangeEnd:
          description: End IP Range
          maxLength: 20
          type: string
        dns:
          description: List of DNS address
          items:
            type: string
            maxLength: 20
          type: array
        macAssign:
          description: List of MAC Assignments
          items:
            $ref: '#/components/schemas/DhcpMacAssign'
          type: array
      required:
      - interface
      - rangeStart
      - rangeEnd
      type: object
    Dhcp:
      example:
        _id: "5e5f662f1b0eba50742b6223"
        interface: "0000:00:08.00"
        rangeStart: "20.20.20.2"
        rangeEnd: "20.20.20.255"
        dns: ["8.8.8.8", "8.8.8.4"]
        macAssign: [{"host":"host1", "mac":"08:00:27:fd:00:00", "ipv4":"20.20.20.20"}]
        status: "completed"
      properties:
        _id:
          maxLength: 24
          minLength: 24
          type: string
        interface:
          description: Interface PCI Address
          maxLength: 24
          type: string
        rangeStart:
          description: Start IP Range
          maxLength: 20
          type: string
        rangeEnd:
          description: End IP Range
          maxLength: 20
          type: string
        dns:
          description: List of DNS address
          items:
            type: string
            maxLength: 20
          type: array
        macAssign:
          description: List of MAC Assignments
          items:
            $ref: '#/components/schemas/DhcpMacAssign'
          type: array
        status:
          description: Route status
          type: string
      type: object
    ResetPasswordRequest:
      example:
        email: email
      properties:
        email:
          type: string
      type: object
    UpdatePasswordRequest:
        example:
          email: email
        properties:
          email:
            type: string
        type: object
    OrganizationSelectRequest:
      properties:
        org:
          type: string
      type: object
    RegisterAccountRequest:
      example:
        userJobTitle: userJobTitle
        serviceType: Provider
        country: country
        password: password
        accountName: accountName
        userLastName: userLastName
        userPhoneNumber: userPhoneNumber
        acceptTerms: true
        userFirstName: userFirstName
        companySize: companySize
        email: email
        numberSites: 0
      properties:
        accountName:
          type: string
        email:
          type: string
        userFirstName:
          type: string
        userLastName:
          type: string
        userJobTitle:
          type: string
        userPhoneNumber:
          type: string
        password:
          type: string
        country:
          maxLength: 2
          type: string
        companySize:
          type: string
        serviceType:
          enum:
          - Provider
          - Internal
          type: string
        numberSites:
          type: integer
        acceptTerms:
          type: boolean
      type: object
    AccountSelectRequest:
      example:
        account: "12345678890"
      properties:
        account:
          type: string
      type: object
    CreateTunnelCommand:
      properties:
        devices:
          items:
            type: string
          type: array
      type: object
    DeleteTunnelCommand:
      properties:
        id:
          type: string
      type: object
    DeviceCommand:
      type: object
      properties:
        method:
          type: string
        devices:
          type: object
        meta:
          type: object
    Invoice:
      properties:
        id:
          type: string
        type:
          type: string
        payment_method:
          type: string
        amount:
          type: string
        base_currency_code:
          type: string
        status:
          type: string
        date:
          type: string
    BillingSummary:
      properties:
        _id:
          type: string
        current:
          type: integer
        max:
          type: integer
        account:
          type: string
    Billing:
      properties:
        invoices:
          items:
            $ref: '#/components/schemas/Invoice'
          type: array
        summary:
          $ref: '#/components/schemas/BillingSummary'
          nullable: true
        subscription:
          type: string
    CouponRequest:
      properties:
        name:
          type: string
    PathLabel:
      example:
        _id: id
        name: name
        description: description
        color: color,
        type: type
      properties:
        _id:
<<<<<<< HEAD
          maxLength: 24
          minLength: 24
=======
          readOnly: true
>>>>>>> 0cce9822
          type: string
        name:
          type: string
        description:
          type: string
        color:
          type: string
        type:
          enum:
          - DIA
          - Tunnel
          type: string
      required:
      - name
      - description
      - color
      - type
      type: object
    PathLabelRequest:
      example:
        name: name
        description: description
        color: color
      properties:
        name:
          type: string
        description:
          type: string
        color:
          type: string
      required:
        - name
        - description
        - color
        - type
      type: object
<<<<<<< HEAD
    MLPolicy:
      example:
        _id: id
        name: name
        description: description
        rules: [rule 1, rule 2, ...]
      properties:
        _id:
          maxLength: 24
          minLength: 24
          type: string
        name:
          type: string
        description:
          type: string
        rules:
          items:
            $ref: '#/components/schemas/MLRule'
          type: array
      required:
      - _id
      - name
      - description
      - rules
      type: object
    MLPolicyList:
      example:
        id: id
        name: name
      properties:
        _id:
          maxLength: 24
          minLength: 24
          type: string
        name:
          type: string
      required:
      - _id
      - name
    MLPolicyRequest:
      example:
        name: name
        description: description
        rules: [rule 1, rule 2, ...]
      properties:
        name:
          type: string
        description:
          type: string
        rules:
          items:
            $ref: '#/components/schemas/MLRuleRequest'
          type: array
      required:
      - name
      - description
      - rules
      type: object
    MLRule:
      example:
        _id: id
        name: name
        priority: priority
        enabled: true
        classification: classification
        action: action
      properties:
        _id:
          maxLength: 24
          minLength: 24
          type: string
        name:
          type: string
        priority:
          type: integer
          minimum: 0
          maximum: 1000
        enabled:
          type: boolean
        classification:
          schema:
          $ref: '#/components/schemas/MLClassification'
        action:
          schema:
          $ref: '#/components/schemas/MLAction'
      required:
      - _id
      - name
      - priority
      - enabled
      - classification
      - action
      type: object
    MLRuleRequest:
      example:
        name: name
        priority: priority
        enabled: true
        classification: classification
        action: action
      properties:
        name:
          type: string
        priority:
          type: integer
          minimum: 0
          maximum: 1000
        enabled:
            type: boolean
        classification:
          $ref: '#/components/schemas/MLClassification'
        action:
          $ref: '#/components/schemas/MLAction'
      required:
      - name
      - priority
      - enabled
      - classification
      - action
      type: object
    MLClassification:
      example:
        prefix: prefix
        application: application
      anyOf:
      - $ref: '#/components/schemas/MLClassPrefix'
      - $ref: '#/components/schemas/MLClassApp'
      type: object
    MLAction:
      example:
        links: [link1, link2, ...]
        fallback: fallback
      properties:
        links:
          items:
            anyOf:
            - $ref: '#/components/schemas/LinksRequest'
            - $ref: '#/components/schemas/LinksResponse'
          type: array
        order:
          enum:
          - priority
          - load-balancing
        fallback:
          enum:
          - drop
          - by-destination
          type: string
      required:
        - links
        - order
        - fallback
    LinksResponse:
      properties:
        pathlabels:
          items:
            $ref: '#/components/schemas/PathLabel'
          type: array
        order:
          enum:
          - priority
          - load-balancing
          type: string
      type: object
      required:
        - pathlabels
        - order
    LinksRequest:
      properties:
        pathlabels:
          items:
            type: string
          type: array
        order:
          enum:
          - priority
          - load-balancing
          type: string
      type: object
      required:
        - pathlabels
        - order
    MLClassPrefix:
      properties:
        prefix:
          properties:
            ipv4:
              type: string
              # format: ipv4
            ports:
              type: string
              pattern: "^()([0-9]|[1-5]?[0-9]{2,4}|6[1-4][0-9]{3}|65[1-4][0-9]{2}|655[1-2][0-9]|6553[1-5])(-([0-9]|[1-5]?[0-9]{2,4}|6[1-4][0-9]{3}|65[1-4][0-9]{2}|655[1-2][0-9]|6553[1-5]))?$"
            protocol:
              enum:
              - tcp
              - udp
              - icmp
              type: string
          required:
          - ipv4
          - ports
          - protocol
          type: object
    MLClassApp:
      properties:
        application:
          properties:
            name:
              type: string
            category:
              type: string
            serviceClass:
              type: string
            importance:
              enum:
              - ''
              - high
              - medium
              - low
              type: string
          required:
          - name
          - category
          - serviceClass
          - importance
          type: object
=======
>>>>>>> 0cce9822
    Error:
      properties:
        code:
          type: string
        message:
          type: string
      required:
      - code
      - message
      type: object
  securitySchemes:
    apiKey:
      in: header
      name: APIKEY
      type: apiKey
    bearerAuth:
      bearerFormat: JWT
      scheme: bearer
      type: http<|MERGE_RESOLUTION|>--- conflicted
+++ resolved
@@ -4439,340 +4439,6 @@
       - bearerAuth: []
       summary: Delete a Path label
       tags:
-<<<<<<< HEAD
-      - Coupons
-      x-swagger-router-controller: Billing
-      x-openapi-router-controller: BillingController
-      x-openapi-router-service: BillingService
-  /pathlabels:
-    get:
-      operationId: pathlabelsGET
-      parameters:
-      - description: The number of items to skip before starting to collect the result
-          set
-        explode: true
-        in: query
-        name: offset
-        required: false
-        schema:
-          type: integer
-        style: form
-      - description: The numbers of items to return
-        explode: true
-        in: query
-        name: limit
-        required: false
-        schema:
-          type: integer
-        style: form
-      - description: Organization to be filtered by
-        explode: true
-        in: query
-        name: org
-        required: false
-        schema:
-          type: string
-      responses:
-        "200":
-          content:
-            application/json:
-              schema:
-                items:
-                  $ref: '#/components/schemas/PathLabel'
-                type: array
-                x-content-type: application/json
-          description: Successfull operation
-        "401":
-          content:
-            application/json:
-              schema:
-                $ref: '#/components/schemas/Error'
-          description: Unauthorized
-        "403":
-          content:
-            application/json:
-              schema:
-                $ref: '#/components/schemas/Error'
-          description: Forbidden
-        "500":
-          content:
-            application/json:
-              schema:
-                $ref: '#/components/schemas/Error'
-          description: Internal server error
-        default:
-          content:
-            application/json:
-              schema:
-                $ref: '#/components/schemas/Error'
-          description: Unexpected error
-      security:
-      - apiKey: []
-      - bearerAuth: []
-      summary: Get all Path labels
-      tags:
-=======
->>>>>>> 0cce9822
-      - Path Labels
-      x-swagger-router-controller: PathLabels
-      x-openapi-router-controller: PathLabelsController
-      x-openapi-router-service: PathLabelsService
-<<<<<<< HEAD
-    post:
-      operationId: pathlabelsPOST
-      parameters:
-      - description: Organization to be filtered by
-        explode: true
-        in: query
-        name: org
-        required: false
-        schema:
-          type: string
-      requestBody:
-        required: true
-        content:
-          application/json:
-            schema:
-              $ref: '#/components/schemas/PathLabelRequest'
-      responses:
-        "201":
-          content:
-            application/json:
-              schema:
-                $ref: '#/components/schemas/PathLabel'
-          description: Path label created
-        "400":
-          content:
-            application/json:
-              schema:
-                $ref: '#/components/schemas/Error'
-          description: Bad Request
-        "401":
-          content:
-            application/json:
-              schema:
-                $ref: '#/components/schemas/Error'
-          description: Unauthorized
-        "403":
-          content:
-            application/json:
-              schema:
-                $ref: '#/components/schemas/Error'
-          description: Forbidden
-        "500":
-          content:
-            application/json:
-              schema:
-                $ref: '#/components/schemas/Error'
-          description: Internal server error
-        default:
-          content:
-            application/json:
-              schema:
-                $ref: '#/components/schemas/Error'
-          description: Unexpected error
-      security:
-      - apiKey: []
-      - bearerAuth: []
-      summary: Add a new Path label
-      tags:
-      - Path Labels
-      x-swagger-router-controller: PathLabels
-      x-openapi-router-controller: PathLabelsController
-      x-openapi-router-service: PathLabelsService
-  /pathlabels/{id}:
-    get:
-      operationId: pathlabelsIdGET
-      parameters:
-      - description: Numeric ID of the Path label to retrieve
-        explode: false
-        in: path
-        name: id
-        required: true
-        schema:
-          type: string
-        style: simple
-      - description: Organization to be filtered by
-        explode: true
-        in: query
-        name: org
-        required: false
-        schema:
-          type: string
-      responses:
-        "200":
-          content:
-            application/json:
-              schema:
-                $ref: '#/components/schemas/PathLabel'
-                x-content-type: application/json
-          description: Successfull operation
-        "401":
-          content:
-            application/json:
-              schema:
-                $ref: '#/components/schemas/Error'
-          description: Unauthorized
-        "403":
-          content:
-            application/json:
-              schema:
-                $ref: '#/components/schemas/Error'
-          description: Forbidden
-        "500":
-          content:
-            application/json:
-              schema:
-                $ref: '#/components/schemas/Error'
-          description: Internal server error
-        default:
-          content:
-            application/json:
-              schema:
-                $ref: '#/components/schemas/Error'
-          description: Unexpected error
-      security:
-      - apiKey: []
-      - bearerAuth: []
-      summary: Get a Path label by id
-      tags:
-      - Path Labels
-      x-swagger-router-controller: PathLabels
-      x-openapi-router-controller: PathLabelsController
-      x-openapi-router-service: PathLabelsService
-    put:
-      operationId: pathlabelsIdPUT
-      parameters:
-      - description: Numeric ID of the Path label to modify
-        explode: false
-        in: path
-        name: id
-        required: true
-        schema:
-          type: string
-        style: simple
-      - description: Organization to be filtered by
-        explode: true
-        in: query
-        name: org
-        required: false
-        schema:
-          type: string
-      requestBody:
-        content:
-          application/json:
-            schema:
-              $ref: '#/components/schemas/PathLabelRequest'
-      responses:
-        "201":
-          content:
-            application/json:
-              schema:
-                $ref: '#/components/schemas/PathLabel'
-          description: A new Path label created
-        "200":
-          content:
-            application/json:
-              schema:
-                $ref: '#/components/schemas/PathLabel'
-          description: Path label was modified
-        "400":
-          description: Bad Request
-        "401":
-          content:
-            application/json:
-              schema:
-                $ref: '#/components/schemas/Error'
-          description: Unauthorized
-        "403":
-          content:
-            application/json:
-              schema:
-                $ref: '#/components/schemas/Error'
-          description: Forbidden
-        "404":
-          content:
-            application/json:
-              schema:
-                $ref: '#/components/schemas/Error'
-          description: The specified resource was not found
-        "500":
-          content:
-            application/json:
-              schema:
-                $ref: '#/components/schemas/Error'
-          description: Internal server error
-        default:
-          content:
-            application/json:
-              schema:
-                $ref: '#/components/schemas/Error'
-          description: Unexpected error
-      security:
-      - apiKey: []
-      - bearerAuth: []
-      summary: Modify a Path label
-      tags:
-      - Path Labels
-      x-swagger-router-controller: PathLabels
-      x-openapi-router-controller: PathLabelsController
-      x-openapi-router-service: PathLabelsService
-    delete:
-      operationId: pathlabelsIdDELETE
-      parameters:
-      - description: Numeric ID of the Path label to delete
-        explode: false
-        in: path
-        name: id
-        required: true
-        schema:
-          type: string
-        style: simple
-      - description: Organization to be filtered by
-        explode: true
-        in: query
-        name: org
-        required: false
-        schema:
-          type: string
-      responses:
-        "204":
-          description: Successfull operation
-        "401":
-          content:
-            application/json:
-              schema:
-                $ref: '#/components/schemas/Error'
-          description: Unauthorized
-        "403":
-          content:
-            application/json:
-              schema:
-                $ref: '#/components/schemas/Error'
-          description: Forbidden
-        "404":
-          content:
-            application/json:
-              schema:
-                $ref: '#/components/schemas/Error'
-          description: The specified resource was not found
-        "500":
-          content:
-            application/json:
-              schema:
-                $ref: '#/components/schemas/Error'
-          description: Internal server error
-        default:
-          content:
-            application/json:
-              schema:
-                $ref: '#/components/schemas/Error'
-          description: Unexpected error
-      security:
-      - apiKey: []
-      - bearerAuth: []
-      summary: Delete a Path label
-      tags:
       - Path Labels
       x-swagger-router-controller: PathLabels
       x-openapi-router-controller: PathLabelsController
@@ -5178,9 +4844,6 @@
       x-swagger-router-controller: MLPolicies
       x-openapi-router-controller: MLPoliciesController
       x-openapi-router-service: MLPoliciesService
-=======
-
->>>>>>> 0cce9822
 components:
   responses:
     NotFoundError:
@@ -6376,12 +6039,8 @@
         type: type
       properties:
         _id:
-<<<<<<< HEAD
           maxLength: 24
           minLength: 24
-=======
-          readOnly: true
->>>>>>> 0cce9822
           type: string
         name:
           type: string
@@ -6418,7 +6077,6 @@
         - color
         - type
       type: object
-<<<<<<< HEAD
     MLPolicy:
       example:
         _id: id
@@ -6645,8 +6303,6 @@
           - serviceClass
           - importance
           type: object
-=======
->>>>>>> 0cce9822
     Error:
       properties:
         code:
