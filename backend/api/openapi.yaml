openapi: 3.0.1
info:
  contact:
    email: yourfriends@flexiwan.com
    name: API support
    url: https://flexiwan.com
  description: This is the REST API for flexiWAN management.
  license:
    name: AGPLv3
    url: https://www.gnu.org/licenses/agpl-3.0.en.html
  termsOfService: https://flexiwan.com/legal/terms-of-service/
  title: FlexiWAN API
  version: 1.0.0
servers:
- description: Main server
  url: https://manage.flexiwan.com:443/api
paths:
  /tokens:
    get:
      operationId: tokensGET
      parameters:
      - description: The number of items to skip before starting to collect the result
          set
        explode: true
        in: query
        name: offset
        required: false
        schema:
          type: integer
        style: form
      - description: The numbers of items to return
        explode: true
        in: query
        name: limit
        required: false
        schema:
          type: integer
        style: form
      - description: Organization to be filtered by
        explode: true
        in: query
        name: org
        required: false
        schema:
          type: string

      responses:
        "200":
          content:
            application/json:
              schema:
                items:
                  $ref: '#/components/schemas/Token'
                type: array
                x-content-type: application/json
          description: Successful operation
        "401":
          content:
            application/json:
              schema:
                $ref: '#/components/schemas/Error'
          description: Unauthorized
        "403":
          content:
            application/json:
              schema:
                $ref: '#/components/schemas/Error'
          description: Forbidden
        "500":
          content:
            application/json:
              schema:
                $ref: '#/components/schemas/Error'
          description: Internal server error
        default:
          content:
            application/json:
              schema:
                $ref: '#/components/schemas/Error'
          description: Unexpected error
      security:
      - apiKey: []
      - bearerAuth: []
      summary: Get all Tokens
      tags:
      - Tokens
      x-swagger-router-controller: Tokens
      x-openapi-router-controller: TokensController
      x-openapi-router-service: TokensService
    post:
      operationId: tokensPOST
      parameters:
      - description: Organization to be filtered by
        explode: true
        in: query
        name: org
        required: false
        schema:
          type: string
      requestBody:
        content:
          application/json:
            schema:
              $ref: '#/components/schemas/TokenRequest'
      responses:
        "201":
          content:
            application/json:
              schema:
                $ref: '#/components/schemas/Token'
          description: Created
          headers:
            Location:
              description: Location of a new resource created
              explode: false
              required: true
              schema:
                type: string
              style: simple
        "400":
          content:
            application/json:
              schema:
                $ref: '#/components/schemas/Error'
          description: Bad Request
        "401":
          content:
            application/json:
              schema:
                $ref: '#/components/schemas/Error'
          description: Unauthorized
        "403":
          content:
            application/json:
              schema:
                $ref: '#/components/schemas/Error'
          description: Forbidden
        "500":
          content:
            application/json:
              schema:
                $ref: '#/components/schemas/Error'
          description: Internal server error
        default:
          content:
            application/json:
              schema:
                $ref: '#/components/schemas/Error'
          description: Unexpected error
      security:
      - apiKey: []
      - bearerAuth: []
      summary: Create new access token
      tags:
      - Tokens
      x-swagger-router-controller: Tokens
      x-openapi-router-controller: TokensController
      x-openapi-router-service: TokensService
  /tokens/{id}:
    get:
      operationId: tokensIdGET
      parameters:
      - description: Numeric ID of the Token to retrieve
        explode: false
        in: path
        name: id
        required: true
        schema:
          type: string
        style: simple
      - description: Organization to be filtered by
        explode: true
        in: query
        name: org
        required: false
        schema:
          type: string
      responses:
        "200":
          content:
            application/json:
              schema:
                $ref: '#/components/schemas/Token'
          description: Successful operation
        "401":
          content:
            application/json:
              schema:
                $ref: '#/components/schemas/Error'
          description: Unauthorized
        "403":
          content:
            application/json:
              schema:
                $ref: '#/components/schemas/Error'
          description: Forbidden
        "500":
          content:
            application/json:
              schema:
                $ref: '#/components/schemas/Error'
          description: Internal server error
        default:
          content:
            application/json:
              schema:
                $ref: '#/components/schemas/Error'
          description: Unexpected error
      security:
      - apiKey: []
      - bearerAuth: []
      summary: Get all Tokens
      tags:
      - Tokens
      x-swagger-router-controller: Tokens
      x-openapi-router-controller: TokensController
      x-openapi-router-service: TokensService
    delete:
      operationId: tokensIdDELETE
      parameters:
      - description: Numeric ID of the Token to delete
        explode: false
        in: path
        name: id
        required: true
        schema:
          type: string
        style: simple
      - description: Organization to be filtered by
        explode: true
        in: query
        name: org
        required: false
        schema:
          type: string
      responses:
        "204":
          description: Successful operation
        "401":
          content:
            application/json:
              schema:
                $ref: '#/components/schemas/Error'
          description: Unauthorized
        "403":
          content:
            application/json:
              schema:
                $ref: '#/components/schemas/Error'
          description: Forbidden
        "404":
          content:
            application/json:
              schema:
                $ref: '#/components/schemas/Error'
          description: The specified resource was not found
        "500":
          content:
            application/json:
              schema:
                $ref: '#/components/schemas/Error'
          description: Internal server error
        default:
          content:
            application/json:
              schema:
                $ref: '#/components/schemas/Error'
          description: Unexpected error
      security:
      - apiKey: []
      - bearerAuth: []
      summary: Delete token
      tags:
      - Tokens
      x-swagger-router-controller: Tokens
      x-openapi-router-controller: TokensController
      x-openapi-router-service: TokensService
    put:
      operationId: tokensIdPUT
      parameters:
      - description: Numeric ID of the Token to modify
        explode: false
        in: path
        name: id
        required: true
        schema:
          type: string
        style: simple
      - description: Organization to be filtered by
        explode: true
        in: query
        name: org
        required: false
        schema:
          type: string
      requestBody:
        content:
          application/json:
            schema:
              $ref: '#/components/schemas/TokenRequest'
      responses:
        "201":
          content:
            application/json:
              schema:
                $ref: '#/components/schemas/Token'
          description: Created
        "400":
          description: Bad Request
        "401":
          content:
            application/json:
              schema:
                $ref: '#/components/schemas/Error'
          description: Unauthorized
        "403":
          content:
            application/json:
              schema:
                $ref: '#/components/schemas/Error'
          description: Forbidden
        "404":
          content:
            application/json:
              schema:
                $ref: '#/components/schemas/Error'
          description: The specified resource was not found
        "500":
          content:
            application/json:
              schema:
                $ref: '#/components/schemas/Error'
          description: Internal server error
        default:
          content:
            application/json:
              schema:
                $ref: '#/components/schemas/Error'
          description: Unexpected error
      security:
      - apiKey: []
      - bearerAuth: []
      summary: Modify a token
      tags:
      - Tokens
      x-swagger-router-controller: Tokens
      x-openapi-router-controller: TokensController
      x-openapi-router-service: TokensService
  /accesstokens:
    get:
      operationId: accesstokensGET
      parameters:
      - description: The number of items to skip before starting to collect the result
          set
        explode: true
        in: query
        name: offset
        required: false
        schema:
          type: integer
        style: form
      - description: The numbers of items to return
        explode: true
        in: query
        name: limit
        required: false
        schema:
          type: integer
        style: form
      - description: Organization to be filtered by
        explode: true
        in: query
        name: org
        required: false
        schema:
          type: string
      responses:
        "200":
          content:
            application/json:
              schema:
                items:
                  $ref: '#/components/schemas/AccessToken'
                type: array
                x-content-type: application/json
          description: Successful operation
        "401":
          content:
            application/json:
              schema:
                $ref: '#/components/schemas/Error'
          description: Unauthorized
        "403":
          content:
            application/json:
              schema:
                $ref: '#/components/schemas/Error'
          description: Forbidden
        "500":
          content:
            application/json:
              schema:
                $ref: '#/components/schemas/Error'
          description: Internal server error
        default:
          content:
            application/json:
              schema:
                $ref: '#/components/schemas/Error'
          description: Unexpected error
      security:
      - apiKey: []
      - bearerAuth: []
      summary: Get all AccessTokens
      tags:
      - Access Tokens
      x-swagger-router-controller: AccessTokens
      x-openapi-router-controller: AccessTokensController
      x-openapi-router-service: AccessTokensService
    post:
      operationId: accesstokensPOST
      parameters:
      - description: Organization to be filtered by
        explode: true
        in: query
        name: org
        required: false
        schema:
          type: string
      requestBody:
        content:
          application/json:
            schema:
              $ref: '#/components/schemas/AccessTokenRequest'
      responses:
        "201":
          content:
            application/json:
              schema:
                $ref: '#/components/schemas/AccessToken'
          description: Created
          headers:
            Location:
              description: Location of a new resource created
              explode: false
              required: true
              schema:
                type: string
              style: simple
        "400":
          description: Bad Request
        "401":
          content:
            application/json:
              schema:
                $ref: '#/components/schemas/Error'
          description: Unauthorized
        "403":
          content:
            application/json:
              schema:
                $ref: '#/components/schemas/Error'
          description: Forbidden
        "500":
          content:
            application/json:
              schema:
                $ref: '#/components/schemas/Error'
          description: Internal server error
        default:
          content:
            application/json:
              schema:
                $ref: '#/components/schemas/Error'
          description: Unexpected error
      security:
      - apiKey: []
      - bearerAuth: []
      summary: Create new access token
      tags:
      - Access Tokens
      x-swagger-router-controller: AccessTokens
      x-openapi-router-controller: AccessTokensController
      x-openapi-router-service: AccessTokensService
  /accesstokens/{id}:
    delete:
      operationId: accesstokensIdDELETE
      parameters:
      - description: Numeric ID of the Access token to delete
        explode: false
        in: path
        name: id
        required: true
        schema:
          type: string
        style: simple
      - description: Organization to be filtered by
        explode: true
        in: query
        name: org
        required: false
        schema:
          type: string
      responses:
        "204":
          description: Successful operation
        "401":
          content:
            application/json:
              schema:
                $ref: '#/components/schemas/Error'
          description: Unauthorized
        "403":
          content:
            application/json:
              schema:
                $ref: '#/components/schemas/Error'
          description: Forbidden
        "404":
          content:
            application/json:
              schema:
                $ref: '#/components/schemas/Error'
          description: The specified resource was not found
        "500":
          content:
            application/json:
              schema:
                $ref: '#/components/schemas/Error'
          description: Internal server error
        default:
          content:
            application/json:
              schema:
                $ref: '#/components/schemas/Error'
          description: Unexpected error
      security:
      - apiKey: []
      - bearerAuth: []
      summary: Delete access token
      tags:
      - Access Tokens
      x-swagger-router-controller: AccessTokens
      x-openapi-router-controller: AccessTokensController
      x-openapi-router-service: AccessTokensService
  /devices:
    get:
      operationId: devicesGET
      parameters:
      - description: The number of items to skip before starting to collect the result
          set
        explode: true
        in: query
        name: offset
        required: false
        schema:
          type: integer
        style: form
      - description: The numbers of items to return
        explode: true
        in: query
        name: limit
        required: false
        schema:
          type: integer
        style: form
      - description: Organization to be filtered by
        explode: true
        in: query
        name: org
        required: false
        schema:
          type: string
      responses:
        "200":
          content:
            application/json:
              schema:
                items:
                  $ref: '#/components/schemas/Device'
                type: array
                x-content-type: application/json
          description: Successful operation
        "401":
          content:
            application/json:
              schema:
                $ref: '#/components/schemas/Error'
          description: Unauthorized
        "403":
          content:
            application/json:
              schema:
                $ref: '#/components/schemas/Error'
          description: Forbidden
        "404":
          content:
            application/json:
              schema:
                $ref: '#/components/schemas/Error'
          description: The specified resource was not found
        "500":
          content:
            application/json:
              schema:
                $ref: '#/components/schemas/Error'
          description: Internal server error
        default:
          content:
            application/json:
              schema:
                $ref: '#/components/schemas/Error'
          description: Unexpected error
      security:
      - apiKey: []
      - bearerAuth: []
      summary: Get all registered devices
      tags:
      - Devices
      x-swagger-router-controller: Devices
      x-openapi-router-controller: DevicesController
      x-openapi-router-service: DevicesService
  /devices/latestVersions:
    get:
      operationId: devicesLatestVersionsGET
      responses:
       "200":
         content:
           application/json:
             schema:
               $ref: '#/components/schemas/DeviceLatestVersion'
         description: Successful operation
       "401":
         content:
           application/json:
             schema:
               $ref: '#/components/schemas/Error'
         description: Unauthorized
       "403":
         content:
           application/json:
             schema:
               $ref: '#/components/schemas/Error'
         description: Forbidden
       "404":
         content:
           application/json:
             schema:
               $ref: '#/components/schemas/Error'
         description: The specified resource was not found
       "500":
         content:
           application/json:
             schema:
               $ref: '#/components/schemas/Error'
         description: Internal server error
       default:
         content:
           application/json:
             schema:
               $ref: '#/components/schemas/Error'
         description: Unexpected error
      security:
      - apiKey: []
      - bearerAuth: []
      summary: Get devices latest available version
      tags:
      - Devices
      x-swagger-router-controller: Devices
      x-openapi-router-controller: DevicesController
      x-openapi-router-service: DevicesService
  /devices/apply:
    post:
      operationId: devicesApplyPOST
      parameters:
      - description: Organization to be filtered by
        explode: true
        in: query
        name: org
        required: false
        schema:
          type: string
      requestBody:
        content:
          application/json:
            schema:
              $ref: '#/components/schemas/DeviceCommand'
      responses:
        "202":
          content:
            application/json:
              schema:
                $ref: '#/components/schemas/ApplyJobsResponse'
          description: Job IDs Created
          headers:
            Location:
              description: Location of a new resource created
              explode: false
              required: true
              schema:
                type: string
              style: simple
        "401":
          content:
            application/json:
              schema:
                $ref: '#/components/schemas/Error'
          description: Unauthorized
        "403":
          content:
            application/json:
              schema:
                $ref: '#/components/schemas/Error'
          description: Forbidden
        "500":
          content:
            application/json:
              schema:
                $ref: '#/components/schemas/Error'
          description: Internal server error
        default:
          content:
            application/json:
              schema:
                $ref: '#/components/schemas/Error'
          description: Unexpected error
      security:
      - apiKey: []
      - bearerAuth: []
      summary: Execute an action on the device side
      tags:
      - Devices
      x-swagger-router-controller: Devices
      x-openapi-router-controller: DevicesController
      x-openapi-router-service: DevicesService
  /devices/upgdSched:
    post:
      operationId: devicesUpgdSchedPOST
      requestBody:
        content:
          application/json:
            schema:
              $ref: '#/components/schemas/DevicesUpgradeRequest'
      parameters: 
      - description: Organization to be filtered by
        explode: true
        in: query
        name: org
        required: false
        schema:
          type: string
      responses:
        "201":
          content:
            application/json:
              schema:
                type: object
          description: Created
          headers:
            Location:
              description: Location of a new resource created
              explode: false
              required: true
              schema:
                type: string
              style: simple
        "400":
          description: Bad Request
        "401":
          content:
            application/json:
              schema:
                $ref: '#/components/schemas/Error'
          description: Unauthorized
        "403":
          content:
            application/json:
              schema:
                $ref: '#/components/schemas/Error'
          description: Forbidden
        "500":
          content:
            application/json:
              schema:
                $ref: '#/components/schemas/Error'
          description: Internal server error
        default:
          content:
            application/json:
              schema:
                $ref: '#/components/schemas/Error'
          description: Unexpected error
      security:
      - apiKey: []
      - bearerAuth: []
      summary: Schedule upgrade of devices
      tags:
      - Devices
      x-swagger-router-controller: Devices
      x-openapi-router-controller: DevicesController
      x-openapi-router-service: DevicesService
  /devices/{id}:
    get:
      operationId: devicesIdGET
      parameters:
      - description: Numeric ID of the Device to retrieve
        explode: false
        in: path
        name: id
        required: true
        schema:
          type: string
        style: simple
      - description: Organization to be filtered by
        explode: true
        in: query
        name: org
        required: false
        schema:
          type: string
      responses:
        "200":
          content:
            application/json:
              schema:
                items:
                  $ref: '#/components/schemas/Device'
                type: array
                x-content-type: application/json
          description: Successful operation
        "401":
          content:
            application/json:
              schema:
                $ref: '#/components/schemas/Error'
          description: Unauthorized
        "403":
          content:
            application/json:
              schema:
                $ref: '#/components/schemas/Error'
          description: Forbidden
        "404":
          content:
            application/json:
              schema:
                $ref: '#/components/schemas/Error'
          description: The specified resource was not found
        "500":
          content:
            application/json:
              schema:
                $ref: '#/components/schemas/Error'
          description: Internal server error
        default:
          content:
            application/json:
              schema:
                $ref: '#/components/schemas/Error'
          description: Unexpected error
      security:
      - apiKey: []
      - bearerAuth: []
      summary: Get all registered devices
      tags:
      - Devices
      x-swagger-router-controller: Devices
      x-openapi-router-controller: DevicesController
      x-openapi-router-service: DevicesService
    delete:
      operationId: devicesIdDELETE
      parameters:
      - description: Numeric ID of the Device to delete
        explode: false
        in: path
        name: id
        required: true
        schema:
          type: string
        style: simple
      - description: Organization to be filtered by
        explode: true
        in: query
        name: org
        required: false
        schema:
          type: string
      responses:
       "204":
         description: Successful operation
       "401":
         content:
           application/json:
             schema:
               $ref: '#/components/schemas/Error'
         description: Unauthorized
       "403":
         content:
           application/json:
             schema:
               $ref: '#/components/schemas/Error'
         description: Forbidden
       "404":
         content:
           application/json:
             schema:
               $ref: '#/components/schemas/Error'
         description: The specified resource was not found
       "500":
         content:
           application/json:
             schema:
               $ref: '#/components/schemas/Error'
         description: Internal server error
       default:
         content:
           application/json:
             schema:
               $ref: '#/components/schemas/Error'
         description: Unexpected error
      security:
      - apiKey: []
      - bearerAuth: []
      summary: Delete device
      tags:
      - Devices
      x-swagger-router-controller: Devices
      x-openapi-router-controller: DevicesController
      x-openapi-router-service: DevicesService
    put:
      operationId: devicesIdPUT
      parameters:
      - description: Numeric ID of the Device to modify
        explode: false
        in: path
        name: id
        required: true
        schema:
          type: string
        style: simple
      - description: Organization to be filtered by
        explode: true
        in: query
        name: org
        required: false
        schema:
          type: string
      requestBody:
       content:
         application/json:
           schema:
             $ref: '#/components/schemas/DeviceRequest'
      responses:
       "200":
         content:
           application/json:
             schema:
               $ref: '#/components/schemas/Device'
         description: Successful operation
       "401":
         content:
           application/json:
             schema:
               $ref: '#/components/schemas/Error'
         description: Unauthorized
       "403":
         content:
           application/json:
             schema:
               $ref: '#/components/schemas/Error'
         description: Forbidden
       "404":
         content:
           application/json:
             schema:
               $ref: '#/components/schemas/Error'
         description: The specified resource was not found
       "500":
         content:
           application/json:
             schema:
               $ref: '#/components/schemas/Error'
         description: Internal server error
       default:
         content:
           application/json:
             schema:
               $ref: '#/components/schemas/Error'
         description: Unexpected error
      security:
      - apiKey: []
      - bearerAuth: []
      summary: Modify device
      tags:
      - Devices
      x-swagger-router-controller: Devices
      x-openapi-router-controller: DevicesController
      x-openapi-router-service: DevicesService
  /devices/{id}/upgdSched:
    post:
      operationId: devicesIdUpgdSchedPOST
      parameters:
      - description: Numeric ID of the Device to be upgraded
        explode: false
        in: path
        name: id
        required: true
        schema:
          type: string
        style: simple
      - description: Organization to be filtered by
        explode: true
        in: query
        name: org
        required: false
        schema:
          type: string
      requestBody:
        content:
          application/json:
            schema:
              $ref: '#/components/schemas/DeviceUpgradeRequest'
      responses:
        "201":
          content:
            application/json:
              schema:
                type: object
          description: Created
          headers:
            Location:
              description: Location of a new resource created
              explode: false
              required: true
              schema:
                type: string
              style: simple
        "400":
          description: Bad Request
        "401":
          content:
            application/json:
              schema:
                $ref: '#/components/schemas/Error'
          description: Unauthorized
        "403":
          content:
            application/json:
              schema:
                $ref: '#/components/schemas/Error'
          description: Forbidden
        "500":
          content:
            application/json:
              schema:
                $ref: '#/components/schemas/Error'
          description: Internal server error
        default:
          content:
            application/json:
              schema:
                $ref: '#/components/schemas/Error'
          description: Unexpected error
      security:
      - apiKey: []
      - bearerAuth: []
      summary: Create new access token
      tags:
      - Devices
      x-swagger-router-controller: Devices
      x-openapi-router-controller: DevicesController
      x-openapi-router-service: DevicesService
  /devices/{id}/configuration:
    get:
      operationId: devicesIdConfigurationGET
      parameters:
      - description: Numeric ID of the Device to retrieve configuration
        explode: false
        in: path
        name: id
        required: true
        schema:
          type: string
        style: simple
      - description: Organization to be filtered by
        explode: true
        in: query
        name: org
        required: false
        schema:
          type: string
      responses:
        "200":
          content:
            application/json:
              schema:
                $ref: '#/components/schemas/DeviceConfiguration'
          description: Successful operation
        "401":
          content:
            application/json:
              schema:
                $ref: '#/components/schemas/Error'
          description: Unauthorized
        "403":
          content:
            application/json:
              schema:
                $ref: '#/components/schemas/Error'
          description: Forbidden
        "404":
          content:
            application/json:
              schema:
                $ref: '#/components/schemas/Error'
          description: The specified resource was not found
        "500":
          content:
            application/json:
              schema:
                $ref: '#/components/schemas/Error'
          description: Internal server error
        default:
          content:
            application/json:
              schema:
                $ref: '#/components/schemas/Error'
          description: Unexpected error
      security:
      - apiKey: []
      - bearerAuth: []
      summary: Get Device
      tags:
      - Devices
      x-swagger-router-controller: Devices
      x-openapi-router-controller: DevicesController
      x-openapi-router-service: DevicesService
#
#  /devices/register:
#    post:
#      operationId: devicesRegisterPOST
#      responses:
#        "204":
#          description: No Content
#        "400":
#          description: Bad Request
#        "401":
#          content:
#            application/json:
#              schema:
#                $ref: '#/components/schemas/Error'
#          description: Unauthorized
#        "402":
#          content:
#            application/json:
#              schema:
#                $ref: "#/components/schemas/Error"
#          description: Payment needed
#        "403":
#          content:
#            application/json:
#              schema:
#                $ref: '#/components/schemas/Error'
#          description: Forbidden
#        "500":
#          content:
#            application/json:
#              schema:
#                $ref: '#/components/schemas/Error'
#          description: Internal server error
#        default:
#          content:
#            application/json:
#              schema:
#                $ref: '#/components/schemas/Error'
#          description: Unexpected error
#      security:
#      - apiKey: []
#      - bearerAuth: []
#      summary: Execute an action on the device side
#      tags:
#      - Devices
#      x-swagger-router-controller: Devices
#      x-openapi-router-controller: DevicesController
#      x-openapi-router-service: DevicesService
#  /devices/execute:
#    post:
#      operationId: devicesExecutePOST
#      parameters:
#      - description: Command to execute
#        explode: true
#        in: query
#        name: action
#        required: true
#        schema:
#          type: string
#        style: form
#      requestBody:
#        content:
#          application/json:
#            schema:
#              $ref: '#/components/schemas/CommandRequest'
#      responses:
#        "204":
#          description: No Content
#        "400":
#          description: Bad Request
#        "401":
#          content:
#            application/json:
#              schema:
#                $ref: '#/components/schemas/Error'
#          description: Unauthorized
#        "403":
#          content:
#            application/json:
#              schema:
#                $ref: '#/components/schemas/Error'
#          description: Forbidden
#        "500":
#          content:
#            application/json:
#              schema:
#                $ref: '#/components/schemas/Error'
#          description: Internal server error
#        default:
#          content:
#            application/json:
#              schema:
#                $ref: '#/components/schemas/Error'
#          description: Unexpected error
#      security:
#      - apiKey: []
#      - bearerAuth: []
#      summary: Execute an action on the device side
#      tags:
#      - Devices
#      x-swagger-router-controller: Devices
#      x-openapi-router-controller: DevicesController
#      x-openapi-router-service: DevicesService

  /tunnels:
    get:
      operationId: tunnelsGET
      parameters:
      - description: The number of items to skip before starting to collect the result
          set
        explode: true
        in: query
        name: offset
        required: false
        schema:
          type: integer
        style: form
      - description: The numbers of items to return
        explode: true
        in: query
        name: limit
        required: false
        schema:
          type: integer
        style: form
      - description: Organization to be filtered by
        explode: true
        in: query
        name: org
        required: false
        schema:
          type: string
      responses:
        "200":
          content:
            application/json:
              schema:
                items:
                  $ref: '#/components/schemas/Tunnel'
                type: array
          description: Successful operation
        "401":
          content:
            application/json:
              schema:
                $ref: '#/components/schemas/Error'
          description: Unauthorized
        "403":
          content:
            application/json:
              schema:
                $ref: '#/components/schemas/Error'
          description: Forbidden
        "404":
          content:
            application/json:
              schema:
                $ref: '#/components/schemas/Error'
          description: The specified resource was not found
        "500":
          content:
            application/json:
              schema:
                $ref: '#/components/schemas/Error'
          description: Internal server error
        default:
          content:
            application/json:
              schema:
                $ref: '#/components/schemas/Error'
          description: Unexpected error
      security:
      - apiKey: []
      - bearerAuth: []
      summary: Retrieve device tunnels information
      tags:
      - Tunnels
      x-swagger-router-controller: Routes
      x-openapi-router-controller: TunnelsController
      x-openapi-router-service: TunnelsService
  /tunnels/{id}:
    delete:
      operationId: TunnelsIdDELETE
      parameters:
      - description: Numeric ID of the Tunnel to delete
        explode: false
        in: path
        name: id
        required: true
        schema:
          type: integer
        style: simple
      - description: Organization to be filtered by
        explode: true
        in: query
        name: org
        required: false
        schema:
          type: string
      responses:
        "204":
          description: Successful operation
        "401":
          content:
            application/json:
              schema:
                $ref: '#/components/schemas/Error'
          description: Unauthorized
        "403":
          content:
            application/json:
              schema:
                $ref: '#/components/schemas/Error'
          description: Forbidden
        "404":
          content:
            application/json:
              schema:
                $ref: '#/components/schemas/Error'
          description: The specified resource was not found
        "500":
          content:
            application/json:
              schema:
                $ref: '#/components/schemas/Error'
          description: Internal server error
        default:
          content:
            application/json:
              schema:
                $ref: '#/components/schemas/Error'
          description: Unexpected error
      security:
      - apiKey: []
      - bearerAuth: []
      summary: Delete a tunnel
      tags:
      - Tunnels
      x-swagger-router-controller: Tunnels
      x-openapi-router-controller: TunnelsController
      x-openapi-router-service: TunnelsService
  /devices/{id}/routes:
    get:
      operationId: devicesIdRoutesGET
      parameters:
      - description: Numeric ID of the Device to fetch information about
        explode: false
        in: path
        name: id
        required: true
        schema:
          type: string
        style: simple
      - description: The number of items to skip before starting to collect the result
          set
        explode: true
        in: query
        name: offset
        required: false
        schema:
          type: integer
        style: form
      - description: The numbers of items to return
        explode: true
        in: query
        name: limit
        required: false
        schema:
          type: integer
        style: form
      responses:
        "200":
          content:
            application/json:
              schema:
                $ref: '#/components/schemas/DeviceRouteInformation'
          description: Successful operation
        "401":
          content:
            application/json:
              schema:
                $ref: '#/components/schemas/Error'
          description: Unauthorized
        "403":
          content:
            application/json:
              schema:
                $ref: '#/components/schemas/Error'
          description: Forbidden
        "404":
          content:
            application/json:
              schema:
                $ref: '#/components/schemas/Error'
          description: The specified resource was not found
        "500":
          content:
            application/json:
              schema:
                $ref: '#/components/schemas/Error'
          description: Internal server error
        default:
          content:
            application/json:
              schema:
                $ref: '#/components/schemas/Error'
          description: Unexpected error
      security:
      - apiKey: []
      - bearerAuth: []
      summary: Retrieve device routes information
      tags:
      - Routes
      x-swagger-router-controller: Devices
      x-openapi-router-controller: DevicesController
      x-openapi-router-service: DevicesService
  /devices/{id}/staticroutes:
    post:
      operationId: devicesIdStaticroutesPOST
      parameters:
      - description: Numeric ID of the Device
        explode: false
        in: path
        name: id
        required: true
        schema:
          type: string
        style: simple
      - description: Organization to be filtered by
        explode: true
        in: query
        name: org
        required: false
        schema:
          type: string
      requestBody:
        content:
          application/json:
            schema:
              $ref: '#/components/schemas/StaticRouteRequest'
      responses:
        "201":
          content:
            application/json:
              schema:
                $ref: '#/components/schemas/StaticRoute'
          description: Created
          headers:
            Location:
              description: Location of a new resource created
              explode: false
              required: true
              schema:
                type: string
              style: simple
        "400":
          content:
            application/json:
              schema:
                $ref: '#/components/schemas/Error'
          description: Bad Request
        "401":
          content:
            application/json:
              schema:
                $ref: '#/components/schemas/Error'
          description: Unauthorized
        "403":
          content:
            application/json:
              schema:
                $ref: '#/components/schemas/Error'
          description: Forbidden
        "500":
          content:
            application/json:
              schema:
                $ref: '#/components/schemas/Error'
          description: Internal server error
        default:
          content:
            application/json:
              schema:
                $ref: '#/components/schemas/Error'
          description: Unexpected error
      security:
      - apiKey: []
      - bearerAuth: []
      summary: Create new static route
      tags:
      - Static Routes
      x-swagger-router-controller: Devices
      x-openapi-router-controller: DevicesController
      x-openapi-router-service: DevicesService
    get:
      operationId: devicesIdStaticroutesGET
      parameters:
      - description: Numeric ID of the Device to fetch information about
        explode: false
        in: path
        name: id
        required: true
        schema:
          type: string
        style: simple
      - description: The number of items to skip before starting to collect the result
          set
        explode: true
        in: query
        name: offset
        required: false
        schema:
          type: integer
        style: form
      - description: The numbers of items to return
        explode: true
        in: query
        name: limit
        required: false
        schema:
          type: integer
        style: form
      - description: Organization to be filtered by
        explode: true
        in: query
        name: org
        required: false
        schema:
          type: string
      responses:
        "200":
          content:
            application/json:
              schema:
                items:
                  $ref: '#/components/schemas/StaticRoute'
                type: array
          description: Successful operation
        "401":
          content:
            application/json:
              schema:
                $ref: '#/components/schemas/Error'
          description: Unauthorized
        "403":
          content:
            application/json:
              schema:
                $ref: '#/components/schemas/Error'
          description: Forbidden
        "404":
          content:
            application/json:
              schema:
                $ref: '#/components/schemas/Error'
          description: The specified resource was not found
        "500":
          content:
            application/json:
              schema:
                $ref: '#/components/schemas/Error'
          description: Internal server error
        default:
          content:
            application/json:
              schema:
                $ref: '#/components/schemas/Error'
          description: Unexpected error
      security:
      - apiKey: []
      - bearerAuth: []
      summary: Retrieve device static routes information
      tags:
      - Static Routes
      x-swagger-router-controller: Devices
      x-openapi-router-controller: DevicesController
      x-openapi-router-service: DevicesService
  /devices/{id}/staticroutes/{route}:
    delete:
      operationId: devicesIdStaticroutesRouteDELETE
      parameters:
      - description: Numeric ID of the Device
        explode: false
        in: path
        name: id
        required: true
        schema:
          type: string
        style: simple
      - description: Numeric ID of the Route to delete
        explode: false
        in: path
        name: route
        required: true
        schema:
          type: string
        style: simple
      - description: Organization to be filtered by
        explode: true
        in: query
        name: org
        required: false
        schema:
          type: string
      responses:
        "204":
          description: Successful operation
        "401":
          content:
            application/json:
              schema:
                $ref: '#/components/schemas/Error'
          description: Unauthorized
        "403":
          content:
            application/json:
              schema:
                $ref: '#/components/schemas/Error'
          description: Forbidden
        "404":
          content:
            application/json:
              schema:
                $ref: '#/components/schemas/Error'
          description: The specified resource was not found
        "500":
          content:
            application/json:
              schema:
                $ref: '#/components/schemas/Error'
          description: Internal server error
        default:
          content:
            application/json:
              schema:
                $ref: '#/components/schemas/Error'
          description: Unexpected error
      security:
      - apiKey: []
      - bearerAuth: []
      summary: Delete static route
      tags:
      - Static Routes
      x-swagger-router-controller: Devices
      x-openapi-router-controller: DevicesController
      x-openapi-router-service: DevicesService
    patch:
      operationId: devicesIdStaticroutesRoutePATCH
      parameters:
      - description: Numeric ID of the Device
        explode: false
        in: path
        name: id
        required: true
        schema:
          type: string
        style: simple
      - description: Numeric ID of the Route to modify
        explode: false
        in: path
        name: route
        required: true
        schema:
          type: string
        style: simple
      - description: Organization to be filtered by
        explode: true
        in: query
        name: org
        required: false
        schema:
          type: string
      requestBody:
        content:
          application/json:
            schema:
              $ref: '#/components/schemas/StaticRouteRequest'
      responses:
        "200":
          content:
            application/json:
              schema:
                $ref: '#/components/schemas/StaticRoute'
          description: Successful operation
        "400":
          description: Bad Request
        "401":
          content:
            application/json:
              schema:
                $ref: '#/components/schemas/Error'
          description: Unauthorized
        "403":
          content:
            application/json:
              schema:
                $ref: '#/components/schemas/Error'
          description: Forbidden
        "404":
          content:
            application/json:
              schema:
                $ref: '#/components/schemas/Error'
          description: The specified resource was not found
        "500":
          content:
            application/json:
              schema:
                $ref: '#/components/schemas/Error'
          description: Internal server error
        default:
          content:
            application/json:
              schema:
                $ref: '#/components/schemas/Error'
          description: Unexpected error
      security:
      - apiKey: []
      - bearerAuth: []
      summary: Modify static route
      tags:
      - Static Routes
      x-swagger-router-controller: Devices
      x-openapi-router-controller: DevicesController
      x-openapi-router-service: DevicesService
  /devices/{id}/dhcp:
    post:
      operationId: devicesIdDhcpPOST
      parameters:
      - description: Numeric ID of the Device
        explode: false
        in: path
        name: id
        required: true
        schema:
          type: string
        style: simple
      - description: Organization to be filtered by
        explode: true
        in: query
        name: org
        required: false
        schema:
          type: string
      requestBody:
        content:
          application/json:
            schema:
              $ref: '#/components/schemas/DhcpRequest'
      responses:
        "202":
          content:
            application/json:
              schema:
                $ref: '#/components/schemas/Dhcp'
          description: Created
          headers:
            Location:
              description: Location of a new resource created
              explode: false
              required: true
              schema:
                type: string
              style: simple
        "400":
          content:
            application/json:
              schema:
                $ref: '#/components/schemas/Error'
          description: Bad Request
        "401":
          content:
            application/json:
              schema:
                $ref: '#/components/schemas/Error'
          description: Unauthorized
        "403":
          content:
            application/json:
              schema:
                $ref: '#/components/schemas/Error'
          description: Forbidden
        "500":
          content:
            application/json:
              schema:
                $ref: '#/components/schemas/Error'
          description: Internal server error
        default:
          content:
            application/json:
              schema:
                $ref: '#/components/schemas/Error'
          description: Unexpected error
      security:
      - apiKey: []
      - bearerAuth: []
      summary: Add DHCP server
      tags:
      - Devices
      x-swagger-router-controller: Devices
      x-openapi-router-controller: DevicesController
      x-openapi-router-service: DevicesService
    get:
      operationId: devicesIdDhcpGET
      parameters:
      - description: Numeric ID of the Device to fetch information about
        explode: false
        in: path
        name: id
        required: true
        schema:
          type: string
        style: simple
      - description: The number of items to skip before starting to collect the result
          set
        explode: true
        in: query
        name: offset
        required: false
        schema:
          type: integer
        style: form
      - description: The numbers of items to return
        explode: true
        in: query
        name: limit
        required: false
        schema:
          type: integer
        style: form
      - description: Organization to be filtered by
        explode: true
        in: query
        name: org
        required: false
        schema:
          type: string
      responses:
        "200":
          content:
            application/json:
              schema:
                items:
                  $ref: '#/components/schemas/Dhcp'
                type: array
          description: Successful operation
        "401":
          content:
            application/json:
              schema:
                $ref: '#/components/schemas/Error'
          description: Unauthorized
        "403":
          content:
            application/json:
              schema:
                $ref: '#/components/schemas/Error'
          description: Forbidden
        "404":
          content:
            application/json:
              schema:
                $ref: '#/components/schemas/Error'
          description: The specified resource was not found
        "500":
          content:
            application/json:
              schema:
                $ref: '#/components/schemas/Error'
          description: Internal server error
        default:
          content:
            application/json:
              schema:
                $ref: '#/components/schemas/Error'
          description: Unexpected error
      security:
      - apiKey: []
      - bearerAuth: []
      summary: Retrieve device DHCP information
      tags:
      - Devices
      x-swagger-router-controller: Devices
      x-openapi-router-controller: DevicesController
      x-openapi-router-service: DevicesService
  /devices/{id}/dhcp/{dhcpId}:
    get:
      operationId: devicesIdDhcpDhcpIdGET
      parameters:
      - description: Numeric ID of the Device
        explode: false
        in: path
        name: id
        required: true
        schema:
          type: string
        style: simple
      - description: Numeric ID of the DHCP to get
        explode: false
        in: path
        name: dhcpId
        required: true
        schema:
          type: string
        style: simple
      - description: Organization to be filtered by
        explode: true
        in: query
        name: org
        required: false
        schema:
          type: string
      responses:
        "200":
          content:
            application/json:
              schema:
                $ref: '#/components/schemas/Dhcp'
          description: Successful operation
        "401":
          content:
            application/json:
              schema:
                $ref: '#/components/schemas/Error'
          description: Unauthorized
        "403":
          content:
            application/json:
              schema:
                $ref: '#/components/schemas/Error'
          description: Forbidden
        "404":
          content:
            application/json:
              schema:
                $ref: '#/components/schemas/Error'
          description: The specified resource was not found
        "500":
          content:
            application/json:
              schema:
                $ref: '#/components/schemas/Error'
          description: Internal server error
        default:
          content:
            application/json:
              schema:
                $ref: '#/components/schemas/Error'
          description: Unexpected error
      security:
      - apiKey: []
      - bearerAuth: []
      summary: Get DHCP by ID
      tags:
      - Devices
      x-swagger-router-controller: Devices
      x-openapi-router-controller: DevicesController
      x-openapi-router-service: DevicesService
    delete:
      operationId: devicesIdDhcpDhcpIdDELETE
      parameters:
      - description: Numeric ID of the Device
        explode: false
        in: path
        name: id
        required: true
        schema:
          type: string
        style: simple
      - description: Numeric ID of the DHCP to delete
        explode: false
        in: path
        name: dhcpId
        required: true
        schema:
          type: string
        style: simple
      - description: Force delete
        explode: false
        in: query
        name: force
        required: false
        schema:
          enum:
          - yes
          - no
          type: string
      - description: Organization to be filtered by
        explode: true
        in: query
        name: org
        required: false
        schema:
          type: string
      responses:
        "202":
          description: Successful operation
          headers:
            Location:
              description: Location of a new resource created
              explode: false
              required: true
              schema:
                type: string
              style: simple
        "401":
          content:
            application/json:
              schema:
                $ref: '#/components/schemas/Error'
          description: Unauthorized
        "403":
          content:
            application/json:
              schema:
                $ref: '#/components/schemas/Error'
          description: Forbidden
        "404":
          content:
            application/json:
              schema:
                $ref: '#/components/schemas/Error'
          description: The specified resource was not found
        "500":
          content:
            application/json:
              schema:
                $ref: '#/components/schemas/Error'
          description: Internal server error
        default:
          content:
            application/json:
              schema:
                $ref: '#/components/schemas/Error'
          description: Unexpected error
      security:
      - apiKey: []
      - bearerAuth: []
      summary: Delete DHCP
      tags:
      - Devices
      x-swagger-router-controller: Devices
      x-openapi-router-controller: DevicesController
      x-openapi-router-service: DevicesService
    put:
      operationId: devicesIdDhcpDhcpIdPUT
      parameters:
      - description: Numeric ID of the Device
        explode: false
        in: path
        name: id
        required: true
        schema:
          type: string
        style: simple
      - description: Numeric ID of the DHCP to modify
        explode: false
        in: path
        name: dhcpId
        required: true
        schema:
          type: string
        style: simple
      - description: Organization to be filtered by
        explode: true
        in: query
        name: org
        required: false
        schema:
          type: string
      requestBody:
        content:
          application/json:
            schema:
              $ref: '#/components/schemas/DhcpRequest'
      responses:
        "202":
          content:
            application/json:
              schema:
                $ref: '#/components/schemas/Dhcp'
          description: Successful operation
          headers:
            Location:
              description: Location of a new resource created
              explode: false
              required: true
              schema:
                type: string
              style: simple
        "400":
          description: Bad Request
        "401":
          content:
            application/json:
              schema:
                $ref: '#/components/schemas/Error'
          description: Unauthorized
        "403":
          content:
            application/json:
              schema:
                $ref: '#/components/schemas/Error'
          description: Forbidden
        "404":
          content:
            application/json:
              schema:
                $ref: '#/components/schemas/Error'
          description: The specified resource was not found
        "500":
          content:
            application/json:
              schema:
                $ref: '#/components/schemas/Error'
          description: Internal server error
        default:
          content:
            application/json:
              schema:
                $ref: '#/components/schemas/Error'
          description: Unexpected error
      security:
      - apiKey: []
      - bearerAuth: []
      summary: Modify DHCP
      tags:
      - Devices
      x-swagger-router-controller: Devices
      x-openapi-router-controller: DevicesController
      x-openapi-router-service: DevicesService
    patch:
      operationId: devicesIdDhcpDhcpIdPATCH
      parameters:
      - description: Numeric ID of the Device
        explode: false
        in: path
        name: id
        required: true
        schema:
          type: string
        style: simple
      - description: Numeric ID of the DHCP to modify
        explode: false
        in: path
        name: dhcpId
        required: true
        schema:
          type: string
        style: simple
      - description: Organization to be filtered by
        explode: true
        in: query
        name: org
        required: false
        schema:
          type: string
      responses:
        "202":
          content:
            application/json:
              schema:
                $ref: '#/components/schemas/Dhcp'
          description: Successful operation
          headers:
            Location:
              description: Location of a new resource created
              explode: false
              required: true
              schema:
                type: string
              style: simple
        "400":
          description: Bad Request
        "401":
          content:
            application/json:
              schema:
                $ref: '#/components/schemas/Error'
          description: Unauthorized
        "403":
          content:
            application/json:
              schema:
                $ref: '#/components/schemas/Error'
          description: Forbidden
        "404":
          content:
            application/json:
              schema:
                $ref: '#/components/schemas/Error'
          description: The specified resource was not found
        "500":
          content:
            application/json:
              schema:
                $ref: '#/components/schemas/Error'
          description: Internal server error
        default:
          content:
            application/json:
              schema:
                $ref: '#/components/schemas/Error'
          description: Unexpected error
      security:
      - apiKey: []
      - bearerAuth: []
      summary: ReApply DHCP
      tags:
      - Devices
      x-swagger-router-controller: Devices
      x-openapi-router-controller: DevicesController
      x-openapi-router-service: DevicesService
  /devices/statistics:
    get:
      operationId: devicesStatisticsGET
      parameters:
      - description: Organization to be filtered by
        explode: true
        in: query
        name: org
        required: false
        schema:
          type: string
      responses:
        "200":
          content:
            application/json:
              schema:
                items:
                  $ref: '#/components/schemas/DeviceStatistics'
                type: array
                x-content-type: application/json
          description: Successful operation
        "401":
          content:
            application/json:
              schema:
                $ref: '#/components/schemas/Error'
          description: Unauthorized
        "403":
          content:
            application/json:
              schema:
                $ref: '#/components/schemas/Error'
          description: Forbidden
        "404":
          content:
            application/json:
              schema:
                $ref: '#/components/schemas/Error'
          description: The specified resource was not found
        "500":
          content:
            application/json:
              schema:
                $ref: '#/components/schemas/Error'
          description: Internal server error
        default:
          content:
            application/json:
              schema:
                $ref: '#/components/schemas/Error'
          description: Unexpected error
      security:
      - apiKey: []
      - bearerAuth: []
      summary: Retrieve devices statistics information
      tags:
      - Statistics
      x-swagger-router-controller: Devices
      x-openapi-router-controller: DevicesController
      x-openapi-router-service: DevicesService
  /devices/{id}/statistics:
    get:
      operationId: devicesIdStatisticsGET
      parameters:
      - description: Numeric ID of the Device to fetch information about
        explode: false
        in: path
        name: id
        required: true
        schema:
          type: string
        style: simple
      responses:
        "200":
          content:
            application/json:
              schema:
                items:
                  $ref: '#/components/schemas/DeviceStatistics'
                type: array
                x-content-type: application/json
          description: Successful operation
        "401":
          content:
            application/json:
              schema:
                $ref: '#/components/schemas/Error'
          description: Unauthorized
        "403":
          content:
            application/json:
              schema:
                $ref: '#/components/schemas/Error'
          description: Forbidden
        "404":
          content:
            application/json:
              schema:
                $ref: '#/components/schemas/Error'
          description: The specified resource was not found
        "500":
          content:
            application/json:
              schema:
                $ref: '#/components/schemas/Error'
          description: Internal server error
        default:
          content:
            application/json:
              schema:
                $ref: '#/components/schemas/Error'
          description: Unexpected error
      security:
      - apiKey: []
      - bearerAuth: []
      summary: Retrieve device statistics information
      tags:
      - Statistics
      x-swagger-router-controller: Devices
      x-openapi-router-controller: DevicesController
      x-openapi-router-service: DevicesService
  /devices/{id}/logs:
    get:
      operationId: devicesIdLogsGET
      parameters:
      - description: Numeric ID of the Device to fetch information about
        explode: false
        in: path
        name: id
        required: true
        schema:
          type: string
        style: simple
      - description: The number of items to skip before starting to collect the result
          set
        explode: true
        in: query
        name: offset
        required: false
        schema:
          type: integer
        style: form
      - description: The numbers of items to return
        explode: true
        in: query
        name: limit
        required: false
        schema:
          type: integer
        style: form
      - description: Filter to be applied
        explode: true
        in: query
        name: filter
        required: false
        schema:
          type: string
        style: form
      responses:
        "200":
          content:
            application/json:
              schema:
                $ref: '#/components/schemas/DeviceLog'
          description: Successful operation
        "401":
          content:
            application/json:
              schema:
                $ref: '#/components/schemas/Error'
          description: Unauthorized
        "403":
          content:
            application/json:
              schema:
                $ref: '#/components/schemas/Error'
          description: Forbidden
        "404":
          content:
            application/json:
              schema:
                $ref: '#/components/schemas/Error'
          description: The specified resource was not found
        "500":
          content:
            application/json:
              schema:
                $ref: '#/components/schemas/Error'
          description: Internal server error
        default:
          content:
            application/json:
              schema:
                $ref: '#/components/schemas/Error'
          description: Unexpected error
      security:
      - apiKey: []
      - bearerAuth: []
      summary: Retrieve device logs information
      tags:
      - Logs
      x-swagger-router-controller: Devices
      x-openapi-router-controller: DevicesController
      x-openapi-router-service: DevicesService
  /devices/{id}/apply:
    post:
      operationId: devicesIdApplyPOST
      parameters:
      - description: Numeric ID of the Device to start
        explode: false
        in: path
        name: id
        required: true
        schema:
          type: string
        style: simple
      - description: Organization to be filtered by
        explode: true
        in: query
        name: org
        required: false
        schema:
          type: string
      requestBody:
        content:
          application/json:
            schema:
              $ref: '#/components/schemas/DeviceCommand'
      responses:
        "202":
          content:
            application/json:
              schema:
                $ref: '#/components/schemas/ApplyJobsResponse'
          description: Created
          headers:
            Location:
              description: Location of a new resource created
              explode: false
              required: true
              schema:
                type: string
              style: simple
        "401":
          content:
            application/json:
              schema:
                $ref: '#/components/schemas/Error'
          description: Unauthorized
        "403":
          content:
            application/json:
              schema:
                $ref: '#/components/schemas/Error'
          description: Forbidden
        "500":
          content:
            application/json:
              schema:
                $ref: '#/components/schemas/Error'
          description: Internal server error
        default:
          content:
            application/json:
              schema:
                $ref: '#/components/schemas/Error'
          description: Unexpected error
      security:
      - apiKey: []
      - bearerAuth: []
      summary: Execute an action on the device side
      tags:
      - Devices
      x-swagger-router-controller: Devices
      x-openapi-router-controller: DevicesController
      x-openapi-router-service: DevicesService
  /jobs:
    get:
      operationId: jobsGET
      parameters:
      - description: A filter on the job status
        explode: true
        in: query
        name: status
        required: true
        schema:
          enum:
          - all
          - complete
          - failed
          - inactive
          - delayed
          - active
          type: string
        style: form
      - description: The number of items to skip before starting to collect the result
          set
        explode: true
        in: query
        name: offset
        required: false
        schema:
          type: integer
        style: form
      - description: The numbers of items to return
        explode: true
        in: query
        name: limit
        required: false
        schema:
          type: integer
        style: form
      - description: A filter on specific job ids (comma separated)
        explode: true
        in: query
        name: ids
        required: false
        schema:
          type: string
      - description: Organization to be filtered by
        explode: true
        in: query
        name: org
        required: false
        schema:
          type: string
      responses:
        "200":
          content:
            application/json:
              schema:
                items:
                  $ref: '#/components/schemas/Job'
                type: array
                x-content-type: application/json
          description: Successful operation
        "400":
          description: Bad Request
        "401":
          content:
            application/json:
              schema:
                $ref: '#/components/schemas/Error'
          description: Unauthorized
        "403":
          content:
            application/json:
              schema:
                $ref: '#/components/schemas/Error'
          description: Forbidden
        "404":
          content:
            application/json:
              schema:
                $ref: '#/components/schemas/Error'
          description: The specified resource was not found
        "500":
          content:
            application/json:
              schema:
                $ref: '#/components/schemas/Error'
          description: Internal server error
        default:
          content:
            application/json:
              schema:
                $ref: '#/components/schemas/Error'
          description: Unexpected error
      security:
      - bearerAuth: []
      - apiKey: []
      summary: Get all Jobs
      tags:
      - Jobs
      x-swagger-router-controller: Jobs
      x-openapi-router-controller: JobsController
      x-openapi-router-service: JobsService
    delete:
      operationId: jobsDELETE
      parameters:
      - description: Organization to be filtered by
        explode: true
        in: query
        name: org
        required: false
        schema:
          type: string
      requestBody:
        content:
          application/json:
            schema:
              $ref: '#/components/schemas/JobsDeleteRequest'
      responses:
        "204":
          description: Successful operation
        "401":
          content:
            application/json:
              schema:
                $ref: '#/components/schemas/Error'
          description: Unauthorized
        "403":
          content:
            application/json:
              schema:
                $ref: '#/components/schemas/Error'
          description: Forbidden
        "404":
          content:
            application/json:
              schema:
                $ref: '#/components/schemas/Error'
          description: The specified resource was not found
        "500":
          content:
            application/json:
              schema:
                $ref: '#/components/schemas/Error'
          description: Internal server error
        default:
          content:
            application/json:
              schema:
                $ref: '#/components/schemas/Error'
          description: Unexpected error
      security:
      - apiKey: []
      - bearerAuth: []
      summary: Delete a job
      tags:
      - Jobs
      x-swagger-router-controller: Jobs
      x-openapi-router-controller: JobsController
      x-openapi-router-service: JobsService
  /jobs/{id}:
    get:
      operationId: jobsIdGET
      parameters:
      - description: Numeric ID of the Job to get
        explode: true
        in: path
        name: id
        required: true
        schema:
          type: integer
        style: simple
      - description: Organization to be filtered by
        explode: true
        in: query
        name: org
        required: false
        schema:
          type: string
      responses:
        "200":
          content:
            application/json:
              schema:
                $ref: '#/components/schemas/Job'
          description: Successful operation
        "401":
          content:
            application/json:
              schema:
                $ref: '#/components/schemas/Error'
          description: Unauthorized
        "403":
          content:
            application/json:
              schema:
                $ref: '#/components/schemas/Error'
          description: Forbidden
        "404":
          content:
            application/json:
              schema:
                $ref: '#/components/schemas/Error'
          description: The specified resource was not found
        "500":
          content:
            application/json:
              schema:
                $ref: '#/components/schemas/Error'
          description: Internal server error
        default:
          content:
            application/json:
              schema:
                $ref: '#/components/schemas/Error'
          description: Unexpected error
      security:
      - bearerAuth: []
      - apiKey: []
      summary: Get Job by ID
      tags:
      - Jobs
      x-swagger-router-controller: Jobs
      x-openapi-router-controller: JobsController
      x-openapi-router-service: JobsService
    delete:
      operationId: jobsIdDELETE
      parameters:
      - description: Numeric ID of the Job to delete
        explode: false
        in: path
        name: id
        required: true
        schema:
          type: integer
        style: simple
      - description: Organization to be filtered by
        explode: true
        in: query
        name: org
        required: false
        schema:
          type: string
      responses:
        "204":
          description: Successful operation
        "401":
          content:
            application/json:
              schema:
                $ref: '#/components/schemas/Error'
          description: Unauthorized
        "403":
          content:
            application/json:
              schema:
                $ref: '#/components/schemas/Error'
          description: Forbidden
        "404":
          content:
            application/json:
              schema:
                $ref: '#/components/schemas/Error'
          description: The specified resource was not found
        "500":
          content:
            application/json:
              schema:
                $ref: '#/components/schemas/Error'
          description: Internal server error
        default:
          content:
            application/json:
              schema:
                $ref: '#/components/schemas/Error'
          description: Unexpected error
      security:
      - apiKey: []
      - bearerAuth: []
      summary: Delete a job
      tags:
      - Jobs
      x-swagger-router-controller: Jobs
      x-openapi-router-controller: JobsController
      x-openapi-router-service: JobsService
  /notifications:
    get:
      operationId: notificationsGET
      parameters:
      - description: The number of items to skip before starting to collect the result
          set
        explode: true
        in: query
        name: offset
        required: false
        schema:
          type: integer
        style: form
      - description: The numbers of items to return
        explode: true
        in: query
        name: limit
        required: false
        schema:
          type: integer
        style: form
      - description: Organization to be filtered by
        explode: true
        in: query
        name: org
        required: false
        schema:
          type: string
      - description: Operation to be executed
        explode: true
        in: query
        name: op
        required: false
        schema:
          type: string
      - description: Filter by status to be executed
        explode: true
        in: query
        name: status
        required: false
        schema:
          type: string
      responses:
        "200":
          content:
            application/json:
              schema:
                items:
                  $ref: '#/components/schemas/Notification'
                type: array
                x-content-type: application/json
          description: Successful operation
        "401":
          content:
            application/json:
              schema:
                $ref: '#/components/schemas/Error'
          description: Unauthorized
        "403":
          content:
            application/json:
              schema:
                $ref: '#/components/schemas/Error'
          description: Forbidden
        "404":
          content:
            application/json:
              schema:
                $ref: '#/components/schemas/Error'
          description: The specified resource was not found
        "500":
          content:
            application/json:
              schema:
                $ref: '#/components/schemas/Error'
          description: Internal server error
        default:
          content:
            application/json:
              schema:
                $ref: '#/components/schemas/Error'
          description: Unexpected error
      security:
      - bearerAuth: []
      - apiKey: []
      summary: Get all Notifications
      tags:
      - Notifications
      x-swagger-router-controller: Notifications
      x-openapi-router-controller: NotificationsController
      x-openapi-router-service: NotificationsService
    put:
      operationId: notificationsPUT
      parameters:
      - description: Organization to be filtered by
        explode: true
        in: query
        name: org
        required: false
        schema:
          type: string
      requestBody:
        content:
          application/json:
            schema:
              $ref: '#/components/schemas/NotificationsPutRequest'
      responses:
        "204":
          description: Successful operation
        "400":
          description: Bad Request
        "401":
          content:
            application/json:
              schema:
                $ref: '#/components/schemas/Error'
          description: Unauthorized
        "403":
          content:
            application/json:
              schema:
                $ref: '#/components/schemas/Error'
          description: Forbidden
        "404":
          content:
            application/json:
              schema:
                $ref: '#/components/schemas/Error'
          description: The specified resource was not found
        "500":
          content:
            application/json:
              schema:
                $ref: '#/components/schemas/Error'
          description: Internal server error
        default:
          content:
            application/json:
              schema:
                $ref: '#/components/schemas/Error'
          description: Unexpected error
      security:
      - apiKey: []
      - bearerAuth: []
      summary: Modify notifications
      tags:
      - Notifications
      x-swagger-router-controller: Notifications
      x-openapi-router-controller: NotificationsController
      x-openapi-router-service: NotificationsService
  /notifications/{id}:
    put:
      operationId: notificationsIdPUT
      parameters:
      - description: Numeric ID of the notification to modify
        explode: false
        in: path
        name: id
        required: true
        schema:
          type: string
        style: simple
      - description: Organization to be filtered by
        explode: true
        in: query
        name: org
        required: false
        schema:
          type: string
      requestBody:
        content:
          application/json:
            schema:
              $ref: '#/components/schemas/NotificationsIDPutRequest'
      responses:
        "200":
          content:
            application/json:
              schema:
                $ref: '#/components/schemas/Notification'
          description: Successful operation
        "400":
          description: Bad Request
        "401":
          content:
            application/json:
              schema:
                $ref: '#/components/schemas/Error'
          description: Unauthorized
        "403":
          content:
            application/json:
              schema:
                $ref: '#/components/schemas/Error'
          description: Forbidden
        "404":
          content:
            application/json:
              schema:
                $ref: '#/components/schemas/Error'
          description: The specified resource was not found
        "500":
          content:
            application/json:
              schema:
                $ref: '#/components/schemas/Error'
          description: Internal server error
        default:
          content:
            application/json:
              schema:
                $ref: '#/components/schemas/Error'
          description: Unexpected error
      security:
      - apiKey: []
      - bearerAuth: []
      summary: Modify notification
      tags:
      - Notifications
      x-swagger-router-controller: Notifications
      x-openapi-router-controller: NotificationsController
      x-openapi-router-service: NotificationsService
  /members:
    get:
      operationId: membersGET
      parameters:
      - description: The number of items to skip before starting to collect the result
          set
        explode: true
        in: query
        name: offset
        required: false
        schema:
          type: integer
        style: form
      - description: The numbers of items to return
        explode: true
        in: query
        name: limit
        required: false
        schema:
          type: integer
        style: form
      responses:
        "200":
          content:
            application/json:
              schema:
                items:
                  $ref: '#/components/schemas/Member'
                type: array
                x-content-type: application/json
          description: Successful operation
        "401":
          content:
            application/json:
              schema:
                $ref: '#/components/schemas/Error'
          description: Unauthorized
        "403":
          content:
            application/json:
              schema:
                $ref: '#/components/schemas/Error'
          description: Forbidden
        "404":
          content:
            application/json:
              schema:
                $ref: '#/components/schemas/Error'
          description: The specified resource was not found
        "500":
          content:
            application/json:
              schema:
                $ref: '#/components/schemas/Error'
          description: Internal server error
        default:
          content:
            application/json:
              schema:
                $ref: '#/components/schemas/Error'
          description: Unexpected error
      security:
      - bearerAuth: []
      - apiKey: []
      summary: Get all Members
      tags:
      - Members
      x-swagger-router-controller: Members
      x-openapi-router-controller: MembersController
      x-openapi-router-service: MembersService
    post:
      operationId: membersPOST
      requestBody:
        content:
          application/json:
            schema:
              $ref: '#/components/schemas/MemberRequest'
      responses:
        "201":
          content:
            application/json:
              schema:
                $ref: '#/components/schemas/Member'
          description: Member has been added
          headers:
            Location:
              description: Location of a new resource created
              explode: false
              required: true
              schema:
                type: string
              style: simple
        "400":
          content:
            application/json:
              schema:
                $ref: '#/components/schemas/Error'
          description: Bad Request
        "401":
          content:
            application/json:
              schema:
                $ref: '#/components/schemas/Error'
          description: Unauthorized
        "403":
          content:
            application/json:
              schema:
                $ref: '#/components/schemas/Error'
          description: Forbidden
        "500":
          content:
            application/json:
              schema:
                $ref: '#/components/schemas/Error'
          description: Internal server error
        default:
          content:
            application/json:
              schema:
                $ref: '#/components/schemas/Error'
          description: Unexpected error
      security:
      - bearerAuth: []
      - apiKey: []
      summary: Create new member
      tags:
      - Members
      x-swagger-router-controller: Members
      x-openapi-router-controller: MembersController
      x-openapi-router-service: MembersService
  /members/{id}:
    get:
      operationId: membersIdGET
      parameters:
      - description: Numeric ID of the Member to retrieve
        explode: false
        in: path
        name: id
        required: true
        schema:
          type: string
        style: simple
      responses:
        "200":
          content:
            application/json:
              schema:
                items:
                  $ref: '#/components/schemas/Member'
                type: array
                x-content-type: application/json
          description: Successful operation
        "401":
          content:
            application/json:
              schema:
                $ref: '#/components/schemas/Error'
          description: Unauthorized
        "403":
          content:
            application/json:
              schema:
                $ref: '#/components/schemas/Error'
          description: Forbidden
        "404":
          content:
            application/json:
              schema:
                $ref: '#/components/schemas/Error'
          description: The specified resource was not found
        "500":
          content:
            application/json:
              schema:
                $ref: '#/components/schemas/Error'
          description: Internal server error
        default:
          content:
            application/json:
              schema:
                $ref: '#/components/schemas/Error'
          description: Unexpected error
      security:
      - bearerAuth: []
      - apiKey: []
      summary: Get Member
      tags:
      - Members
      x-swagger-router-controller: Members
      x-openapi-router-controller: MembersController
      x-openapi-router-service: MembersService
    put:
      operationId: membersIdPUT
      parameters:
      - description: Numeric ID of the account to modify
        explode: false
        in: path
        name: id
        required: true
        schema:
          type: string
        style: simple
      requestBody:
        content:
          application/json:
            schema:
              $ref: '#/components/schemas/MemberRequest'
      responses:
        "200":
          content:
            application/json:
              schema:
                $ref: '#/components/schemas/Member'
          description: Successful operation
        "400":
          description: Bad Request
        "401":
          content:
            application/json:
              schema:
                $ref: '#/components/schemas/Error'
          description: Unauthorized
        "403":
          content:
            application/json:
              schema:
                $ref: '#/components/schemas/Error'
          description: Forbidden
        "404":
          content:
            application/json:
              schema:
                $ref: '#/components/schemas/Error'
          description: The specified resource was not found
        "500":
          content:
            application/json:
              schema:
                $ref: '#/components/schemas/Error'
          description: Internal server error
        default:
          content:
            application/json:
              schema:
                $ref: '#/components/schemas/Error'
          description: Unexpected error
      security:
      - apiKey: []
      - bearerAuth: []
      summary: Modify member
      tags:
      - Members
      x-swagger-router-controller: Members
      x-openapi-router-controller: MembersController
      x-openapi-router-service: MembersService
    delete:
      operationId: membersIdDELETE
      parameters:
      - description: Numeric ID of the Member to delete
        explode: false
        in: path
        name: id
        required: true
        schema:
          type: string
        style: simple
      responses:
        "204":
          description: Successful operation
        "401":
          content:
            application/json:
              schema:
                $ref: '#/components/schemas/Error'
          description: Unauthorized
        "403":
          content:
            application/json:
              schema:
                $ref: '#/components/schemas/Error'
          description: Forbidden
        "404":
          content:
            application/json:
              schema:
                $ref: '#/components/schemas/Error'
          description: The specified resource was not found
        "500":
          content:
            application/json:
              schema:
                $ref: '#/components/schemas/Error'
          description: Internal server error
        default:
          content:
            application/json:
              schema:
                $ref: '#/components/schemas/Error'
          description: Unexpected error
      security:
      - apiKey: []
      - bearerAuth: []
      summary: Delete member
      tags:
      - Members
      x-swagger-router-controller: Members
      x-openapi-router-controller: MembersController
      x-openapi-router-service: MembersService
  /members/options/{type}:
    get:
      operationId: membersOptionsTypeGET
      parameters:
      - description: Numeric ID of the Member to retrieve
        explode: false
        in: path
        name: type
        required: true
        schema:
          type: string
        style: simple
      responses:
        "200":
          content:
            application/json:
              schema:
                items:
                  $ref: '#/components/schemas/Member'
                type: array
                x-content-type: application/json
          description: Successful operation
        "401":
          content:
            application/json:
              schema:
                $ref: '#/components/schemas/Error'
          description: Unauthorized
        "403":
          content:
            application/json:
              schema:
                $ref: '#/components/schemas/Error'
          description: Forbidden
        "404":
          content:
            application/json:
              schema:
                $ref: '#/components/schemas/Error'
          description: The specified resource was not found
        "500":
          content:
            application/json:
              schema:
                $ref: '#/components/schemas/Error'
          description: Internal server error
        default:
          content:
            application/json:
              schema:
                $ref: '#/components/schemas/Error'
          description: Unexpected error
      security:
      - bearerAuth: []
      - apiKey: []
      summary: Get Member
      tags:
      - Members
      x-swagger-router-controller: Members
      x-openapi-router-controller: MembersController
      x-openapi-router-service: MembersService
  /accounts:
    get:
      operationId: accountsGET
      parameters:
        - description: The number of items to skip before starting to collect the result
            set
          explode: true
          in: query
          name: offset
          required: false
          schema:
            type: integer
          style: form
        - description: The numbers of items to return
          explode: true
          in: query
          name: limit
          required: false
          schema:
            type: integer
          style: form
      responses:
        "200":
          content:
            application/json:
              schema:
                items:
                  $ref: '#/components/schemas/Account'
                type: array
                x-content-type: application/json
          description: Successful operation
        "401":
          content:
            application/json:
              schema:
                $ref: '#/components/schemas/Error'
          description: Unauthorized
        "403":
          content:
            application/json:
              schema:
                $ref: '#/components/schemas/Error'
          description: Forbidden
        "404":
          content:
            application/json:
              schema:
                $ref: '#/components/schemas/Error'
          description: The specified resource was not found
        "500":
          content:
            application/json:
              schema:
                $ref: '#/components/schemas/Error'
          description: Internal server error
        default:
          content:
            application/json:
              schema:
                $ref: '#/components/schemas/Error'
          description: Unexpected error
      security:
      - bearerAuth: []
      - apiKey: []
      summary: Get all Accounts
      tags:
      - Accounts
      x-swagger-router-controller: Accounts
      x-openapi-router-controller: AccountsController
      x-openapi-router-service: AccountsService
  /accounts/select:
    post:
      operationId: accountsSelectPOST
      requestBody:
        content:
          application/json:
            schema:
              $ref: '#/components/schemas/AccountSelectRequest'
      responses:
        "201":
          content:
            application/json:
              schema:
                $ref: '#/components/schemas/Account'
          description: Account has been selected
          headers:
            Location:
              description: Location of a new resource created
              explode: false
              required: true
              schema:
                type: string
              style: simple
        "400":
          content:
            application/json:
              schema:
                $ref: '#/components/schemas/Error'
          description: Bad Request
        "401":
          content:
            application/json:
              schema:
                $ref: '#/components/schemas/Error'
          description: Unauthorized
        "403":
          content:
            application/json:
              schema:
                $ref: '#/components/schemas/Error'
          description: Forbidden
        "500":
          content:
            application/json:
              schema:
                $ref: '#/components/schemas/Error'
          description: Internal server error
        default:
          content:
            application/json:
              schema:
                $ref: '#/components/schemas/Error'
          description: Unexpected error
      security:
      - bearerAuth: []
      - apiKey: []
      summary: Select account
      tags:
      - Accounts
      x-swagger-router-controller: Accounts
      x-openapi-router-controller: AccountsController
      x-openapi-router-service: AccountsService
  /accounts/{id}:
    get:
      operationId: accountsIdGET
      parameters:
      - description: Numeric ID of the Account to retrieve information
        explode: false
        in: path
        name: id
        required: true
        schema:
          type: string
        style: simple
      responses:
        "200":
          content:
            application/json:
              schema:
                $ref: '#/components/schemas/Account'
          description: Successful operation
        "400":
          description: Bad Request
        "401":
          content:
            application/json:
              schema:
                $ref: '#/components/schemas/Error'
          description: Unauthorized
        "403":
          content:
            application/json:
              schema:
                $ref: '#/components/schemas/Error'
          description: Forbidden
        "500":
          content:
            application/json:
              schema:
                $ref: '#/components/schemas/Error'
          description: Internal server error
      security:
      - bearerAuth: []
      - apiKey: []
      summary: Retrieve account information
      tags:
      - Accounts
      x-swagger-router-controller: Accounts
      x-openapi-router-controller: AccountsController
      x-openapi-router-service: AccountsService
    put:
      operationId: accountsIdPUT
      parameters:
      - description: Numeric ID of the Account to modify
        explode: false
        in: path
        name: id
        required: true
        schema:
          type: string
        style: simple
      requestBody:
        content:
          application/json:
            schema:
              $ref: '#/components/schemas/AccountRequest'
      responses:
        "200":
          content:
            application/json:
              schema:
                $ref: '#/components/schemas/Account'
          description: Successful operation
        "400":
          description: Bad Request
        "401":
          content:
            application/json:
              schema:
                $ref: '#/components/schemas/Error'
          description: Unauthorized
        "403":
          content:
            application/json:
              schema:
                $ref: '#/components/schemas/Error'
          description: Forbidden
        "404":
          content:
            application/json:
              schema:
                $ref: '#/components/schemas/Error'
          description: The specified resource was not found
        "500":
          content:
            application/json:
              schema:
                $ref: '#/components/schemas/Error'
          description: Internal server error
        default:
          content:
            application/json:
              schema:
                $ref: '#/components/schemas/Error'
          description: Unexpected error
      security:
      - bearerAuth: []
      - apiKey: []
      summary: Modify account information
      tags:
      - Accounts
      x-swagger-router-controller: Accounts
      x-openapi-router-controller: AccountsController
      x-openapi-router-service: AccountsService
  /organizations:
    get:
      operationId: organizationsGET
      parameters:
      - description: The number of items to skip before starting to collect the result
          set
        explode: true
        in: query
        name: offset
        required: false
        schema:
          type: integer
        style: form
      - description: The numbers of items to return
        explode: true
        in: query
        name: limit
        required: false
        schema:
          type: integer
        style: form
      responses:
        "200":
          content:
            application/json:
              schema:
                items:
                  $ref: '#/components/schemas/Organization'
                type: array
                x-content-type: application/json
          description: Successful operation
        "401":
          content:
            application/json:
              schema:
                $ref: '#/components/schemas/Error'
          description: Unauthorized
        "403":
          content:
            application/json:
              schema:
                $ref: '#/components/schemas/Error'
          description: Forbidden
        "500":
          content:
            application/json:
              schema:
                $ref: '#/components/schemas/Error'
          description: Internal server error
        default:
          content:
            application/json:
              schema:
                $ref: '#/components/schemas/Error'
          description: Unexpected error
      security:
      - apiKey: []
      - bearerAuth: []
      summary: Get all organizations
      tags:
      - Organizations
      x-swagger-router-controller: Organizations
      x-openapi-router-controller: OrganizationsController
      x-openapi-router-service: OrganizationsService
    post:
      operationId: organizationsPOST
      requestBody:
        content:
          application/json:
            schema:
              $ref: '#/components/schemas/OrganizationRequest'
      responses:
        "201":
          content:
            application/json:
              schema:
                $ref: '#/components/schemas/Organization'
          description: Created
          headers:
            Location:
              description: Location of a new resource created
              explode: false
              required: true
              schema:
                type: string
              style: simple
        "400":
          content:
            application/json:
              schema:
                $ref: '#/components/schemas/Error'
          description: Bad Request
        "401":
          content:
            application/json:
              schema:
                $ref: '#/components/schemas/Error'
          description: Unauthorized
        "403":
          content:
            application/json:
              schema:
                $ref: '#/components/schemas/Error'
          description: Forbidden
        "500":
          content:
            application/json:
              schema:
                $ref: '#/components/schemas/Error'
          description: Internal server error
        default:
          content:
            application/json:
              schema:
                $ref: '#/components/schemas/Error'
          description: Unexpected error
      security:
      - apiKey: []
      - bearerAuth: []
      summary: Add new organization
      tags:
      - Organizations
      x-swagger-router-controller: Organizations
      x-openapi-router-controller: OrganizationsController
      x-openapi-router-service: OrganizationsService
  /organizations/select:
    post:
      operationId: organizationsSelectPOST
      requestBody:
        content:
          application/json:
            schema:
              $ref: '#/components/schemas/OrganizationSelectRequest'
      responses:
        "201":
          content:
            application/json:
              schema:
                $ref: '#/components/schemas/Organization'
          description: Created
          headers:
            Location:
              description: Location of a new resource created
              explode: false
              required: true
              schema:
                type: string
              style: simple
        "400":
          content:
            application/json:
              schema:
                $ref: '#/components/schemas/Error'
          description: Bad Request
        "401":
          content:
            application/json:
              schema:
                $ref: '#/components/schemas/Error'
          description: Unauthorized
        "403":
          content:
            application/json:
              schema:
                $ref: '#/components/schemas/Error'
          description: Forbidden
        "500":
          content:
            application/json:
              schema:
                $ref: '#/components/schemas/Error'
          description: Internal server error
        default:
          content:
            application/json:
              schema:
                $ref: '#/components/schemas/Error'
          description: Unexpected error
      security:
      - apiKey: []
      - bearerAuth: []
      summary: Select organization
      tags:
      - Organizations
      x-swagger-router-controller: Organizations
      x-openapi-router-controller: OrganizationsController
      x-openapi-router-service: OrganizationsService
  /organizations/{id}:
    get:
      operationId: organizationsIdGET
      parameters:
      - description: Numeric ID of the Organization to get
        explode: false
        in: path
        name: id
        required: true
        schema:
          type: string
        style: simple
      responses:
        "200":
          content:
            application/json:
              schema:
                $ref: '#/components/schemas/Organization'
          description: Successful operation
        "401":
          content:
            application/json:
              schema:
                $ref: '#/components/schemas/Error'
          description: Unauthorized
        "403":
          content:
            application/json:
              schema:
                $ref: '#/components/schemas/Error'
          description: Forbidden
        "500":
          content:
            application/json:
              schema:
                $ref: '#/components/schemas/Error'
          description: Internal server error
        default:
          content:
            application/json:
              schema:
                $ref: '#/components/schemas/Error'
          description: Unexpected error
      security:
      - apiKey: []
      - bearerAuth: []
      summary: Get Organization by ID
      tags:
      - Organizations
      x-swagger-router-controller: Organizations
      x-openapi-router-controller: OrganizationsController
      x-openapi-router-service: OrganizationsService
    delete:
      operationId: organizationsIdDELETE
      parameters:
      - description: Numeric ID of the Organization to delete
        explode: false
        in: path
        name: id
        required: true
        schema:
          type: string
        style: simple
      responses:
        "204":
          description: Successful operation
        "401":
          content:
            application/json:
              schema:
                $ref: '#/components/schemas/Error'
          description: Unauthorized
        "403":
          content:
            application/json:
              schema:
                $ref: '#/components/schemas/Error'
          description: Forbidden
        "404":
          content:
            application/json:
              schema:
                $ref: '#/components/schemas/Error'
          description: The specified resource was not found
        "500":
          content:
            application/json:
              schema:
                $ref: '#/components/schemas/Error'
          description: Internal server error
        default:
          content:
            application/json:
              schema:
                $ref: '#/components/schemas/Error'
          description: Unexpected error
      security:
      - apiKey: []
      - bearerAuth: []
      summary: Delete organization
      tags:
      - Organizations
      x-swagger-router-controller: Organizations
      x-openapi-router-controller: OrganizationsController
      x-openapi-router-service: OrganizationsService
    put:
      operationId: organizationsIdPUT
      parameters:
      - description: Numeric ID of the Organization to modify
        explode: false
        in: path
        name: id
        required: true
        schema:
          type: string
        style: simple
      requestBody:
        content:
          application/json:
            schema:
              $ref: '#/components/schemas/OrganizationRequest'
      responses:
        "200":
          content:
            application/json:
              schema:
                $ref: '#/components/schemas/Organization'
          description: Successful operation
        "400":
          description: Bad Request
        "401":
          content:
            application/json:
              schema:
                $ref: '#/components/schemas/Error'
          description: Unauthorized
        "403":
          content:
            application/json:
              schema:
                $ref: '#/components/schemas/Error'
          description: Forbidden
        "404":
          content:
            application/json:
              schema:
                $ref: '#/components/schemas/Error'
          description: The specified resource was not found
        "500":
          content:
            application/json:
              schema:
                $ref: '#/components/schemas/Error'
          description: Internal server error
        default:
          content:
            application/json:
              schema:
                $ref: '#/components/schemas/Error'
          description: Unexpected error
      security:
      - apiKey: []
      - bearerAuth: []
      summary: Modify organization
      tags:
      - Organizations
      x-swagger-router-controller: Organizations
      x-openapi-router-controller: OrganizationsController
      x-openapi-router-service: OrganizationsService
  /invoices:
    get:
      operationId: invoicesGET
      parameters:
      - description: The number of items to skip before starting to collect the result
          set
        explode: true
        in: query
        name: offset
        required: false
        schema:
          type: integer
        style: form
      - description: The numbers of items to return
        explode: true
        in: query
        name: limit
        required: false
        schema:
          type: integer
        style: form
      responses:
        "200":
          content:
            application/json:
              schema:
                $ref: '#/components/schemas/Billing'
          description: Successful operation
        "401":
          content:
            application/json:
              schema:
                $ref: '#/components/schemas/Error'
          description: Unauthorized
        "403":
          content:
            application/json:
              schema:
                $ref: '#/components/schemas/Error'
          description: Forbidden
        "500":
          content:
            application/json:
              schema:
                $ref: '#/components/schemas/Error'
          description: Internal server error
        default:
          content:
            application/json:
              schema:
                $ref: '#/components/schemas/Error'
          description: Unexpected error
      security:
      - apiKey: []
      - bearerAuth: []
      summary: Get all invoices
      tags:
      - Invoices
      x-swagger-router-controller: Billing
      x-openapi-router-controller: BillingController
      x-openapi-router-service: BillingService
  /coupons:
    post:
      operationId: couponsPOST
      requestBody:
        content:
          application/json:
            schema:
              $ref: '#/components/schemas/CouponRequest'
      responses:
        "204":
          description: No Content
        "400":
          content:
            application/json:
              schema:
                $ref: '#/components/schemas/Error'
          description: Bad Request
        "401":
          content:
            application/json:
              schema:
                $ref: '#/components/schemas/Error'
          description: Unauthorized
        "403":
          content:
            application/json:
              schema:
                $ref: '#/components/schemas/Error'
          description: Forbidden
        "500":
          content:
            application/json:
              schema:
                $ref: '#/components/schemas/Error'
          description: Internal server error
        default:
          content:
            application/json:
              schema:
                $ref: '#/components/schemas/Error'
          description: Unexpected error
      security:
      - apiKey: []
      - bearerAuth: []
      summary: Add new coupon
      tags:
      - Coupons
      x-swagger-router-controller: Billing
      x-openapi-router-controller: BillingController
      x-openapi-router-service: BillingService
  /pathlabels:
    get:
      operationId: pathlabelsGET
      parameters:
      - description: The number of items to skip before starting to collect the result
          set
        explode: true
        in: query
        name: offset
        required: false
        schema:
          type: integer
        style: form
      - description: The numbers of items to return
        explode: true
        in: query
        name: limit
        required: false
        schema:
          type: integer
        style: form
      - description: Organization to be filtered by
        explode: true
        in: query
        name: org
        required: false
        schema:
          type: string
      responses:
        "200":
          content:
            application/json:
              schema:
                items:
                  $ref: '#/components/schemas/PathLabel'
                type: array
                x-content-type: application/json
          description: Successfull operation
        "401":
          content:
            application/json:
              schema:
                $ref: '#/components/schemas/Error'
          description: Unauthorized
        "403":
          content:
            application/json:
              schema:
                $ref: '#/components/schemas/Error'
          description: Forbidden
        "500":
          content:
            application/json:
              schema:
                $ref: '#/components/schemas/Error'
          description: Internal server error
        default:
          content:
            application/json:
              schema:
                $ref: '#/components/schemas/Error'
          description: Unexpected error
      security:
      - apiKey: []
      - bearerAuth: []
      summary: Get all Path labels
      tags:
      - Path Labels
      x-swagger-router-controller: PathLabels
      x-openapi-router-controller: PathLabelsController
      x-openapi-router-service: PathLabelsService
    post:
      operationId: pathlabelsPOST
      parameters:
      - description: Organization to be filtered by
        explode: true
        in: query
        name: org
        required: false
        schema:
          type: string
      requestBody:
        required: true
        content:
          application/json:
            schema:
              $ref: '#/components/schemas/PathLabelRequest'
      responses:
        "201":
          content:
            application/json:
              schema:
                $ref: '#/components/schemas/PathLabel'
          description: Path label created
        "400":
          content:
            application/json:
              schema:
                $ref: '#/components/schemas/Error'
          description: Bad Request
        "401":
          content:
            application/json:
              schema:
                $ref: '#/components/schemas/Error'
          description: Unauthorized
        "403":
          content:
            application/json:
              schema:
                $ref: '#/components/schemas/Error'
          description: Forbidden
        "500":
          content:
            application/json:
              schema:
                $ref: '#/components/schemas/Error'
          description: Internal server error
        default:
          content:
            application/json:
              schema:
                $ref: '#/components/schemas/Error'
          description: Unexpected error
      security:
      - apiKey: []
      - bearerAuth: []
      summary: Add a new Path label
      tags:
      - Path Labels
      x-swagger-router-controller: PathLabels
      x-openapi-router-controller: PathLabelsController
      x-openapi-router-service: PathLabelsService
  /pathlabels/{id}:
    get:
      operationId: pathlabelsIdGET
      parameters:
      - description: Numeric ID of the Path label to retrieve
        explode: false
        in: path
        name: id
        required: true
        schema:
          type: string
        style: simple
      - description: Organization to be filtered by
        explode: true
        in: query
        name: org
        required: false
        schema:
          type: string
      responses:
        "200":
          content:
            application/json:
              schema:
                $ref: '#/components/schemas/PathLabel'
                x-content-type: application/json
          description: Successfull operation
        "401":
          content:
            application/json:
              schema:
                $ref: '#/components/schemas/Error'
          description: Unauthorized
        "403":
          content:
            application/json:
              schema:
                $ref: '#/components/schemas/Error'
          description: Forbidden
        "500":
          content:
            application/json:
              schema:
                $ref: '#/components/schemas/Error'
          description: Internal server error
        default:
          content:
            application/json:
              schema:
                $ref: '#/components/schemas/Error'
          description: Unexpected error
      security:
      - apiKey: []
      - bearerAuth: []
      summary: Get a Path label by id
      tags:
      - Path Labels
      x-swagger-router-controller: PathLabels
      x-openapi-router-controller: PathLabelsController
      x-openapi-router-service: PathLabelsService
    put:
      operationId: pathlabelsIdPUT
      parameters:
      - description: Numeric ID of the Path label to modify
        explode: false
        in: path
        name: id
        required: true
        schema:
          type: string
        style: simple
      - description: Organization to be filtered by
        explode: true
        in: query
        name: org
        required: false
        schema:
          type: string
      requestBody:
        content:
          application/json:
            schema:
              $ref: '#/components/schemas/PathLabelRequest'
      responses:
        "201":
          content:
            application/json:
              schema:
                $ref: '#/components/schemas/PathLabel'
          description: A new Path label created
        "200":
          content:
            application/json:
              schema:
                $ref: '#/components/schemas/PathLabel'
          description: Path label was modified
        "400":
          description: Bad Request
        "401":
          content:
            application/json:
              schema:
                $ref: '#/components/schemas/Error'
          description: Unauthorized
        "403":
          content:
            application/json:
              schema:
                $ref: '#/components/schemas/Error'
          description: Forbidden
        "404":
          content:
            application/json:
              schema:
                $ref: '#/components/schemas/Error'
          description: The specified resource was not found
        "500":
          content:
            application/json:
              schema:
                $ref: '#/components/schemas/Error'
          description: Internal server error
        default:
          content:
            application/json:
              schema:
                $ref: '#/components/schemas/Error'
          description: Unexpected error
      security:
      - apiKey: []
      - bearerAuth: []
      summary: Modify a Path label
      tags:
      - Path Labels
      x-swagger-router-controller: PathLabels
      x-openapi-router-controller: PathLabelsController
      x-openapi-router-service: PathLabelsService
    delete:
      operationId: pathlabelsIdDELETE
      parameters:
      - description: Numeric ID of the Path label to delete
        explode: false
        in: path
        name: id
        required: true
        schema:
          type: string
        style: simple
      - description: Organization to be filtered by
        explode: true
        in: query
        name: org
        required: false
        schema:
          type: string
      responses:
        "204":
          description: Successfull operation
        "401":
          content:
            application/json:
              schema:
                $ref: '#/components/schemas/Error'
          description: Unauthorized
        "403":
          content:
            application/json:
              schema:
                $ref: '#/components/schemas/Error'
          description: Forbidden
        "404":
          content:
            application/json:
              schema:
                $ref: '#/components/schemas/Error'
          description: The specified resource was not found
        "500":
          content:
            application/json:
              schema:
                $ref: '#/components/schemas/Error'
          description: Internal server error
        default:
          content:
            application/json:
              schema:
                $ref: '#/components/schemas/Error'
          description: Unexpected error
      security:
      - apiKey: []
      - bearerAuth: []
      summary: Delete a Path label
      tags:
      - Path Labels
      x-swagger-router-controller: PathLabels
      x-openapi-router-controller: PathLabelsController
      x-openapi-router-service: PathLabelsService
<<<<<<< HEAD
  /applications/my:
=======
  /applications/custom:
>>>>>>> 5f4939a5
    get:
      operationId: applicationsGET
      parameters:
      - description: The number of items to skip before starting to collect the result
          set
        explode: true
        in: query
        name: offset
        required: false
        schema:
          type: integer
        style: form
      - description: The numbers of items to return
        explode: true
        in: query
        name: limit
        required: false
        schema:
          type: integer
        style: form
      - description: Organization to be filtered by
        explode: true
        in: query
        name: org
        required: false
        schema:
          type: string

      responses:
        "200":
          content:
            application/json:
              schema:
                items:
                  $ref: '#/components/schemas/Application'
                type: array
                x-content-type: application/json
          description: Successful operation
        "401":
          content:
            application/json:
              schema:
                $ref: '#/components/schemas/Error'
          description: Unauthorized
        "403":
          content:
            application/json:
              schema:
                $ref: '#/components/schemas/Error'
          description: Forbidden
        "500":
          content:
            application/json:
              schema:
                $ref: '#/components/schemas/Error'
          description: Internal server error
        default:
          content:
            application/json:
              schema:
                $ref: '#/components/schemas/Error'
          description: Unexpected error
      security:
      - apiKey: []
      - bearerAuth: []
      summary: Get all Applications
      tags:
      - Applications
      x-swagger-router-controller: Applications
      x-openapi-router-controller: ApplicationsController
      x-openapi-router-service: ApplicationsService
    post:
      operationId: applicationsPOST
      parameters:
      - description: Organization to be filtered by
        explode: true
        in: query
        name: org
        required: false
        schema:
          type: string
      requestBody:
        content:
          application/json:
            schema:
              $ref: '#/components/schemas/ApplicationRequest'
      responses:
        "201":
          content:
            application/json:
              schema:
                $ref: '#/components/schemas/Application'
          description: Created
          headers:
            Location:
              description: Location of a new resource created
              explode: false
              required: true
              schema:
                type: string
              style: simple
        "400":
          content:
            application/json:
              schema:
                $ref: '#/components/schemas/Error'
          description: Bad Request
        "401":
          content:
            application/json:
              schema:
                $ref: '#/components/schemas/Error'
          description: Unauthorized
        "403":
          content:
            application/json:
              schema:
                $ref: '#/components/schemas/Error'
          description: Forbidden
        "500":
          content:
            application/json:
              schema:
                $ref: '#/components/schemas/Error'
          description: Internal server error
        default:
          content:
            application/json:
              schema:
                $ref: '#/components/schemas/Error'
          description: Unexpected error
      security:
      - apiKey: []
      - bearerAuth: []
      summary: Create new application
      tags:
      - Applications
      x-swagger-router-controller: Applications
      x-openapi-router-controller: ApplicationsController
      x-openapi-router-service: ApplicationsService
  /applications/imported:
    get:
      operationId: importedapplicationsGET
      parameters:
      - description: The number of items to skip before starting to collect the result
          set
        explode: true
        in: query
        name: offset
        required: false
        schema:
          type: integer
        style: form
      - description: The numbers of items to return
        explode: true
        in: query
        name: limit
        required: false
        schema:
          type: integer
        style: form
      - description: Organization to be filtered by
        explode: true
        in: query
        name: org
        required: false
        schema:
          type: string

      responses:
        "200":
          content:
            application/json:
              schema:
                items:
                  $ref: '#/components/schemas/ImportedApplication'
                type: array
                x-content-type: application/json
          description: Successful operation
        "401":
          content:
            application/json:
              schema:
                $ref: '#/components/schemas/Error'
          description: Unauthorized
        "403":
          content:
            application/json:
              schema:
                $ref: '#/components/schemas/Error'
          description: Forbidden
        "500":
          content:
            application/json:
              schema:
                $ref: '#/components/schemas/Error'
          description: Internal server error
        default:
          content:
            application/json:
              schema:
                $ref: '#/components/schemas/Error'
          description: Unexpected error
      security:
      - apiKey: []
      - bearerAuth: []
      summary: Get all Imported Applications
      tags:
      - Imported Applications
      x-swagger-router-controller: ImportedApplications
      x-openapi-router-controller: ImportedApplicationsController
      x-openapi-router-service: ImportedApplicationsService     

components:
  responses:
    NotFoundError:
      content:
        application/json:
          schema:
            $ref: '#/components/schemas/Error'
      description: The specified resource was not found
    ForbiddenError:
      content:
        application/json:
          schema:
            $ref: '#/components/schemas/Error'
      description: Forbidden
    InternalServerError:
      content:
        application/json:
          schema:
            $ref: '#/components/schemas/Error'
      description: Internal server error
    UnauthorizedError:
      content:
        application/json:
          schema:
            $ref: '#/components/schemas/Error'
      description: Unauthorized
  schemas:
    AccessToken:
      example:
        isValid: true
        name: name
        _id: id
        token: token
      properties:
        _id:
          maxLength: 24
          minLength: 24
          type: string
        name:
          type: string
        token:
          type: string
        isValid:
          default: true
          type: boolean
      type: object
    AccessTokenRequest:
      example:
        name: name
      properties:
        name:
          type: string
        validityEntity:
          type: string
      type: object
    MemberRequest:
      example:
        userJobTitle: userJobTitle
        userEntity: userEntity
        userLastName: userLastName
        userFirstName: userFirstName
        userRole: viewer
        email: email
        userPermissionTo: account
      properties:
        email:
          type: string
        userFirstName:
          type: string
        userLastName:
          type: string
        userJobTitle:
          type: string
        userPermissionTo:
          enum:
          - account
          - group
          - organization
          type: string
        userEntity:
          type: string
        userRole:
          enum:
          - viewer
          - manager
          - owner
          type: string
      type: object
    Token:
      example:
        _id: id
        org: org
        name: name
        token: token
      properties:
        _id:
          maxLength: 24
          minLength: 24
          type: string
        org:
          type: string
        name:
          type: string
        token:
          type: string
        createdAt:
          type: string
      type: object
    TokenRequest:
      example:
        name: name
      properties:
        name:
          type: string
        description:
          type: string
      type: object
    Application:
      example:
        _id: id
        org: org
        name: name
        token: token
      properties:
        _id:
          maxLength: 24
          minLength: 24
          type: string
        org:
          type: string
        name:
          type: string
        token:
          type: string
        createdAt:
          type: string
      type: object
    ApplicationRequest:
      example:
        name: name
      properties:
        name:
          type: string
        description:
          type: string
      type: object    
    ImportedApplication:
      example:
        _id: id
        org: org
        name: name
        token: token
      properties:
        _id:
          maxLength: 24
          minLength: 24
          type: string
        org:
          type: string
        name:
          type: string
        token:
          type: string
        createdAt:
          type: string
      type: object    
    ImportedApplicationRequest:
      example:
        name: name
      properties:
        name:
          type: string
        description:
          type: string
      type: object             
    Account:
      example:
        country: country
        companyType: companyType
        companyDesc: companyDesc
        enableNotifications: true
        name: name
        _id: _id
      properties:
        _id:
          maxLength: 24
          minLength: 24
          type: string
        name:
          type: string
        companyType:
          type: string
        companyDesc:
          type: string
        country:
          maxLength: 2
          type: string
        enableNotifications:
          default: true
          type: boolean
      type: object
    AccountRequest:
      example:
        country: country
        companyType: companyType
        companyDesc: companyDesc
        enableNotifications: true
        name: name
      properties:
        name:
          type: string
        companyType:
          type: string
        companyDesc:
          type: string
        country:
          maxLength: 2
          type: string
        enableNotifications:
          default: true
          type: boolean
      type: object
    OrganizationRequest:
      example:
        name: name
        group: group
      required:
        - name
        - group
      properties:
        name:
          type: string
        group:
          type: string
      type: object
    Organization:
      example:
        name: name
        _id: _id
        account: account
        group: group
      properties:
        _id:
          maxLength: 24
          minLength: 24
          type: string
        name:
          type: string
        group:
          type: string
        account:
          type: string
      type: object
    ApplyJobsResponse:
      properties:
        ids:
          items:
            type: integer
          type: array
    JobsDeleteRequest:
      properties:
        ids:
          items:
            type: integer
          type: array
    NotificationRequest:
      properties:
        count:
          minimum: 0
          type: integer
      type: object
    NotificationsIDPutRequest:
      example:
        status: read
      properties:
        status:
          enum:
          - read
          - unread
          type: string
    NotificationsPutRequest:
      properties:
        status:
          enum:
          - read
          - unread
          type: string
        ids:
          items:
            type: string
          type: array
    Notification:
      example:
        status: unread
        _id: 123
        title: Router state change
        time: "2019-12-19T12:10:01.667Z"
        device: test0
        machineId: "123"
        details: Router state changed to "Not running"
      properties:
        _id:
          maxLength: 24
          minLength: 24
          type: string
        title:
          type: string
        status:
          enum:
          - read
          - unread
          type: string
        time:
          type: string
        device:
          type: string
          nullable: true
        machineId:
          type: string
        details:
          type: string
      type: object
    JobAttempt:
      example:
        max: 7
        made: 5
        remaining: 2
      properties:
        made:
          type: integer
        remaining:
          type: integer
        max:
          type: integer
      type: object
    Job:
      example:
        progress: 1
        created_at: created_at
        _id: 0
        state: 5
        type: type
        priority: 6
        error: error
        attempts:
          max: 7
          made: 5
          remaining: 2
      properties:
        _id:
          type: integer
        type:
          type: string
        data:
          type: object
        result:
          type: object
        priority:
          type: integer
        error:
          type: string
        progress:
          type: string
        state:
          type: string
        created_at:
          type: string
        attempts:
          type: object
      type: object
    DeviceRequest:
      example:
        interfaces:
        - IPv6: IPv6
          PublicIP: PublicIP
          IPv4: IPv4
          type: WAN
          MAC: MAC
          routing: OSPF
          IPv6Mask: "64"
          isAssigned: true
          driver: driver
          IPv4Mask: "24"
          name: name
          pciaddr: pciaddr
          _id: _id
        - IPv6: IPv6
          PublicIP: PublicIP
          IPv4: IPv4
          type: WAN
          MAC: MAC
          routing: OSPF
          IPv6Mask: "64"
          isAssigned: true
          driver: driver
          IPv4Mask: "24"
          name: name
          pciaddr: pciaddr
          _id: _id
        org: org
        isConnected: true
        upgradeSchedule:
          jobQueued: true
          _id: _id
          time: "2019-12-19T12:10:01.667Z"
        description: description
        defaultRoute: defaultRoute
        deviceStatus: deviceStatus
        deviceToken: deviceToken
        labels:
        - labels
        - labels
        site: site
        hostname: host01
        machineId: machineId
        versions:
          agent: agent
          router: router
          device: device
        name: name
        pendingDevModification: true
        isApproved: true
        staticroutes:
        - destination: destination
          interface: interface
          gateway: gateway
        - destination: destination
          interface: interface
          gateway: gateway
        fromToken: fromToken
        account: account
        ipList: ipList
        dhcp: dhcp list
      properties:
        machineId:
          type: string
        name:
          type: string
        description:
          type: string
        site:
          type: string
        defaultRoute:
          type: string
        isApproved:
          type: boolean
        isConnected:
          type: boolean
        pendingDevModification:
          type: boolean
        hostname:
          type: string
        deviceStatus:
          type: object
        deviceToken:
          type: string
        fromToken:
          type: string
        account:
          type: string
        org:
          type: string
        ipList:
          type: string
        staticroutes:
          items:
            $ref: '#/components/schemas/StaticRoute'
          type: array
        dhcp:
          items:
            $ref: '#/components/schemas/Dhcp'
          type: array
        upgradeSchedule:
          $ref: '#/components/schemas/UpgradeSchedule'
        labels:
          items:
            type: string
          type: array
        interfaces:
          items:
            $ref: '#/components/schemas/Interface'
          type: array
        versions:
          $ref: '#/components/schemas/DeviceVersion'
      type: object
    Device:
      example:
        interfaces:
        - IPv6: IPv6
          PublicIP: PublicIP
          IPv4: IPv4
          type: WAN
          MAC: MAC
          routing: OSPF
          IPv6Mask: "64"
          isAssigned: true
          driver: driver
          IPv4Mask: "24"
          name: name
          pciaddr: pciaddr
          _id: _id
        - IPv6: IPv6
          PublicIP: PublicIP
          IPv4: IPv4
          type: WAN
          MAC: MAC
          routing: OSPF
          IPv6Mask: "64"
          isAssigned: true
          driver: driver
          IPv4Mask: "24"
          name: name
          pciaddr: pciaddr
          _id: _id
        org: org
        isConnected: true
        upgradeSchedule:
          jobQueued: true
          _id: _id
          time: "2019-12-19T12:10:01.667Z"
        description: description
        defaultRoute: defaultRoute
        deviceStatus: deviceStatus
        deviceToken: deviceToken
        labels:
        - labels
        - labels
        machineId: machineId
        site: site
        hostname: host01
        versions:
          agent: agent
          router: router
          device: device
          vpp: vpp
          frr: frr
        name: name
        _id: _id
        pendingDevModification: true
        isApproved: true
        staticroutes:
        - id: 1
          destination: 20.20.0.0
          gateway: 20.20.0.1
          interface: eth0
        - id: 2
          destination: 10.10.0.0
          gateway: 10.10.0.1
          interface: eth1
        fromToken: fromToken
        account: account
        ipList: ipList
        dhcp: dhcp list
      properties:
        _id:
          maxLength: 24
          minLength: 24
          type: string
        machineId:
          type: string
        name:
          type: string
        description:
          type: string
        site:
          type: string
        defaultRoute:
          type: string
        isApproved:
          type: boolean
        isConnected:
          type: boolean
        pendingDevModification:
          type: boolean
        hostname:
          type: string
        deviceStatus:
          type: object
        deviceToken:
          type: string
        fromToken:
          type: string
        account:
          type: string
        org:
          type: string
        ipList:
          type: string
        staticroutes:
          items:
            $ref: '#/components/schemas/StaticRoute'
          type: array
        dhcp:
          items:
            $ref: '#/components/schemas/Dhcp'
          type: array
        upgradeSchedule:
          $ref: '#/components/schemas/UpgradeSchedule'
        labels:
          items:
            type: string
          type: array
        interfaces:
          items:
            $ref: '#/components/schemas/Interface'
          type: array
        versions:
          $ref: '#/components/schemas/DeviceVersion'
      type: object
    UpgradeSchedule:
      example:
        jobQueued: true
        _id: _id
        time: "2019-12-19T12:10:01.667Z"
      properties:
        _id:
          maxLength: 24
          minLength: 24
          type: string
        time:
          type: string
          nullable: true
        jobQueued:
          type: boolean
      type: object
    Interface:
      example:
        IPv6: IPv6
        PublicIP: PublicIP
        IPv4: IPv4
        type: WAN
        MAC: MAC
        routing: OSPF
        IPv6Mask: "64"
        isAssigned: true
        driver: driver
        IPv4Mask: "24"
        name: name
        pciaddr: pciaddr
        _id: _id
      properties:
        _id:
          maxLength: 24
          minLength: 24
          type: string
        pciaddr:
          type: string
        driver:
          type: string
        IPv4:
          type: string
        IPv6:
          type: string
        PublicIP:
          type: string
        isAssigned:
          type: boolean
        routing:
          enum:
          - OSPF
          - NONE
          type: string
        type:
          enum:
          - WAN
          - LAN
          - NONE
          type: string
        IPv4Mask:
          type: string
        MAC:
          type: string
        name:
          type: string
        IPv6Mask:
          type: string
      type: object
    DeviceVersion:
      example:
        agent: agent
        router: router
        device: device
      properties:
        agent:
          type: string
        device:
          type: string
        router:
          type: string
      type: object
    DeviceLatestVersion:
      example:
        "versions":
          "device": "1.1.51"
          "agent": "1.0.39"
          "vpp": "19.01-rc0"
          "frr": "7.1"
          "router": "01.01.10"
        "versionDeadline": "2020-03-15T00:00:00.000Z"
      properties:
        versions:
          $ref: '#/components/schemas/DeviceVersion'
        versionDeadLite:
          type: string
    Role:
      enum:
      - owner
      - manager
      - viewer
      type: string
    Member:
      example:
        user_email: user_email
        role: owner
        user__id: user__id
        user_name: user_name
        account_name: account_name
        _id: _id
        to: to
        organization_name: organization_name
        account__id: account__id
        group: group
        organization__id: organization__id
      properties:
        _id:
          maxLength: 24
          minLength: 24
          type: string
        user__id:
          maxLength: 24
          minLength: 24
          type: string
        user_name:
          type: string
        user_email:
          type: string
        to:
          type: string
        account_name:
          type: string
        account__id:
          maxLength: 24
          minLength: 24
          type: string
        group:
          type: string
          nullable: true
        organization_name:
          type: string
          nullable: true
        organization__id:
          maxLength: 24
          minLength: 24
          type: string
          nullable: true
        role:
          $ref: '#/components/schemas/Role'
      type: object
    LoginRequest:
      example:
        password: password
        username: username
      properties:
        username:
          type: string
        password:
          type: string
      required: ["username", "password"]
      type: object
    LoginResponse:
      example:
        username: "John Doe"
      properties:
        username:
          type: string
      type: object
    DeviceStatus:
      enum:
      - connected
      - disconnected
      type: string
    DeviceRouteInformation:
      example:
        osRoutes:
        - metric: 0
          destination: destination
          flags: flags
          interface: interface
          gateway: gateway
          mask: mask
        - metric: 0
          destination: destination
          flags: flags
          interface: interface
          gateway: gateway
          mask: mask
        vppRoutes:
        - metric: 6
        - metric: 6
      properties:
        status:
          $ref: '#/components/schemas/DeviceStatus'
        osRoutes:
          items:
            $ref: '#/components/schemas/DeviceRouteOs'
          type: array
        vppRoutes:
          items:
            $ref: '#/components/schemas/DeviceRouteVpp'
          type: array
      type: object
    DeviceRouteOs:
      example:
        metric: 0
        destination: destination
        flags: flags
        interface: interface
        gateway: gateway
        mask: mask
      properties:
        metric:
          type: integer
        destination:
          type: string
        mask:
          type: string
        flags:
          type: string
        interface:
          type: string
        gateway:
          type: string
      type: object
    DeviceRouteVpp:
      example:
        metric: 6
      properties:
        metric:
          type: integer
      type: object
    DeviceStatistics:
      example:
        status: status
      properties:
        status:
          type: object
      type: object
    DeviceConfiguration:
      example:
        configuration:
        - message: message
          params:
          - {}
          - {}
        - message: message
          params:
          - {}
          - {}
        status: connected
      properties:
        status:
          $ref: '#/components/schemas/DeviceStatus'
        configuration:
          items:
            $ref: '#/components/schemas/DeviceConfigurationItem'
          type: array
      type: object
    DeviceConfigurationItem:
      example:
        message: message
        params:
        - {}
        - {}
      properties:
        message:
          type: string
        params:
          type: object
      type: object
    DeviceLog:
      example:
        logs:
        - logs
        - logs
        status: connected
      properties:
        status:
          $ref: '#/components/schemas/DeviceStatus'
        logs:
          items:
            type: string
          type: array
      type: object
    DeviceUpgradeRequest:
      type: object
      properties:
        date:
          type: string
    DevicesUpgradeRequest:
      type: object
      properties:
        devices:
          type: array
          items:
            type: string
        date:
          type: string
    Tunnel:
      example:
        tunnelStatusA: '{}'
        num: 0
        interfaceADetails: '{}'
        isActive: true
        interfaceBDetails: '{}'
        tunnelStatusB: '{}'
        interfaceA: '{}'
        interfaceB: '{}'
        deviceA: '{}'
        deviceAconf: true
        deviceB: '{}'
        __v: 6
        deviceBconf: true
        _id: _id
      properties:
        num:
          type: integer
        isActive:
          type: boolean
        deviceAconf:
          type: boolean
        deviceBconf:
          type: boolean
        _id:
          maxLength: 24
          minLength: 24
          type: string
        __v:
          type: integer
        deviceA:
          type: object
        deviceB:
          type: object
        interfaceA:
          type: object
        interfaceB:
          type: object
        interfaceADetails:
          type: object
        interfaceBDetails:
          type: object
        tunnelStatusA:
          type: object
        tunnelStatusB:
          type: object
      type: object
    StaticRouteRequest:
      example:
        _id: _id
        destination: destination
        interface: interface
        gateway: gateway
        metric: metric
      properties:
        _id:
          maxLength: 24
          minLength: 24
          type: string
        destination:
          description: Destination
          maxLength: 24
          type: string
        gateway:
          description: Gateway to use
          maxLength: 24
          type: string
        interface:
          description: Interface name
          maxLength: 24
          type: string
        metric:
          description: Route metric
          type: string
      type: object
    StaticRoute:
      example:
        destination: destination
        ifname: interface
        gateway: gateway
        metric: metric
        status: "completed"
      properties:
        _id:
          type: string
        destination:
          description: Destination
          maxLength: 24
          type: string
        gateway:
          description: Gateway to use
          maxLength: 24
          type: string
        ifname:
          description: Interface name
          maxLength: 24
          type: string
        metric:
          description: Route metric
          type: string
        status:
          description: Route status
          type: string
      type: object
    DhcpMacAssign:
      example:
        host: "host1"
        mac: "08:00:27:fd:00:00"
        ipv4: "20.20.20.20"
      properties:
        host:
          description: Device hostname
          minLength: 1
          maxLength: 253
          type: string
        mac:
          description: MAC Address
          maxLength: 20
          type: string
        ipv4:
          description: IPv4 Address
          maxLength: 20
          type: string
      required:
      - host
      - mac
      - ipv4
    DhcpRequest:
      example:
        interface: "0000:00:08.00"
        rangeStart: "20.20.20.2"
        rangeEnd: "20.20.20.255"
        dns: ["8.8.8.8", "8.8.8.4"]
        macAssign: [{"host":"host1", "mac":"08:00:27:fd:00:00", "ipv4":"20.20.20.20"}]
      properties:
        interface:
          description: Interface PCI Address
          maxLength: 24
          type: string
        rangeStart:
          description: Start IP Range
          maxLength: 20
          type: string
        rangeEnd:
          description: End IP Range
          maxLength: 20
          type: string
        dns:
          description: List of DNS address
          items:
            type: string
            maxLength: 20
          type: array
        macAssign:
          description: List of MAC Assignments
          items:
            $ref: '#/components/schemas/DhcpMacAssign'
          type: array
      required:
      - interface
      - rangeStart
      - rangeEnd
      type: object
    Dhcp:
      example:
        _id: "5e5f662f1b0eba50742b6223"
        interface: "0000:00:08.00"
        rangeStart: "20.20.20.2"
        rangeEnd: "20.20.20.255"
        dns: ["8.8.8.8", "8.8.8.4"]
        macAssign: [{"host":"host1", "mac":"08:00:27:fd:00:00", "ipv4":"20.20.20.20"}]
        status: "completed"
      properties:
        _id:
          maxLength: 24
          minLength: 24
          type: string
        interface:
          description: Interface PCI Address
          maxLength: 24
          type: string
        rangeStart:
          description: Start IP Range
          maxLength: 20
          type: string
        rangeEnd:
          description: End IP Range
          maxLength: 20
          type: string
        dns:
          description: List of DNS address
          items:
            type: string
            maxLength: 20
          type: array
        macAssign:
          description: List of MAC Assignments
          items:
            $ref: '#/components/schemas/DhcpMacAssign'
          type: array
        status:
          description: Route status
          type: string
      type: object
    ResetPasswordRequest:
      example:
        email: email
      properties:
        email:
          type: string
      type: object
    UpdatePasswordRequest:
        example:
          email: email
        properties:
          email:
            type: string
        type: object
    OrganizationSelectRequest:
      properties:
        org:
          type: string
      type: object
    RegisterAccountRequest:
      example:
        userJobTitle: userJobTitle
        serviceType: Provider
        country: country
        password: password
        accountName: accountName
        userLastName: userLastName
        userPhoneNumber: userPhoneNumber
        acceptTerms: true
        userFirstName: userFirstName
        companySize: companySize
        email: email
        numberSites: 0
      properties:
        accountName:
          type: string
        email:
          type: string
        userFirstName:
          type: string
        userLastName:
          type: string
        userJobTitle:
          type: string
        userPhoneNumber:
          type: string
        password:
          type: string
        country:
          maxLength: 2
          type: string
        companySize:
          type: string
        serviceType:
          enum:
          - Provider
          - Internal
          type: string
        numberSites:
          type: integer
        acceptTerms:
          type: boolean
      type: object
    AccountSelectRequest:
      example:
        account: "12345678890"
      properties:
        account:
          type: string
      type: object
    CreateTunnelCommand:
      properties:
        devices:
          items:
            type: string
          type: array
      type: object
    DeleteTunnelCommand:
      properties:
        id:
          type: string
      type: object
    DeviceCommand:
      type: object
      properties:
        method:
          type: string
        devices:
          type: object
        meta:
          type: object
    Invoice:
      properties:
        id:
          type: string
        type:
          type: string
        payment_method:
          type: string
        amount:
          type: string
        base_currency_code:
          type: string
        status:
          type: string
        date:
          type: string
    BillingSummary:
      properties:
        _id:
          type: string
        current:
          type: integer
        max:
          type: integer
        account:
          type: string
    Billing:
      properties:
        invoices:
          items:
            $ref: '#/components/schemas/Invoice'
          type: array
        summary:
          $ref: '#/components/schemas/BillingSummary'
          nullable: true
        subscription:
          type: string
    CouponRequest:
      properties:
        name:
          type: string
    PathLabel:
      example:
        _id: id
        name: name
        description: description
        color: color,
        type: type
      properties:
        _id:
          readOnly: true
          type: string
        name:
          type: string
        description:
          type: string
        color:
          type: string
        type:
          enum:
          - DIA
          - Tunnel
          type: string
      required:
      - name
      - description
      - color
      - type
      type: object
    PathLabelRequest:
      example:
        name: name
        description: description
        color: color
      properties:
        name:
          type: string
        description:
          type: string
        color:
          type: string
      required:
        - name
        - description
        - color
        - type
      type: object
    Error:
      properties:
        code:
          type: string
        message:
          type: string
      required:
      - code
      - message
      type: object
  securitySchemes:
    apiKey:
      in: header
      name: APIKEY
      type: apiKey
    bearerAuth:
      bearerFormat: JWT
      scheme: bearer
      type: http<|MERGE_RESOLUTION|>--- conflicted
+++ resolved
@@ -4441,11 +4441,7 @@
       x-swagger-router-controller: PathLabels
       x-openapi-router-controller: PathLabelsController
       x-openapi-router-service: PathLabelsService
-<<<<<<< HEAD
-  /applications/my:
-=======
   /applications/custom:
->>>>>>> 5f4939a5
     get:
       operationId: applicationsGET
       parameters:
