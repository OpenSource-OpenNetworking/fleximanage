// flexiWAN SD-WAN software - flexiEdge, flexiManage.
// For more information go to https://flexiwan.com
// Copyright (C) 2020  flexiWAN Ltd.

// This program is free software: you can redistribute it and/or modify
// it under the terms of the GNU Affero General Public License as
// published by the Free Software Foundation, either version 3 of the
// License, or (at your option) any later version.

// This program is distributed in the hope that it will be useful,
// but WITHOUT ANY WARRANTY; without even the implied warranty of
// MERCHANTABILITY or FITNESS FOR A PARTICULAR PURPOSE.  See the
// GNU Affero General Public License for more details.

// You should have received a copy of the GNU Affero General Public License
// along with this program.  If not, see <https://www.gnu.org/licenses/>.

/****************************************************************************
 * This module specifies the server configuration for different environments
 * The server uses the default configuration
 * The default configuration is overridden by running with the environment
 * variable in npm:  npm start <environment>
 ****************************************************************************/
/* eslint-disable max-len */
const os = require('os');
const hostname = os.hostname();
const configEnv = {
  // This is the default configuration, override by the following sections
  default: {
    // URL of the rest server
    restServerUrl: 'https://local.flexiwan.com:3443',
    // URL of the UI server
    uiServerUrl: 'https://local.flexiwan.com:3000',
    // Key used for users tokens, override default with environment variable USER_SECRET_KEY
    userTokenSecretKey: 'abcdefg1234567',
    // Whether to validate open API response. True for testing and dev, False for production,
    // to remove unneeded fields from the response, use validateOpenAPIResponse = { removeAdditional: 'failing' }
    validateOpenAPIResponse: true,
    // Number of REST requests allowed in 5 min per IP address, more requests will be rate limited
    userIpReqRateLimit: 300,
    // Unread notification email period (in msec), a mail is sent once a period
    unreadNotificationPeriod: 86400000,
    // Max.number of unread notifications included into periodic email
    unreadNotificationsMaxSent: 50,
    // The duration of the user JWT token in seconds
    userTokenExpiration: 300,
    // The duration of the user refresh token in seconds
    userRefreshTokenExpiration: 604800,
    // The time to wait for job response before declaring the job as timeout
    jobTimeout: 180000,
    // Key used for device tokens, override default with environment variable DEVICE_SECRET_KEY
    deviceTokenSecretKey: 'abcdefg1234567',
    // Key used to validate google captcha token, generated at https://www.google.com/u/1/recaptcha/admin/create
    // Default value is not set, which only validate the client side captcha
    captchaKey: '',
    // Mongo main database
    mongoUrl: `mongodb://${hostname}:27017,${hostname}:27018,${hostname}:27019/flexiwan?replicaSet=rs`,
    // Mongo analytics database
    mongoAnalyticsUrl: `mongodb://${hostname}:27017,${hostname}:27018,${hostname}:27019/flexiwanAnalytics?replicaSet=rs`,
    // Mongo Billing database
    mongoBillingUrl: `mongodb://${hostname}:27017,${hostname}:27018,${hostname}:27019/flexibilling?replicaSet=rs`,
    // Billing Redirect OK page url
    billingRedirectOkUrl: 'https://local.flexiwan.com/ok.html',
    // Biling config site - this is used as the billing site name in ChargeBee
    billingConfigSite: 'flexiwan-test',
    // ChargeBee default plan for a new customer
    billingDefaultPlan: 'enterprise',
    // Wheter to enable billing
    useFlexiBilling: false,
    // API key for ChargeBee Billing config site. Not used when useFlexiBilling is false
    billingApiKey: '',
    // Use flexibilling charger scheduler to close invoices automatically
    // when set to "false", invoices should be closed manually
    useBillingCharger: false,
    // Use automatic charges collection
    autoCollectionCharges: 'off', // "on" or "off"
    // Redis host and port, override default with environment variable REDIS_URL
    redisUrl: 'redis://localhost:6379',
    // Redis connectivity options
    redisTotalRetryTime: 1000 * 60 * 60,
    redisTotalAttempts: 10,
    // Kue prefix
    kuePrefix: 'deviceq',
    // HTTP port of the node server. On production we usually forward port 80 to this port using:
    // sudo iptables -t nat -A PREROUTING -i eth0 -p tcp --dport 80 -j REDIRECT --to-port 3000
    httpPort: 3000,
    // HTTPS port of the node server. On production weWe usually forward port 443 to this port using:
    // sudo iptables -t nat -A PREROUTING -i eth0 -p tcp --dport 443 -j REDIRECT --to-port 3443
    httpsPort: 3443,
    // This port is used when redirecting the client
    // In production it can be set
    redirectHttpsPort: 3443,
    // Should we redirect to https, should be set to false if running behind a secure proxy such as CloudFlare
    shouldRedirectHttps: true,
    // Certificate key location, under bin directory
    // On production if the key located in the Let's encrypt directory, it's possible to link to it using:
    // sudo ln -s /etc/letsencrypt/live/app.flexiwan.com/privkey.pem ~/FlexiWanSite/bin/cert.app.flexiwan.com/domain.key
    httpsCertKey: '/cert.local.flexiwan.com/domain.key',
    // Certificate location, under bin directory
    // On production if the key located in the Let's encrypt directory, it's possible to link to it using:
    // sudo ln -s /etc/letsencrypt/live/app.flexiwan.com/fullchain.pem ~/FlexiWanSite/bin/cert.app.flexiwan.com/certificate.pem
    httpsCert: '/cert.local.flexiwan.com/certificate.pem',
    // Default agent broker the device tries to create connection for
    // The agent is sent to the device when it registers
    agentBroker: 'local.flexiwan.com:3443',
    // Whitelist of allowed domains for CORS checks
    corsWhiteList: ['http://local.flexiwan.com:3000', 'https://local.flexiwan.com:3000', 'https://local.flexiwan.com:3443', 'https://127.0.0.1:3000'],
    // Client static root directory
    clientStaticDir: 'public',
    // Mgmt-Agent protocol version
    agentApiVersion: '4.0.0',
    // Mgmt log files
    logFilePath: './logs/app.log',
    reqLogFilePath: './logs/req.log',
    // Logging default level
    logLevel: 'verbose',
    // Hostname of SMTP server - for sending mails
    mailerHost: '127.0.0.1',
    // Port of SMTP server
    mailerPort: 25,
    // Bypass mailer certificate validation
    mailerBypassCert: false,
    // From address used when sending emails
    mailerFromAddress: 'noreply@flexiwan.com',
    // Name of the company, is used in email templates
    companyName: 'flexiWAN',
    // Allow users registration, otherwise by invitation only
    allowUsersRegistration: true,
    // Software version query link
    SwRepositoryUrl: 'https://deb.flexiwan.com/info/flexiwan-router/latest',
    // Software version update email link. ${version} is replaced in run time
    // eslint-disable-next-line no-template-curly-in-string
    SwVersionUpdateUrl: 'https://sandbox.flexiwan.com/Templates/notification_email_${version}.json',
    // Web hooks add user URL, used to send for new uses, '' to bypass hook
    webHookAddUserUrl: '',
    // Web hooks add user secret, send in addition to the message for filtering
    webHookAddUserSecret: 'ABC',
    // Web hooks register device URL, used to send for new registered devices, '' to bypass hook
    webHookRegisterDeviceUrl: '',
    // Web hooks register device secret, send in addition to the message for filtering
    webHookRegisterDeviceSecret: 'ABC',
    // Global app identification rules file location
    appRulesUrl: 'https://sandbox.flexiwan.com/Protocols/app-rules.json',
    // Default port for tunnels
    tunnelPort: '4789',
    // If to allow manager role to delete organizations, devices, tokens, tunnels, appIdentifications,
    //  users, path labels, policies. Default = true
    allowManagerToDel: true,
    // How much time to keep stats in the analytics statistics database. 7200 is two hours, 172800 is two days
    // It requires to re-index the analytics database whenever this is changed
    // Re-index for TTL can be done on the fly. Use the following example:
    // db.devicestats.getIndexes()
    // db.runCommand({collMod:'devicestats', index:{name: "createdAt_1",expireAfterSeconds:7200}})
    analyticsStatsKeepTime: 7200,
    // Time interval to keep data in the analytics statistics database
    // This value is for storing in the database, it's not impacting the interval presented in the UI
    analyticsUpdateTime: 300,
    // Do not allow organization LAN subnet overlaps for running devices flag. Default = true
    forbidLanSubnetOverlaps: true,
    // Periodical check if need to update IKEv2 certificates (in msec). Default 24 hours.
    ikev2ExpireCheckPeriod: 86400000,
    // Expiration period in days for generated IKEv2 parameters on the devices. Default = 120 days
    ikev2ExpireDays: 120,
    // Number of days before expiration to renew the IKEv2 parameters. Default = 30 days
    ikev2RenewBeforeExpireDays: 30,
    // IKEv2 lifetime parameter in seconds.
    ikev2Lifetime: 3600
  },
  // Override for development environment, default environment if not specified
  development: {
    clientStaticDir: 'client/build',
    mailerBypassCert: true,
    SwRepositoryUrl: 'https://deb.flexiwan.com/info/flexiwan-router/latest-testing',
    userTokenExpiration: 604800,
    logLevel: 'info',
    mailerPort: 1025
  },
  testing: {
    // Mgmt-Agent protocol version for testing purposes
<<<<<<< HEAD
    agentApiVersion: '4.0.0',
=======
    agentApiVersion: '3.0.0',
>>>>>>> 916a3fa8
    // Kue prefix
    kuePrefix: 'testq'
  },
  // Override for production environment
  production: {
    restServerUrl: 'https://app.flexiwan.com:443',
    uiServerUrl: 'https://app.flexiwan.com:443',
    shouldRedirectHttps: false,
    redirectHttpsPort: 443,
    agentBroker: 'app.flexiwan.com:443',
    validateOpenAPIResponse: false,
    clientStaticDir: 'client/build',
    // 'billingConfigSite': 'flexiwan-test',
    // 'billingDefaultPlan': 'enterprise',
    // 'useFlexiBilling': true,
    logFilePath: '/var/log/flexiwan/flexiwan.log',
    reqLogFilePath: '/var/log/flexiwan/flexiwanReq.log',
    billingRedirectOkUrl: 'https://app.flexiwan.com/ok.html',
    logLevel: 'info',
    logUserName: true,
    corsWhiteList: ['https://app.flexiwan.com:443', 'http://app.flexiwan.com:80']
  },
  hosted: {
    // modify next params for hosted server
    restServerUrl: 'https://hosted.server.com:443',
    uiServerUrl: 'https://hosted.server.com:443',
    agentBroker: 'hosted.server.com:443',
    corsWhiteList: 'https://hosted.server.com:443, http://hosted.server.com:80',
    billingRedirectOkUrl: 'https://hosted.server.com/ok.html',
    shouldRedirectHttps: false,
    redirectHttpsPort: 443,
    validateOpenAPIResponse: false,
    clientStaticDir: 'client/build',
    billingConfigSite: 'flexiwan',
    billingDefaultPlan: 'enterprise',
    useFlexiBilling: true,
    logFilePath: '/var/log/flexiwan/flexiwan.log',
    reqLogFilePath: '/var/log/flexiwan/flexiwanReq.log',
    SwRepositoryUrl: 'https://deb.flexiwan.com/info/flexiwan-router/latest',
    logLevel: 'info',
    logUserName: true
  },
  // Override for manage environment for production
  manage: {
    restServerUrl: 'https://manage.flexiwan.com:443',
    uiServerUrl: 'https://manage.flexiwan.com:443',
    shouldRedirectHttps: false,
    redirectHttpsPort: 443,
    kuePrefix: 'mngdeviceq',
    agentBroker: 'manage.flexiwan.com:443',
    validateOpenAPIResponse: false,
    clientStaticDir: 'client/build',
    logFilePath: '/var/log/flexiwan/flexiwan.log',
    reqLogFilePath: '/var/log/flexiwan/flexiwanReq.log',
    billingConfigSite: 'flexiwan',
    billingDefaultPlan: 'enterprise',
    useFlexiBilling: true,
    billingRedirectOkUrl: 'https://manage.flexiwan.com/ok.html',
    SwRepositoryUrl: 'https://deb.flexiwan.com/info/flexiwan-router/latest',
    logLevel: 'info',
    logUserName: true,
    corsWhiteList: ['https://manage.flexiwan.com:443', 'http://manage.flexiwan.com:80']
  },
  // Override for appqa01 environment
  appqa01: {
    restServerUrl: 'https://appqa01.flexiwan.com:443',
    uiServerUrl: 'https://appqa01.flexiwan.com:443',
    shouldRedirectHttps: false,
    redirectHttpsPort: 443,
    userTokenExpiration: 300,
    userIpReqRateLimit: 3000,
    unreadNotificationPeriod: 300000,
    userRefreshTokenExpiration: 86400,
    agentBroker: 'appqa01.flexiwan.com:443',
    clientStaticDir: 'client/build',
    logFilePath: '/var/log/flexiwan/flexiwan.log',
    reqLogFilePath: '/var/log/flexiwan/flexiwanReq.log',
    billingConfigSite: 'flexiwan-test',
    billingDefaultPlan: 'enterprise',
    useFlexiBilling: true,
    billingRedirectOkUrl: 'https://appqa01.flexiwan.com/ok.html',
    SwRepositoryUrl: 'https://deb.flexiwan.com/info/flexiwan-router/latest-testing',
    logLevel: 'info',
    logUserName: true,
    corsWhiteList: ['https://appqa01.flexiwan.com:443', 'http://appqa01.flexiwan.com:80']
  },
  // Override for appqa02 environment
  appqa02: {
    restServerUrl: 'https://appqa02.flexiwan.com:443',
    uiServerUrl: 'https://appqa02.flexiwan.com:443',
    shouldRedirectHttps: false,
    redirectHttpsPort: 443,
    userTokenExpiration: 300,
    userIpReqRateLimit: 3000,
    unreadNotificationPeriod: 300000,
    userRefreshTokenExpiration: 86400,
    agentBroker: 'appqa02.flexiwan.com:443',
    clientStaticDir: 'client/build',
    logFilePath: '/var/log/flexiwan/flexiwan.log',
    reqLogFilePath: '/var/log/flexiwan/flexiwanReq.log',
    billingConfigSite: 'flexiwan-test',
    billingDefaultPlan: 'enterprise',
    useFlexiBilling: true,
    billingRedirectOkUrl: 'https://appqa02.flexiwan.com/ok.html',
    SwRepositoryUrl: 'https://deb.flexiwan.com/info/flexiwan-router/latest-testing',
    logLevel: 'info',
    logUserName: true,
    corsWhiteList: ['https://appqa02.flexiwan.com:443', 'http://appqa02.flexiwan.com:80']
  }
};

class Configs {
  constructor (env) {
    const environment = env || this.getEnv();
    console.log('environment=' + environment);
    const combinedConfig = { ...configEnv.default, ...configEnv[environment], environment: environment };

    // Allow to override any configuration value from environment
    Object.keys(combinedConfig).forEach(k => {
      // get upper case snake case variable
      const uSnakeCase = k.split(/(?=[A-Z])/).join('_').toUpperCase();
      combinedConfig[k] = process.env[uSnakeCase] || combinedConfig[k];
    });

    // Override with predefined special environment variables
    combinedConfig.userTokenSecretKey = process.env.USER_SECRET_KEY || combinedConfig.userTokenSecretKey;
    combinedConfig.deviceTokenSecretKey = process.env.DEVICE_SECRET_KEY || combinedConfig.deviceTokenSecretKey;
    combinedConfig.captchaKey = process.env.CAPTCHA_KEY || combinedConfig.captchaKey;
    combinedConfig.mongoUrl = process.env.MONGO_URL || combinedConfig.mongoUrl;
    combinedConfig.mongoBillingUrl = process.env.MONGO_BILLING_URL || combinedConfig.mongoBillingUrl;
    combinedConfig.mongoAnalyticsUrl = process.env.MONGO_ANALYTICS_URL || combinedConfig.mongoAnalyticsUrl;
    combinedConfig.billingApiKey = process.env.FLEXIBILLING_API_KEY || combinedConfig.billingApiKey;
    combinedConfig.redisUrl = process.env.REDIS_URL || combinedConfig.redisUrl;
    combinedConfig.webHookAddUserUrl = process.env.WEBHOOK_ADD_USER_URL || combinedConfig.webHookAddUserUrl;
    combinedConfig.webHookAddUserSecret = process.env.WEBHOOK_ADD_USER_KEY || combinedConfig.webHookAddUserSecret;
    combinedConfig.webHookRegisterDeviceUrl = process.env.WEBHOOK_REGISTER_DEVICE_URL ||
      combinedConfig.webHookRegisterDeviceUrl;
    combinedConfig.webHookRegisterDeviceSecret = process.env.WEBHOOK_REGISTER_DEVICE_KEY ||
      combinedConfig.webHookRegisterDeviceSecret;

    this.config_values = combinedConfig;
    console.log('Configuration used:\n' + JSON.stringify(this.config_values, null, 2));
  }

  getEnv () {
    if (process.argv[1].indexOf('jest') !== -1) return 'testing';
    return process.argv[2] || 'development';
  }

  // Get the config parameter and convert it from string to the desired type
  // If the value is not string, its value is returned with no conversion
  get (key, type = 'string') {
    if (typeof this.config_values[key] === 'string') {
      try {
        switch (type) {
          case 'string':
            return this.config_values[key];
          case 'number':
            return +this.config_values[key];
          case 'list':
            return this.config_values[key].split(/,\s*/);
          case 'boolean':
            if (this.config_values[key].toLowerCase() === 'true') return true;
            else if (this.config_values[key].toLowerCase() === 'false') return false;
            else throw new Error('Not a boolean value');
        }
      } catch (err) {
        // the configs module is used by logger, so just console error
        console.error('Could not convert config param', {
          params: { key: key, value: this.config_values[key], message: err.message }
        });
      }
    }
    return this.config_values[key];
  }

  getAll () {
    return this.config_values;
  }
}

var configs = null;
module.exports = function (env = null) {
  if (configs) return configs;
  else {
    configs = new Configs(env);
    return configs;
  }
};<|MERGE_RESOLUTION|>--- conflicted
+++ resolved
@@ -157,8 +157,6 @@
     analyticsUpdateTime: 300,
     // Do not allow organization LAN subnet overlaps for running devices flag. Default = true
     forbidLanSubnetOverlaps: true,
-    // Periodical check if need to update IKEv2 certificates (in msec). Default 24 hours.
-    ikev2ExpireCheckPeriod: 86400000,
     // Expiration period in days for generated IKEv2 parameters on the devices. Default = 120 days
     ikev2ExpireDays: 120,
     // Number of days before expiration to renew the IKEv2 parameters. Default = 30 days
@@ -177,11 +175,7 @@
   },
   testing: {
     // Mgmt-Agent protocol version for testing purposes
-<<<<<<< HEAD
     agentApiVersion: '4.0.0',
-=======
-    agentApiVersion: '3.0.0',
->>>>>>> 916a3fa8
     // Kue prefix
     kuePrefix: 'testq'
   },
