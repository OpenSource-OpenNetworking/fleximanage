// flexiWAN SD-WAN software - flexiEdge, flexiManage.
// For more information go to https://flexiwan.com
// Copyright (C) 2019  flexiWAN Ltd.

// This program is free software: you can redistribute it and/or modify
// it under the terms of the GNU Affero General Public License as
// published by the Free Software Foundation, either version 3 of the
// License, or (at your option) any later version.

// This program is distributed in the hope that it will be useful,
// but WITHOUT ANY WARRANTY; without even the implied warranty of
// MERCHANTABILITY or FITNESS FOR A PARTICULAR PURPOSE.  See the
// GNU Affero General Public License for more details.

// You should have received a copy of the GNU Affero General Public License
// along with this program.  If not, see <https://www.gnu.org/licenses/>.

const configs = require('../configs.js')();
const express = require('express');
const createError = require('http-errors');
const bodyParser = require('body-parser');
const cors = require('./cors');
const tokens = require('../models/tokens');
const { devices } = require('../models/devices');
const jwt = require('jsonwebtoken');
const mongoConns = require('../mongoConns.js')();
const { checkDeviceVersion } = require('../versioning');
<<<<<<< HEAD
const logger = require('../logging/logging')({ module: module.filename, type: 'req' });
=======
const webHooks = require('../utils/webhooks')();
const logger = require('../logging/logging')({module: module.filename, type: 'req'});
>>>>>>> ea3e8eae

// billing support
const flexibilling = require('../flexibilling');

const connectRouter = express.Router();
connectRouter.use(bodyParser.json());

// error formatter
const formatErr = (err, msg) => {
  // Check for unique error
  if (err.name === 'MongoError' && err.code === 11000) {
    return {
      status: 407,
      error: 'Device ' + msg.machine_id + ' already exists, must be deleted first'
    };
  } else if (err.message) {
    return ({ status: 408, error: err.message });
  } else {
    return ({ status: 500, error: 'Unable to format error' });
  }
};

// Generate token
const genToken = function (data) {
  return jwt.sign(data, configs.get('deviceTokenSecretKey'));
};

// Register device. When device connects for the first
// time, it tries to authenticate by accessing this URL
connectRouter.route('/register')
<<<<<<< HEAD
  .post(cors.cors, checkDeviceVersion, (req, res, next) => {
    var sourceIP = req.ip || 'Unknown';
    if (sourceIP.substr(0, 7) === '::ffff:') sourceIP = sourceIP.substr(7);
    jwt.verify(req.body.token, configs.get('deviceTokenSecretKey'), function (err, decoded) {
      if (err) {
        return next(createError(401, 'Invalid token'));
      } else {
        if (!decoded.org || !decoded.account) return next(createError(401, 'Invalid token'));
        tokens.find({ token: req.body.token, org: decoded.org })
          .then(async (resp) => {
            if (resp.length === 1) { // exactly one token found
              // create device and add token new token to the device
              const deviceToken = genToken({
                machine_id: req.body.machine_id,
                machine_name: req.body.machine_name
              });

              // Try to auto populate interfaces parameters
              const ifs = JSON.parse(req.body.interfaces);
              ifs.forEach((intf) => {
                if (intf.name === req.body.default_dev) {
                  intf.isAssigned = true;
                  intf.PublicIP = sourceIP;
                  intf.type = 'WAN';
                } else {
                  intf.type = 'LAN';
                  intf.routing = 'OSPF';
                  if (ifs.length === 2) {
                    intf.isAssigned = true;
                  }
=======
    .post(cors.cors, checkDeviceVersion, (req,res,next) => {
        var sourceIP = req.ip || "Unknown";
        if (sourceIP.substr(0, 7) == "::ffff:") sourceIP = sourceIP.substr(7);
        jwt.verify(req.body.token, configs.get('deviceTokenSecretKey'), function(err, decoded) {
            if (err) {
                return next(createError(401, "Invalid token"));
            } else {
                if (!decoded.org || !decoded.account) return next(createError(401, "Invalid token"));
                tokens.find({'token':req.body.token, 'org':decoded.org})
                    .then(async (resp) => {
                        if (resp.length == 1) { // exactly one token found

                            // create device and add token new token to the device
                            const deviceToken = genToken({'machine_id':req.body.machine_id,
                                                          'machine_name':req.body.machine_name});

                            // Try to auto populate interfaces parameters
                            const ifs = JSON.parse(req.body.interfaces);
                            ifs.forEach((intf) => {
                                if (intf.name == req.body.default_dev) {
                                    intf.isAssigned = true;
                                    intf.PublicIP = sourceIP;
                                    intf.type = 'WAN';
                                } else {
                                    intf.type = 'LAN';
                                    intf.routing = 'OSPF';
                                    if (ifs.length == 2) {
                                        intf.isAssigned = true;
                                    }
                                }
                            });

                            // Prepare device versions array
                            const versions = {
                                agent: req.body.fwagent_version,
                                router: req.body.router_version
                            };

                            // Check that account didn't cross its device limit
                            const account = decoded.account;
                            // Get max allowed devices for free from the ChargeBee plan
                            const maxDevices = await flexibilling.getMaxDevicesAllowed(account);

                            // Initialize session
                            let session;
                            let keepCount;      // current number of docs per account
                            mongoConns.getMainDB().startSession()
                            .then((_session) => {
                                session = _session;
                                return session.startTransaction();
                            })
                            .then(() => {
                                return devices.countDocuments({ account: account }).session(session);
                            })
                            .then(async (count) => {
                                keepCount = count;
                                if (count >= maxDevices) {
                                    if (session) await session.abortTransaction();
                                    return next(createError(402, "Maximum number of free devices reached"));
                                }

                                // Create the device
                                devices.create([{
                                    account: decoded.account,
                                    org: decoded.org,
                                    name: "",
                                    description: "",
                                    hostname: req.body.machine_name,
                                    ipList: req.body.ip_list,
                                    machineId: req.body.machine_id,
                                    defaultRoute: req.body.default_route,
                                    fromToken: resp[0].name,
                                    interfaces: ifs,
                                    deviceToken: deviceToken,
                                    isApproved: false,
                                    isConnected: false,
                                    versions: versions
                                }], { session: session })
                                .then(async (result) => {
                                    await flexibilling.registerDevice({
                                        account: result[0].account,
                                        count: keepCount,
                                        increment: 1
                                    }, session);

                                    // commit transaction
                                    await session.commitTransaction();
                                    session = null;

                                    // Send register device webhook for first device
                                    if (keepCount === 0) {
                                        const webHookMessage = {
                                            '_id': result[0]._id.toString(),
                                            'account': decoded.account,
                                            'org': decoded.org
                                        };
                                        if (! await webHooks.sendToWebHook(configs.get('webHookRegisterDeviceURL'),
                                        webHookMessage,
                                        configs.get('webHookRegisterDeviceSecret'))) {
                                            logger.error("Web hook call failed for registered device",
                                            {params: {message: webHookMessage}});
                                        }
                                    }

                                    logger.info('Device registered successfully',
                                                {params: {
                                                    _id: result[0]._id.toString(),
                                                    deviceId: req.body.machine_id,
                                                    account: decoded.account,
                                                    org: decoded.org
                                                },
                                                req: req});
                                    res.statusCode = 200;
                                    res.setHeader('Content-Type', 'application/json');
                                    res.json({'deviceToken':deviceToken, 'server':configs.get('agentBroker')});
                                }, async (err) => {
                                    // abort transaction on error
                                    if (session) {
                                        await session.abortTransaction();
                                        session = null;
                                    }

                                    logger.warn("Device registration failed",
                                                {params: {deviceId: req.body.machine_id, err: err}, req: req});
                                    const fErr = formatErr(err, req.body);
                                    return next(createError(fErr.status, fErr.error));
                                })
                                .catch(async (err) => {
                                    if (session) {
                                        // abort transaction on error
                                        await session.abortTransaction();
                                        session = null;
                                    }
                                    next(err);
                                });

                            }, (err) => next(err))
                            .catch((err) => next(err));
                        } else if (resp.length == 0) {
                            return next(createError(404, "Token not found"));
                        } else {
                            return next(createError(500, "general token error, please contact the administrator"));
                        }
                    }, (err) => next(err))
                    .catch((err) => next(err));
>>>>>>> ea3e8eae
                }
              });

              // Prepare device versions array
              const versions = {
                agent: req.body.fwagent_version,
                router: req.body.router_version
              };

              // Check that account didn't cross its device limit
              const account = decoded.account;
              // Get max allowed devices for free from the ChargeBee plan
              const maxDevices = await flexibilling.getMaxDevicesAllowed(account);

              // Initialize session
              let session;
              let keepCount; // current number of docs per account
              mongoConns.getMainDB().startSession()
                .then((_session) => {
                  session = _session;
                  return session.startTransaction();
                })
                .then(() => {
                  return devices.countDocuments({ account: account }).session(session);
                })
                .then(async (count) => {
                  keepCount = count;
                  if (count >= maxDevices) {
                    if (session) await session.abortTransaction();
                    return next(createError(402, 'Maximum number of free devices reached'));
                  }

                  // Create the device
                  devices.create([{
                    account: decoded.account,
                    org: decoded.org,
                    name: '',
                    description: '',
                    hostname: req.body.machine_name,
                    ipList: req.body.ip_list,
                    machineId: req.body.machine_id,
                    defaultRoute: req.body.default_route,
                    fromToken: resp[0].name,
                    interfaces: ifs,
                    deviceToken: deviceToken,
                    isApproved: false,
                    isConnected: false,
                    versions: versions
                  }], { session: session })
                    .then(async (result) => {
                      await flexibilling.registerDevice({
                        account: result[0].account,
                        count: keepCount,
                        increment: 1
                      }, session);

                      // commit transaction
                      await session.commitTransaction();
                      session = null;

                      logger.info('Device registered successfully',
                        { params: { deviceId: req.body.machine_id }, req: req });
                      res.statusCode = 200;
                      res.setHeader('Content-Type', 'application/json');
                      res.json({ deviceToken: deviceToken, server: configs.get('agentBroker') });
                    }, async (err) => {
                      // abort transaction on error
                      if (session) {
                        await session.abortTransaction();
                        session = null;
                      }

                      logger.warn('Device registration failed',
                        { params: { deviceId: req.body.machine_id, err: err }, req: req });
                      const fErr = formatErr(err, req.body);
                      return next(createError(fErr.status, fErr.error));
                    })
                    .catch(async (err) => {
                      if (session) {
                        // abort transaction on error
                        await session.abortTransaction();
                        session = null;
                      }
                      next(err);
                    });
                }, (err) => next(err))
                .catch((err) => next(err));
            } else if (resp.length === 0) {
              return next(createError(404, 'Token not found'));
            } else {
              return next(
                createError(
                  500,
                  'general token error, please contact the administrator'
                )
              );
            }
          }, (err) => next(err))
          .catch((err) => next(err));
      }
    }
    );
  });

// Default exports
module.exports = connectRouter;<|MERGE_RESOLUTION|>--- conflicted
+++ resolved
@@ -25,12 +25,8 @@
 const jwt = require('jsonwebtoken');
 const mongoConns = require('../mongoConns.js')();
 const { checkDeviceVersion } = require('../versioning');
-<<<<<<< HEAD
+const webHooks = require('../utils/webhooks')();
 const logger = require('../logging/logging')({ module: module.filename, type: 'req' });
-=======
-const webHooks = require('../utils/webhooks')();
-const logger = require('../logging/logging')({module: module.filename, type: 'req'});
->>>>>>> ea3e8eae
 
 // billing support
 const flexibilling = require('../flexibilling');
@@ -61,7 +57,6 @@
 // Register device. When device connects for the first
 // time, it tries to authenticate by accessing this URL
 connectRouter.route('/register')
-<<<<<<< HEAD
   .post(cors.cors, checkDeviceVersion, (req, res, next) => {
     var sourceIP = req.ip || 'Unknown';
     if (sourceIP.substr(0, 7) === '::ffff:') sourceIP = sourceIP.substr(7);
@@ -92,153 +87,6 @@
                   if (ifs.length === 2) {
                     intf.isAssigned = true;
                   }
-=======
-    .post(cors.cors, checkDeviceVersion, (req,res,next) => {
-        var sourceIP = req.ip || "Unknown";
-        if (sourceIP.substr(0, 7) == "::ffff:") sourceIP = sourceIP.substr(7);
-        jwt.verify(req.body.token, configs.get('deviceTokenSecretKey'), function(err, decoded) {
-            if (err) {
-                return next(createError(401, "Invalid token"));
-            } else {
-                if (!decoded.org || !decoded.account) return next(createError(401, "Invalid token"));
-                tokens.find({'token':req.body.token, 'org':decoded.org})
-                    .then(async (resp) => {
-                        if (resp.length == 1) { // exactly one token found
-
-                            // create device and add token new token to the device
-                            const deviceToken = genToken({'machine_id':req.body.machine_id,
-                                                          'machine_name':req.body.machine_name});
-
-                            // Try to auto populate interfaces parameters
-                            const ifs = JSON.parse(req.body.interfaces);
-                            ifs.forEach((intf) => {
-                                if (intf.name == req.body.default_dev) {
-                                    intf.isAssigned = true;
-                                    intf.PublicIP = sourceIP;
-                                    intf.type = 'WAN';
-                                } else {
-                                    intf.type = 'LAN';
-                                    intf.routing = 'OSPF';
-                                    if (ifs.length == 2) {
-                                        intf.isAssigned = true;
-                                    }
-                                }
-                            });
-
-                            // Prepare device versions array
-                            const versions = {
-                                agent: req.body.fwagent_version,
-                                router: req.body.router_version
-                            };
-
-                            // Check that account didn't cross its device limit
-                            const account = decoded.account;
-                            // Get max allowed devices for free from the ChargeBee plan
-                            const maxDevices = await flexibilling.getMaxDevicesAllowed(account);
-
-                            // Initialize session
-                            let session;
-                            let keepCount;      // current number of docs per account
-                            mongoConns.getMainDB().startSession()
-                            .then((_session) => {
-                                session = _session;
-                                return session.startTransaction();
-                            })
-                            .then(() => {
-                                return devices.countDocuments({ account: account }).session(session);
-                            })
-                            .then(async (count) => {
-                                keepCount = count;
-                                if (count >= maxDevices) {
-                                    if (session) await session.abortTransaction();
-                                    return next(createError(402, "Maximum number of free devices reached"));
-                                }
-
-                                // Create the device
-                                devices.create([{
-                                    account: decoded.account,
-                                    org: decoded.org,
-                                    name: "",
-                                    description: "",
-                                    hostname: req.body.machine_name,
-                                    ipList: req.body.ip_list,
-                                    machineId: req.body.machine_id,
-                                    defaultRoute: req.body.default_route,
-                                    fromToken: resp[0].name,
-                                    interfaces: ifs,
-                                    deviceToken: deviceToken,
-                                    isApproved: false,
-                                    isConnected: false,
-                                    versions: versions
-                                }], { session: session })
-                                .then(async (result) => {
-                                    await flexibilling.registerDevice({
-                                        account: result[0].account,
-                                        count: keepCount,
-                                        increment: 1
-                                    }, session);
-
-                                    // commit transaction
-                                    await session.commitTransaction();
-                                    session = null;
-
-                                    // Send register device webhook for first device
-                                    if (keepCount === 0) {
-                                        const webHookMessage = {
-                                            '_id': result[0]._id.toString(),
-                                            'account': decoded.account,
-                                            'org': decoded.org
-                                        };
-                                        if (! await webHooks.sendToWebHook(configs.get('webHookRegisterDeviceURL'),
-                                        webHookMessage,
-                                        configs.get('webHookRegisterDeviceSecret'))) {
-                                            logger.error("Web hook call failed for registered device",
-                                            {params: {message: webHookMessage}});
-                                        }
-                                    }
-
-                                    logger.info('Device registered successfully',
-                                                {params: {
-                                                    _id: result[0]._id.toString(),
-                                                    deviceId: req.body.machine_id,
-                                                    account: decoded.account,
-                                                    org: decoded.org
-                                                },
-                                                req: req});
-                                    res.statusCode = 200;
-                                    res.setHeader('Content-Type', 'application/json');
-                                    res.json({'deviceToken':deviceToken, 'server':configs.get('agentBroker')});
-                                }, async (err) => {
-                                    // abort transaction on error
-                                    if (session) {
-                                        await session.abortTransaction();
-                                        session = null;
-                                    }
-
-                                    logger.warn("Device registration failed",
-                                                {params: {deviceId: req.body.machine_id, err: err}, req: req});
-                                    const fErr = formatErr(err, req.body);
-                                    return next(createError(fErr.status, fErr.error));
-                                })
-                                .catch(async (err) => {
-                                    if (session) {
-                                        // abort transaction on error
-                                        await session.abortTransaction();
-                                        session = null;
-                                    }
-                                    next(err);
-                                });
-
-                            }, (err) => next(err))
-                            .catch((err) => next(err));
-                        } else if (resp.length == 0) {
-                            return next(createError(404, "Token not found"));
-                        } else {
-                            return next(createError(500, "general token error, please contact the administrator"));
-                        }
-                    }, (err) => next(err))
-                    .catch((err) => next(err));
->>>>>>> ea3e8eae
                 }
               });
 
@@ -299,8 +147,31 @@
                       await session.commitTransaction();
                       session = null;
 
+                      // Send register device webhook for first device
+                      if (keepCount === 0) {
+                        const webHookMessage = {
+                          _id: result[0]._id.toString(),
+                          account: decoded.account,
+                          org: decoded.org
+                        };
+                        if (!await webHooks.sendToWebHook(configs.get('webHookRegisterDeviceURL'),
+                          webHookMessage,
+                          configs.get('webHookRegisterDeviceSecret'))) {
+                          logger.error('Web hook call failed for registered device',
+                            { params: { message: webHookMessage } });
+                        }
+                      }
+
                       logger.info('Device registered successfully',
-                        { params: { deviceId: req.body.machine_id }, req: req });
+                        {
+                          params: {
+                            _id: result[0]._id.toString(),
+                            deviceId: req.body.machine_id,
+                            account: decoded.account,
+                            org: decoded.org
+                          },
+                          req: req
+                        });
                       res.statusCode = 200;
                       res.setHeader('Content-Type', 'application/json');
                       res.json({ deviceToken: deviceToken, server: configs.get('agentBroker') });
