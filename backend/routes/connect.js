// flexiWAN SD-WAN software - flexiEdge, flexiManage.
// For more information go to https://flexiwan.com
// Copyright (C) 2019  flexiWAN Ltd.

// This program is free software: you can redistribute it and/or modify
// it under the terms of the GNU Affero General Public License as
// published by the Free Software Foundation, either version 3 of the
// License, or (at your option) any later version.

// This program is distributed in the hope that it will be useful,
// but WITHOUT ANY WARRANTY; without even the implied warranty of
// MERCHANTABILITY or FITNESS FOR A PARTICULAR PURPOSE.  See the
// GNU Affero General Public License for more details.

// You should have received a copy of the GNU Affero General Public License
// along with this program.  If not, see <https://www.gnu.org/licenses/>.

const configs = require('../configs.js')();
const express = require('express');
const createError = require('http-errors');
const bodyParser = require('body-parser');
const cors = require('./cors');
const tokens = require('../models/tokens');
const { devices } = require('../models/devices');
const jwt = require('jsonwebtoken');
const mongoConns = require('../mongoConns.js')();
const { checkDeviceVersion } = require('../versioning');
const webHooks = require('../utils/webhooks')();
const logger = require('../logging/logging')({ module: module.filename, type: 'req' });

// billing support
const flexibilling = require('../flexibilling');

const connectRouter = express.Router();
connectRouter.use(bodyParser.json());

// error formatter
const formatErr = (err, msg) => {
  // Check for unique error
  if (err.name === 'MongoError' && err.code === 11000) {
    return {
      status: 407,
      error: 'Device ' + msg.machine_id + ' already exists, must be deleted first'
    };
  } else if (err.message) {
    return ({ status: 408, error: err.message });
  } else {
    return ({ status: 500, error: 'Unable to format error' });
  }
};

// Generate token
const genToken = function (data) {
  return jwt.sign(data, configs.get('deviceTokenSecretKey'));
};

// Register device. When device connects for the first
// time, it tries to authenticate by accessing this URL
connectRouter.route('/register')
  .post(cors.cors, checkDeviceVersion, (req, res, next) => {
    var sourceIP = req.ip || 'Unknown';
    if (sourceIP.substr(0, 7) === '::ffff:') sourceIP = sourceIP.substr(7);
    jwt.verify(req.body.token, configs.get('deviceTokenSecretKey'), function (err, decoded) {
      if (err) {
        return next(createError(401, 'Invalid token'));
      } else {
        if (!decoded.org || !decoded.account) return next(createError(401, 'Invalid token'));
        tokens.find({ token: req.body.token, org: decoded.org })
          .then(async (resp) => {
            if (resp.length === 1) { // exactly one token found
              // create device and add token new token to the device
              const deviceToken = genToken({
                machine_id: req.body.machine_id,
                machine_name: req.body.machine_name
              });

              // Try to auto populate interfaces parameters
              const ifs = JSON.parse(req.body.interfaces);

              // Get an interface with gateway and the lowest metric
              const defaultIntf = ifs.reduce((res, intf) =>
                intf.gateway && (!res || +res.metric > +intf.metric)
                  ? intf : res, undefined);
              const lowestMetric = defaultIntf && defaultIntf.metric
                ? defaultIntf.metric : '0';

              let autoAssignedMetric = 100;
              ifs.forEach((intf) => {
                if (!defaultIntf && intf.name === req.body.default_dev) {
                  // old version agent
                  intf.isAssigned = true;
                  intf.PublicIP = intf.public_ip || sourceIP;
                  intf.PublicPort = intf.public_port || '';
                  intf.type = 'WAN';
                  intf.dhcp = intf.dhcp || 'no';
                  intf.gateway = req.body.default_route;
                  intf.metric = '0';
                } else if (intf.gateway) {
                  intf.isAssigned = true;
                  intf.type = 'WAN';
                  intf.dhcp = intf.dhcp || 'no';
                  intf.metric = (!intf.metric && intf.gateway === req.body.default_route)
                    ? '0' : intf.metric || (autoAssignedMetric++).toString();
<<<<<<< HEAD
                  intf.PublicIP = intf.public_ip || (intf.metric === '0' ? sourceIP : '');
                  intf.PublicPort = intf.public_port || '';
=======
                  intf.PublicIP = intf.metric === lowestMetric ? sourceIP : '';
>>>>>>> 30fc29cb
                } else {
                  intf.type = 'LAN';
                  intf.dhcp = 'no';
                  intf.routing = 'OSPF';
                  if (ifs.length === 2) {
                    intf.isAssigned = true;
                  }
                  intf.gateway = '';
                  intf.metric = '';
                }
              });

              // Prepare device versions array
              const versions = {
                agent: req.body.fwagent_version || '',
                router: req.body.router_version || '',
                device: req.body.device_version || ''
              };

              // Check that account didn't cross its device limit
              const account = decoded.account;
              // Get max allowed devices for free from the ChargeBee plan
              const maxDevices = await flexibilling.getMaxDevicesAllowed(account);

              // Initialize session
              let session;
              let keepCount; // current number of docs per account
              mongoConns.getMainDB().startSession()
                .then((_session) => {
                  session = _session;
                  return session.startTransaction();
                })
                .then(() => {
                  return devices.countDocuments({ account: account }).session(session);
                })
                .then(async (count) => {
                  keepCount = count;
                  if (count >= maxDevices) {
                    if (session) await session.abortTransaction();
                    return next(createError(402, 'Maximum number of free devices reached'));
                  }

                  // Create the device
                  devices.create([{
                    account: decoded.account,
                    org: decoded.org,
                    name: '',
                    description: '',
                    hostname: req.body.machine_name,
                    ipList: req.body.ip_list,
                    machineId: req.body.machine_id,
                    serial: req.body.serial,
                    fromToken: resp[0].name,
                    interfaces: ifs,
                    deviceToken: deviceToken,
                    isApproved: false,
                    isConnected: false,
                    versions: versions
                  }], { session: session })
                    .then(async (result) => {
                      await flexibilling.registerDevice({
                        account: result[0].account,
                        count: keepCount,
                        increment: 1
                      }, session);

                      // commit transaction
                      await session.commitTransaction();
                      session = null;

                      // Send register device webhook for first device
                      if (keepCount === 0) {
                        const webHookMessage = {
                          _id: result[0]._id.toString(),
                          account: decoded.account,
                          org: decoded.org
                        };
                        if (!await webHooks.sendToWebHook(configs.get('webHookRegisterDeviceUrl'),
                          webHookMessage,
                          configs.get('webHookRegisterDeviceSecret'))) {
                          logger.error('Web hook call failed for registered device',
                            { params: { message: webHookMessage } });
                        }
                      }

                      logger.info('Device registered successfully',
                        {
                          params: {
                            _id: result[0]._id.toString(),
                            deviceId: req.body.machine_id,
                            account: decoded.account,
                            org: decoded.org
                          },
                          req: req
                        });
                      res.statusCode = 200;
                      res.setHeader('Content-Type', 'application/json');
                      res.json({ deviceToken: deviceToken, server: configs.get('agentBroker') });
                    }, async (err) => {
                      // abort transaction on error
                      if (session) {
                        await session.abortTransaction();
                        session = null;
                      }

                      logger.warn('Device registration failed',
                        { params: { deviceId: req.body.machine_id, err: err }, req: req });
                      const fErr = formatErr(err, req.body);
                      return next(createError(fErr.status, fErr.error));
                    })
                    .catch(async (err) => {
                      if (session) {
                        // abort transaction on error
                        await session.abortTransaction();
                        session = null;
                      }
                      next(err);
                    });
                }, (err) => next(err))
                .catch((err) => next(err));
            } else if (resp.length === 0) {
              return next(createError(404, 'Token not found'));
            } else {
              return next(
                createError(
                  500,
                  'general token error, please contact the administrator'
                )
              );
            }
          }, (err) => next(err))
          .catch((err) => next(err));
      }
    }
    );
  });

// Default exports
module.exports = connectRouter;<|MERGE_RESOLUTION|>--- conflicted
+++ resolved
@@ -101,12 +101,8 @@
                   intf.dhcp = intf.dhcp || 'no';
                   intf.metric = (!intf.metric && intf.gateway === req.body.default_route)
                     ? '0' : intf.metric || (autoAssignedMetric++).toString();
-<<<<<<< HEAD
-                  intf.PublicIP = intf.public_ip || (intf.metric === '0' ? sourceIP : '');
+                  intf.PublicIP = intf.public_ip || (intf.metric === lowestMetric ? sourceIP : '');
                   intf.PublicPort = intf.public_port || '';
-=======
-                  intf.PublicIP = intf.metric === lowestMetric ? sourceIP : '';
->>>>>>> 30fc29cb
                 } else {
                   intf.type = 'LAN';
                   intf.dhcp = 'no';
