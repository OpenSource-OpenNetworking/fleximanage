--- conflicted
+++ resolved
@@ -110,12 +110,9 @@
       period: Joi.number().required(),
       utc: Joi.date().timestamp('unix').required(),
       tunnel_stats: Joi.object().optional(),
-<<<<<<< HEAD
       application_stats: Joi.object().optional(),
-=======
       lte_stats: Joi.object().optional(),
       wifi_stats: Joi.object().optional(),
->>>>>>> 4c091ce8
       reconfig: Joi.string().allow('').optional(),
       ikev2: Joi.object({
         certificateExpiration: Joi.string().allow('').optional(),
@@ -455,7 +452,6 @@
     const ifStats = rawStats.hasOwnProperty('stats') ? rawStats.stats : {};
     const devStats = {};
 
-<<<<<<< HEAD
     const appStatus = rawStats.application_stats;
     if (rawStats.hasOwnProperty('application_stats') && Object.entries(appStatus).length !== 0) {
       if (!this.status[machineId].applicationStatus) {
@@ -470,7 +466,7 @@
         };
       });
     }
-=======
+
     // Set lte status in memory for now
     const lteStatus = rawStats.lte_stats;
     if (rawStats.hasOwnProperty('lte_stats') && Object.entries(lteStatus).length !== 0) {
@@ -492,7 +488,6 @@
         this.setDeviceWifiStatus(machineId, devId, mapWifiNames(wifiStatus[devId]));
       }
     };
->>>>>>> 4c091ce8
 
     // Set tunnel status in memory for now
     const tunnelStatus = rawStats.tunnel_stats;
